--- conflicted
+++ resolved
@@ -3,13 +3,9 @@
  * heap.c
  *	  code to create and destroy POSTGRES heap relations
  *
-<<<<<<< HEAD
  * Portions Copyright (c) 2005-2010, Greenplum inc
  * Portions Copyright (c) 2012-Present Pivotal Software, Inc.
- * Portions Copyright (c) 1996-2013, PostgreSQL Global Development Group
-=======
  * Portions Copyright (c) 1996-2014, PostgreSQL Global Development Group
->>>>>>> ab76208e
  * Portions Copyright (c) 1994, Regents of the University of California
  *
  *
@@ -312,14 +308,10 @@
 	 * user defined relation, not a system one.
 	 */
 	if (!allow_system_table_mods &&
-<<<<<<< HEAD
-		(IsSystemNamespace(relnamespace) || IsToastNamespace(relnamespace) ||
-		 IsAoSegmentNamespace(relnamespace)) && IsNormalProcessingMode())
-=======
 		((IsSystemNamespace(relnamespace) && relkind != RELKIND_INDEX) ||
-		 IsToastNamespace(relnamespace)) &&
+		 IsToastNamespace(relnamespace) ||
+		 IsAoSegmentNamespace(relnamespace)) &&
 		IsNormalProcessingMode())
->>>>>>> ab76208e
 		ereport(ERROR,
 				(errcode(ERRCODE_INSUFFICIENT_PRIVILEGE),
 				 errmsg("permission denied to create \"%s.%s\"",
@@ -822,7 +814,7 @@
 		desc = systable_beginscan(rel,
 								  StatLastShOpClassidObjidStaactionnameIndexId,
 								  true,
-								  SnapshotNow, 3, key);
+								  NULL, 3, key);
 	}
 	else
 	{
@@ -844,7 +836,7 @@
 		desc = systable_beginscan(rel,
 								  StatLastOpClassidObjidStaactionnameIndexId,
 								  true,
-								  SnapshotNow, 3, key);
+								  NULL, 3, key);
 	}
 
 	/* should be a unique index - only 1 answer... */
@@ -893,7 +885,7 @@
 		desc = systable_beginscan(rel,
 								  StatLastShOpClassidObjidStaactionnameIndexId,
 								  true,
-								  SnapshotNow, 2, key);
+								  NULL, 2, key);
 	}
 	else
 	{
@@ -912,7 +904,7 @@
 		desc = systable_beginscan(rel,
 								  StatLastOpClassidObjidStaactionnameIndexId,
 								  true,
-								  SnapshotNow, 2, key);
+								  NULL, 2, key);
 	}
 
 	while (HeapTupleIsValid(tuple = systable_getnext(desc)))
@@ -1551,10 +1543,8 @@
 	/*
 	 * Decide whether to create an array type over the relation's rowtype. We
 	 * do not create any array types for system catalogs (ie, those made
-<<<<<<< HEAD
-	 * during initdb).	We create array types for regular relations, views,
-	 * composite types and foreign tables ... but not, eg, for toast tables or
-	 * sequences.
+	 * during initdb). We do not create them where the use of a relation as
+	 * such is an implementation detail: toast tables, sequences and indexes.
 	 *
 	 * Also not for the auxiliary heaps created for bitmap indexes or append-
 	 * only tables.
@@ -1564,10 +1554,6 @@
 	 * which can cause typname collisions very easily. If there are a lot of
 	 * typname collisions, it's possible that makeArrayTypeName could fail to
 	 * create a typname and error us out.
-=======
-	 * during initdb). We do not create them where the use of a relation as
-	 * such is an implementation detail: toast tables, sequences and indexes.
->>>>>>> ab76208e
 	 */
 	if (IsUnderPostmaster && ((relkind == RELKIND_RELATION && !appendOnlyRel) ||
 							  relkind == RELKIND_VIEW ||
@@ -1956,7 +1942,7 @@
 				ObjectIdGetDatum(relid));
 
 	scan = systable_beginscan(rel, PartitionParrelidIndexId, true,
-							  SnapshotNow, 1, &key);
+							  NULL, 1, &key);
 	while (HeapTupleIsValid(tuple = systable_getnext(scan)))
 	{
 		Oid			paroid = HeapTupleGetOid(tuple);
@@ -1970,7 +1956,7 @@
 					BTEqualStrategyNumber, F_OIDEQ,
 					ObjectIdGetDatum(paroid));
 		rule_scan = systable_beginscan(pgrule, PartitionRuleParoidParparentruleParruleordIndexId, true,
-									   SnapshotNow, 1, &rule_key);
+									   NULL, 1, &rule_key);
 		while (HeapTupleIsValid(rule_tuple = systable_getnext(rule_scan)))
 			simple_heap_delete(pgrule, &rule_tuple->t_self);
 		systable_endscan(rule_scan);
@@ -1989,7 +1975,7 @@
 				ObjectIdGetDatum(relid));
 
 	scan = systable_beginscan(pgrule, PartitionRuleParchildrelidIndexId, true,
-							  SnapshotNow, 1, &key);
+							  NULL, 1, &key);
 	while (HeapTupleIsValid(tuple = systable_getnext(scan)))
 		simple_heap_delete(pgrule, &tuple->t_self);
 	systable_endscan(scan);
@@ -3412,7 +3398,7 @@
 	if (!RelationIsAppendOptimized(rel))
 		return;
 
-	GetAppendOnlyEntryAuxOids(ao_base_relid, SnapshotNow,
+	GetAppendOnlyEntryAuxOids(ao_base_relid, NULL,
 							  &aoseg_relid,
 							  &aoblkdir_relid, NULL,
 							  &aovisimap_relid, NULL);
