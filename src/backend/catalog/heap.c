/*-------------------------------------------------------------------------
 *
 * heap.c
 *	  code to create and destroy POSTGRES heap relations
 *
 * Portions Copyright (c) 2005-2010, Greenplum inc
 * Portions Copyright (c) 2012-Present Pivotal Software, Inc.
 * Portions Copyright (c) 1996-2009, PostgreSQL Global Development Group
 * Portions Copyright (c) 1994, Regents of the University of California
 *
 *
 * IDENTIFICATION
 *	  $PostgreSQL: pgsql/src/backend/catalog/heap.c,v 1.348 2008/12/28 18:53:54 tgl Exp $
 *
 *
 * INTERFACE ROUTINES
 *		heap_create()			- Create an uncataloged heap relation
 *		heap_create_with_catalog() - Create a cataloged relation
 *		heap_drop_with_catalog() - Removes named relation from catalogs
 *
 * NOTES
 *	  this code taken from access/heap/create.c, which contains
 *	  the old heap_create_with_catalog, amcreate, and amdestroy.
 *	  those routines will soon call these routines using the function
 *	  manager,
 *	  just like the poorly named "NewXXX" routines do.	The
 *	  "New" routines are all going to die soon, once and for all!
 *		-cim 1/13/91
 *
 *-------------------------------------------------------------------------
 */
#include "postgres.h"

#include "access/genam.h"
#include "access/heapam.h"
#include "access/sysattr.h"
#include "access/transam.h"
#include "access/reloptions.h"
#include "access/xact.h"
#include "catalog/catalog.h"
#include "catalog/dependency.h"
#include "catalog/gp_policy.h"
#include "catalog/heap.h"
#include "catalog/index.h"
#include "catalog/indexing.h"
#include "catalog/namespace.h"
#include "catalog/pg_appendonly_fn.h"
#include "catalog/pg_attrdef.h"
#include "catalog/pg_attribute_encoding.h"
#include "catalog/pg_authid.h"
#include "catalog/pg_auth_members.h"
#include "catalog/pg_constraint.h"
#include "catalog/pg_database.h"
#include "catalog/pg_exttable.h"
#include "catalog/pg_inherits.h"
#include "catalog/pg_namespace.h"
#include "catalog/pg_partition.h"
#include "catalog/pg_partition_rule.h"
#include "catalog/pg_statistic.h"
#include "catalog/pg_tablespace.h"
#include "catalog/pg_type.h"
#include "catalog/pg_type_fn.h"
#include "catalog/storage.h"
#include "commands/tablecmds.h"
#include "commands/typecmds.h"
#include "miscadmin.h"
#include "nodes/nodeFuncs.h"
#include "optimizer/var.h"
#include "parser/parse_coerce.h"
#include "parser/parse_expr.h"
#include "parser/parse_relation.h"
#include "storage/bufmgr.h"
#include "storage/freespace.h"
#include "storage/smgr.h"
#include "utils/builtins.h"
#include "utils/fmgroids.h"
#include "utils/inval.h"
#include "utils/lsyscache.h"
#include "utils/memutils.h"             /* CDB: GetMemoryChunkContext */
#include "utils/relcache.h"
#include "utils/snapmgr.h"
#include "utils/syscache.h"
#include "utils/tqual.h"

#include "catalog/gp_persistent.h"
#include "cdb/cdbmirroredfilesysobj.h"
#include "cdb/cdbpersistentfilesysobj.h"
#include "cdb/cdbpartition.h"
#include "cdb/cdbsreh.h"
#include "cdb/cdbvars.h"

#include "utils/guc.h"

static void MetaTrackAddUpdInternal(Oid			classid,
									Oid			objoid,
									Oid			relowner,
									char*		actionname,
									char*		subtype,
									Relation	rel,
									HeapTuple	old_tuple);



static void AddNewRelationTuple(Relation pg_class_desc,
					Relation new_rel_desc,
					Oid new_rel_oid, Oid new_type_oid,
					Oid relowner,
					char relkind,
					char relstorage,
					Datum reloptions);
static Oid AddNewRelationType(const char *typeName,
				   Oid typeNamespace,
				   Oid new_rel_oid,
				   char new_rel_kind,
				   Oid ownerid,
				   Oid new_array_type);
static void RelationRemoveInheritance(Oid relid);
static void StoreRelCheck(Relation rel, char *ccname, Node *expr,
						  bool is_local, int inhcount);
static void StoreConstraints(Relation rel, List *cooked_constraints);
static bool MergeWithExistingConstraint(Relation rel, char *ccname, Node *expr,
										bool allow_merge, bool is_local);
static Node *cookConstraint(ParseState *pstate,
			   Node *raw_constraint,
			   char *relname);
static List *insert_ordered_unique_oid(List *list, Oid datum);

/* ----------------------------------------------------------------
 *				XXX UGLY HARD CODED BADNESS FOLLOWS XXX
 *
 *		these should all be moved to someplace in the lib/catalog
 *		module, if not obliterated first.
 * ----------------------------------------------------------------
 */


/*
 * Note:
 *		Should the system special case these attributes in the future?
 *		Advantage:	consume much less space in the ATTRIBUTE relation.
 *		Disadvantage:  special cases will be all over the place.
 */

static FormData_pg_attribute a1 = {
	0, {"ctid"}, TIDOID, 0, sizeof(ItemPointerData),
	SelfItemPointerAttributeNumber, 0, -1, -1,
	false, 'p', 's', true, false, false, true, 0
};

static FormData_pg_attribute a2 = {
	0, {"oid"}, OIDOID, 0, sizeof(Oid),
	ObjectIdAttributeNumber, 0, -1, -1,
	true, 'p', 'i', true, false, false, true, 0
};

static FormData_pg_attribute a3 = {
	0, {"xmin"}, XIDOID, 0, sizeof(TransactionId),
	MinTransactionIdAttributeNumber, 0, -1, -1,
	true, 'p', 'i', true, false, false, true, 0
};

static FormData_pg_attribute a4 = {
	0, {"cmin"}, CIDOID, 0, sizeof(CommandId),
	MinCommandIdAttributeNumber, 0, -1, -1,
	true, 'p', 'i', true, false, false, true, 0
};

static FormData_pg_attribute a5 = {
	0, {"xmax"}, XIDOID, 0, sizeof(TransactionId),
	MaxTransactionIdAttributeNumber, 0, -1, -1,
	true, 'p', 'i', true, false, false, true, 0
};

static FormData_pg_attribute a6 = {
	0, {"cmax"}, CIDOID, 0, sizeof(CommandId),
	MaxCommandIdAttributeNumber, 0, -1, -1,
	true, 'p', 'i', true, false, false, true, 0
};

/*
 * We decided to call this attribute "tableoid" rather than say
 * "classoid" on the basis that in the future there may be more than one
 * table of a particular class/type. In any case table is still the word
 * used in SQL.
 */
static FormData_pg_attribute a7 = {
	0, {"tableoid"}, OIDOID, 0, sizeof(Oid),
	TableOidAttributeNumber, 0, -1, -1,
	true, 'p', 'i', true, false, false, true, 0
};

/*CDB*/
static FormData_pg_attribute a8 = {
	0, {"gp_segment_id"}, INT4OID, 0, sizeof(gpsegmentId),
	GpSegmentIdAttributeNumber, 0, -1, -1,
	true, 'p', 'i', true, false, false, true, 0
};

static const Form_pg_attribute SysAtt[] = {&a1, &a2, &a3, &a4, &a5, &a6, &a7, &a8};

/*
 * This function returns a Form_pg_attribute pointer for a system attribute.
 * Note that we elog if the presented attno is invalid, which would only
 * happen if there's a problem upstream.
 */
Form_pg_attribute
SystemAttributeDefinition(AttrNumber attno, bool relhasoids)
{
	if (attno >= 0 || attno < -(int) lengthof(SysAtt))
		elog(ERROR, "invalid system attribute number %d", attno);
	if (attno == ObjectIdAttributeNumber && !relhasoids)
		elog(ERROR, "invalid system attribute number %d", attno);
	return SysAtt[-attno - 1];
}

/*
 * If the given name is a system attribute name, return a Form_pg_attribute
 * pointer for a prototype definition.	If not, return NULL.
 */
Form_pg_attribute
SystemAttributeByName(const char *attname, bool relhasoids)
{
	int			j;

	for (j = 0; j < (int) lengthof(SysAtt); j++)
	{
		Form_pg_attribute att = SysAtt[j];

		if (relhasoids || att->attnum != ObjectIdAttributeNumber)
		{
			if (strcmp(NameStr(att->attname), attname) == 0)
				return att;
		}
	}

	return NULL;
}


/* ----------------------------------------------------------------
 *				XXX END OF UGLY HARD CODED BADNESS XXX
 * ---------------------------------------------------------------- */


/* ----------------------------------------------------------------
 *		heap_create		- Create an uncataloged heap relation
 *
 *		Note API change: the caller must now always provide the OID
 *		to use for the relation.
 *
 *		rel->rd_rel is initialized by RelationBuildLocalRelation,
 *		and is mostly zeroes at return.
 * ----------------------------------------------------------------
 */
Relation
heap_create(const char *relname,
			Oid relnamespace,
			Oid reltablespace,
			Oid relid,
			TupleDesc tupDesc,
			Oid relam,
			char relkind,
			char relstorage,
			bool shared_relation,
			bool allow_system_table_mods,
			bool bufferPoolBulkLoad)
{
	bool		create_storage;
	Relation	rel;

	/* The caller must have provided an OID for the relation. */
	Assert(OidIsValid(relid));

	/*
	 * sanity checks
	 */
	if (!allow_system_table_mods &&
		(IsSystemNamespace(relnamespace) || IsToastNamespace(relnamespace) ||
		 IsAoSegmentNamespace(relnamespace)) && IsNormalProcessingMode())
		ereport(ERROR,
				(errcode(ERRCODE_INSUFFICIENT_PRIVILEGE),
				 errmsg("permission denied to create \"%s.%s\"",
						get_namespace_name(relnamespace), relname),
		errdetail("System catalog modifications are currently disallowed.")));

	/*
	 * Decide if we need storage or not, and handle a couple other special
	 * cases for particular relkinds.
	 */
	switch (relkind)
	{
		case RELKIND_VIEW:
		case RELKIND_COMPOSITE_TYPE:
			create_storage = false;

			/*
			 * Force reltablespace to zero if the relation has no physical
			 * storage.  This is mainly just for cleanliness' sake.
			 */
			reltablespace = InvalidOid;
			break;
		case RELKIND_SEQUENCE:
			create_storage = true;

			/*
			 * Force reltablespace to zero for sequences, since we don't
			 * support moving them around into different tablespaces.
			 */
			reltablespace = InvalidOid;
			break;
		default:
			if(relstorage_is_external(relstorage))
				create_storage = false;
			else
				create_storage = true;
			break;
	}

	/*
	 * Never allow a pg_class entry to explicitly specify the database's
	 * default tablespace in reltablespace; force it to zero instead. This
	 * ensures that if the database is cloned with a different default
	 * tablespace, the pg_class entry will still match where CREATE DATABASE
	 * will put the physically copied relation.
	 *
	 * Yes, this is a bit of a hack.
	 */
	if (reltablespace == MyDatabaseTableSpace)
		reltablespace = InvalidOid;

	/*
	 * build the relcache entry.
	 */
	rel = RelationBuildLocalRelation(relname,
									 relnamespace,
									 tupDesc,
									 relid,
									 reltablespace,
                                     relkind,           /*CDB*/
									 shared_relation);

	/*
	 * Have the storage manager create the relation's disk file, if needed.
	 *
	 * We only create the main fork here, other forks will be created on
	 * demand.
	 */
	if (create_storage)
	{
		bool isAppendOnly;
		bool skipCreatingSharedTable = false;

		/* GPDB_84_MERGE_FIXME: ensure RelationCreateStorage is eventually
		 * called by our custom helpers here. */
		/*
		 * We save the persistent TID and serial number in pg_class so we
		 * can supply them to the Storage Manager if the object is subsequently
		 * dropped.
		 *
		 * For shared table (that we created during upgrade), we create it once in every
		 * database, but they will all point to the same file. So, the file might have already
		 * been created.
		 *
		 * Note that we have not tried creating shared AO table.
		 *
		 * For non-shared table, we should always need to create a file.
		 */
		// WARNING: Do not use the rel structure -- it doesn't have relstorage set...
		isAppendOnly = (relstorage == RELSTORAGE_AOROWS || relstorage == RELSTORAGE_AOCOLS);

		if (!skipCreatingSharedTable)
		{
			if (!isAppendOnly)
			{
				PersistentFileSysRelStorageMgr localRelStorageMgr;
				PersistentFileSysRelBufpoolKind relBufpoolKind;

				GpPersistentRelationNode_GetRelationInfo(
													relkind,
													relstorage,
													relam,
													&localRelStorageMgr,
													&relBufpoolKind);
				Assert(localRelStorageMgr == PersistentFileSysRelStorageMgr_BufferPool);

				Assert(rel->rd_smgr == NULL);
				RelationOpenSmgr(rel);

				MirroredFileSysObj_TransactionCreateBufferPoolFile(
													&rel->rd_node,
													relBufpoolKind,
													rel->rd_isLocalBuf,
													rel->rd_rel->relname.data,
													/* doJustInTimeDirCreate */ true,
													bufferPoolBulkLoad,
													&rel->rd_segfile0_relationnodeinfo.persistentTid,
													&rel->rd_segfile0_relationnodeinfo.persistentSerialNum);
			}
			else
			{
				MirroredFileSysObj_TransactionCreateAppendOnlyFile(
													&rel->rd_node,
													/* segmentFileNum */ 0,
													rel->rd_rel->relname.data,
													/* doJustInTimeDirCreate */ true,
													&rel->rd_segfile0_relationnodeinfo.persistentTid,
													&rel->rd_segfile0_relationnodeinfo.persistentSerialNum);
			}
		}
		

		if (!Persistent_BeforePersistenceWork() &&
			PersistentStore_IsZeroTid(&rel->rd_segfile0_relationnodeinfo.persistentTid))
		{	
			elog(ERROR, 
				 "setNewRelfilenodeCommon has invalid TID (0,0) into relation %u/%u/%u '%s', serial number " INT64_FORMAT,
				 rel->rd_node.spcNode,
				 rel->rd_node.dbNode,
				 rel->rd_node.relNode,
				 NameStr(rel->rd_rel->relname),
				 rel->rd_segfile0_relationnodeinfo.persistentSerialNum);
		}

		rel->rd_segfile0_relationnodeinfo.isPresent = true;

		if (Debug_persistent_print)
			elog(Persistent_DebugPrintLevel(), 
			     "heap_create: '%s', Append-Only '%s', persistent TID %s and serial number " INT64_FORMAT " for CREATE",
				 relpath(rel->rd_node, MAIN_FORKNUM),
				 (isAppendOnly ? "true" : "false"),
				 ItemPointerToString(&rel->rd_segfile0_relationnodeinfo.persistentTid),
				 rel->rd_segfile0_relationnodeinfo.persistentSerialNum);
	}

	return rel;
}

/* ----------------------------------------------------------------
 *		heap_create_with_catalog		- Create a cataloged relation
 *
 *		this is done in multiple steps:
 *
 *		1) CheckAttributeNamesTypes() is used to make certain the tuple
 *		   descriptor contains a valid set of attribute names and types
 *
 *		2) pg_class is opened and get_relname_relid()
 *		   performs a scan to ensure that no relation with the
 *		   same name already exists.
 *
 *		3) heap_create() is called to create the new relation on disk.
 *
 *		4) TypeCreate() is called to define a new type corresponding
 *		   to the new relation.
 *
 *		5) AddNewRelationTuple() is called to register the
 *		   relation in pg_class.
 *
 *		6) AddNewAttributeTuples() is called to register the
 *		   new relation's schema in pg_attribute.
 *
 *		7) StoreConstraints is called ()		- vadim 08/22/97
 *
 *		8) the relations are closed and the new relation's oid
 *		   is returned.
 *
 * ----------------------------------------------------------------
 */

/* --------------------------------
 *		CheckAttributeNamesTypes
 *
 *		this is used to make certain the tuple descriptor contains a
 *		valid set of attribute names and datatypes.  a problem simply
 *		generates ereport(ERROR) which aborts the current transaction.
 * --------------------------------
 */
void
CheckAttributeNamesTypes(TupleDesc tupdesc, char relkind)
{
	int			i;
	int			j;
	int			natts = tupdesc->natts;

	/* Sanity check on column count */
	if (natts < 0 || natts > MaxHeapAttributeNumber)
		ereport(ERROR,
				(errcode(ERRCODE_TOO_MANY_COLUMNS),
				 errmsg("tables can have at most %d columns",
						MaxHeapAttributeNumber)));

	/*
	 * first check for collision with system attribute names
	 *
	 * Skip this for a view or type relation, since those don't have system
	 * attributes.
	 */
	if (relkind != RELKIND_VIEW && relkind != RELKIND_COMPOSITE_TYPE)
	{
		for (i = 0; i < natts; i++)
		{
			if (SystemAttributeByName(NameStr(tupdesc->attrs[i]->attname),
									  tupdesc->tdhasoid) != NULL)
				ereport(ERROR,
						(errcode(ERRCODE_DUPLICATE_COLUMN),
						 errmsg("column name \"%s\" conflicts with a system column name",
								NameStr(tupdesc->attrs[i]->attname))));
		}
	}

	/*
	 * next check for repeated attribute names
	 */
	for (i = 1; i < natts; i++)
	{
		for (j = 0; j < i; j++)
		{
			if (strcmp(NameStr(tupdesc->attrs[j]->attname),
					   NameStr(tupdesc->attrs[i]->attname)) == 0)
				ereport(ERROR,
						(errcode(ERRCODE_DUPLICATE_COLUMN),
						 errmsg("column name \"%s\" specified more than once",
								NameStr(tupdesc->attrs[j]->attname))));
		}
	}

	/*
	 * next check the attribute types
	 */
	for (i = 0; i < natts; i++)
	{
		CheckAttributeType(NameStr(tupdesc->attrs[i]->attname),
						   tupdesc->attrs[i]->atttypid,
						   NIL /* assume we're creating a new rowtype */);
	}
}

/* --------------------------------
 *		CheckAttributeType
 *
 *		Verify that the proposed datatype of an attribute is legal.
 *		This is needed mainly because there are types (and pseudo-types)
 *		in the catalogs that we do not support as elements of real tuples.
 *		We also check some other properties required of a table column.
 *
 * If the attribute is being proposed for addition to an existing table or
 * composite type, pass a one-element list of the rowtype OID as
 * containing_rowtypes.  When checking a to-be-created rowtype, it's
 * sufficient to pass NIL, because there could not be any recursive reference
 * to a not-yet-existing rowtype.
 * --------------------------------
 */
void
CheckAttributeType(const char *attname, Oid atttypid,
				   List *containing_rowtypes)
{
	char		att_typtype = get_typtype(atttypid);
	Oid			att_typelem;

	if (Gp_role == GP_ROLE_EXECUTE)
	{
		/*
		 * In executor nodes, don't bother checking, as the dispatcher should've
		 * checked this already.
		 */
		return;
	}

	if (atttypid == UNKNOWNOID)
	{
		/*
		 * Warn user, but don't fail, if column to be created has UNKNOWN type
		 * (usually as a result of a 'retrieve into' - jolly)
		 */
		ereport(WARNING,
				(errcode(ERRCODE_INVALID_TABLE_DEFINITION),
				 errmsg("column \"%s\" has type \"unknown\"", attname),
				 errdetail("Proceeding with relation creation anyway.")));
	}
	else if (att_typtype == TYPTYPE_PSEUDO)
	{
		/*
		 * Refuse any attempt to create a pseudo-type column, except for a
		 * special hack for pg_statistic: allow ANYARRAY during initdb
		 */
		if (atttypid != ANYARRAYOID || IsUnderPostmaster)
			ereport(ERROR,
					(errcode(ERRCODE_INVALID_TABLE_DEFINITION),
					 errmsg("column \"%s\" has pseudo-type %s",
							attname, format_type_be(atttypid))));
	}
	else if (att_typtype == TYPTYPE_COMPOSITE)
	{
		/*
		 * For a composite type, recurse into its attributes.  You might think
		 * this isn't necessary, but since we allow system catalogs to break
		 * the rule, we have to guard against the case.
		 */
		Relation	relation;
		TupleDesc	tupdesc;
		int			i;

		/*
		 * Check for self-containment.  Eventually we might be able to allow
		 * this (just return without complaint, if so) but it's not clear how
		 * many other places would require anti-recursion defenses before it
		 * would be safe to allow tables to contain their own rowtype.
		 */
		if (list_member_oid(containing_rowtypes, atttypid))
			ereport(ERROR,
					(errcode(ERRCODE_INVALID_TABLE_DEFINITION),
					 errmsg("composite type %s cannot be made a member of itself",
							format_type_be(atttypid))));

		containing_rowtypes = lcons_oid(atttypid, containing_rowtypes);

		relation = relation_open(get_typ_typrelid(atttypid), AccessShareLock);

		tupdesc = RelationGetDescr(relation);

		for (i = 0; i < tupdesc->natts; i++)
		{
			Form_pg_attribute attr = tupdesc->attrs[i];

			if (attr->attisdropped)
				continue;
			CheckAttributeType(NameStr(attr->attname), attr->atttypid,
							   containing_rowtypes);
		}

		relation_close(relation, AccessShareLock);

		containing_rowtypes = list_delete_first(containing_rowtypes);
	}
	else if (OidIsValid((att_typelem = get_element_type(atttypid))))
	{
		/*
		 * Must recurse into array types, too, in case they are composite.
		 */
		CheckAttributeType(attname, att_typelem,
						   containing_rowtypes);
	}
}

/* MPP-6929: metadata tracking */
/* --------------------------------
 *		MetaTrackAddObject
 *
 *		Track creation of object in pg_stat_last_operation. The
 *		arguments are:
 *
 *		classid		- the oid of the table containing the object, eg
 *					  "pg_class" for a relation
 *		objoid		- the oid of the object itself in the specified table
 *		relowner	- role ? user ?
 *		actionname	- generally CREATE for this case
 *		subtype		- some generic descriptive, eg TABLE for a "CREATE TABLE"
 *
 *
 * --------------------------------
 */

static void MetaTrackAddUpdInternal(Oid			classid,
									Oid			objoid,
									Oid			relowner,
									char*		actionname,
									char*		subtype,
									Relation	rel,
									HeapTuple	old_tuple)
{
	HeapTuple	new_tuple;
	Datum		values[Natts_pg_statlastop];
	bool		isnull[Natts_pg_statlastop];
	bool		new_record_repl[Natts_pg_statlastop];
	NameData	uname;
	NameData	aname;
	HeapTuple	roletup;

	MemSet(isnull, 0, sizeof(bool) * Natts_pg_statlastop);
	MemSet(new_record_repl, 0, sizeof(bool) * Natts_pg_statlastop);

	values[Anum_pg_statlastop_classid - 1] = ObjectIdGetDatum(classid);
	values[Anum_pg_statlastop_objid - 1] = ObjectIdGetDatum(objoid);

	aname.data[0] = '\0';
	namestrcpy(&aname, actionname);
	values[Anum_pg_statlastop_staactionname - 1] = NameGetDatum(&aname);

	values[Anum_pg_statlastop_stasysid - 1] = ObjectIdGetDatum(relowner);
	/* set this column to update */
	new_record_repl[Anum_pg_statlastop_stasysid - 1] = true;

	uname.data[0] = '\0';

	roletup = SearchSysCache(AUTHOID,
							 ObjectIdGetDatum(relowner),
							 0, 0, 0);
	if (HeapTupleIsValid(roletup))
	{
		Form_pg_authid authid_tup = (Form_pg_authid) GETSTRUCT(roletup);

		namecpy(&uname, &authid_tup->rolname);
		ReleaseSysCache(roletup);
	}
	else
	{
		/* Generate numeric OID if we don't find an entry */
		sprintf(NameStr(uname), "%u", relowner);
	}

	values[Anum_pg_statlastop_stausename - 1] = NameGetDatum(&uname);
	/* set this column to update */
	new_record_repl[Anum_pg_statlastop_stausename - 1] = true;

	values[Anum_pg_statlastop_stasubtype - 1] = CStringGetTextDatum(subtype);
	/* set this column to update */
	new_record_repl[Anum_pg_statlastop_stasubtype - 1] = true;

	values[Anum_pg_statlastop_statime - 1] = GetCurrentTimestamp();
	/* set this column to update */
	new_record_repl[Anum_pg_statlastop_statime - 1] = true;

	if (HeapTupleIsValid(old_tuple))
	{
		new_tuple = heap_modify_tuple(old_tuple, RelationGetDescr(rel),
									  values,
									  isnull, new_record_repl);
		simple_heap_update(rel, &old_tuple->t_self, new_tuple);
		CatalogUpdateIndexes(rel, new_tuple);
	}
	else
	{
		new_tuple = heap_form_tuple(RelationGetDescr(rel), values, isnull);

		simple_heap_insert(rel, new_tuple);
		CatalogUpdateIndexes(rel, new_tuple);
	}

	if (HeapTupleIsValid(old_tuple))
		heap_freetuple(new_tuple);

} /* end MetaTrackAddUpdInternal */


void MetaTrackAddObject(Oid		classid, 
						Oid		objoid, 
						Oid		relowner,
						char*	actionname,
						char*	subtype)
{
	Relation	rel;

	if (IsBootstrapProcessingMode())
		return;

	if (IsSharedRelation(classid))
	{
		rel = heap_open(StatLastShOpRelationId, RowExclusiveLock);
	}
	else
	{
		rel = heap_open(StatLastOpRelationId, RowExclusiveLock);
	}

	MetaTrackAddUpdInternal(classid, objoid, relowner,
							actionname, subtype,
							rel, NULL);

	heap_close(rel, RowExclusiveLock);

/*	CommandCounterIncrement(); */

} /* end MetaTrackAddObject */

void MetaTrackUpdObject(Oid		classid, 
						Oid		objoid, 
						Oid		relowner,
						char*	actionname,
						char*	subtype)
{
	HeapTuple	tuple;
	ScanKeyData key[3];
	SysScanDesc desc;
	Relation	rel;
	int			ii = 0;

	if (IsBootstrapProcessingMode())
		return;

	if (IsSharedRelation(classid))
	{
		rel = heap_open(StatLastShOpRelationId, RowExclusiveLock);

		ScanKeyInit(&key[0],
					Anum_pg_statlastshop_classid,
					BTEqualStrategyNumber, F_OIDEQ,
					ObjectIdGetDatum(classid));
		ScanKeyInit(&key[1],
					Anum_pg_statlastshop_objid,
					BTEqualStrategyNumber, F_OIDEQ,
					ObjectIdGetDatum(objoid));
		ScanKeyInit(&key[2],
					Anum_pg_statlastshop_staactionname,
					BTEqualStrategyNumber, F_NAMEEQ,
					CStringGetDatum(actionname));

		desc = systable_beginscan(rel,
								  StatLastShOpClassidObjidStaactionnameIndexId,
								  true,
								  SnapshotNow, 3, key);
	}
	else
	{
		rel = heap_open(StatLastOpRelationId, RowExclusiveLock);

		ScanKeyInit(&key[0],
					Anum_pg_statlastop_classid,
					BTEqualStrategyNumber, F_OIDEQ,
					ObjectIdGetDatum(classid));
		ScanKeyInit(&key[1],
					Anum_pg_statlastop_objid,
					BTEqualStrategyNumber, F_OIDEQ,
					ObjectIdGetDatum(objoid));
		ScanKeyInit(&key[2],
					Anum_pg_statlastop_staactionname,
					BTEqualStrategyNumber, F_NAMEEQ,
					CStringGetDatum(actionname));

		desc = systable_beginscan(rel,
								  StatLastOpClassidObjidStaactionnameIndexId,
								  true,
								  SnapshotNow, 3, key);
	}

	/* should be a unique index - only 1 answer... */
	while (HeapTupleIsValid(tuple = systable_getnext(desc)))
	{
		MetaTrackAddUpdInternal(classid, objoid, relowner,
								actionname, subtype,
								rel, tuple);
		ii++;
	}
	systable_endscan(desc);
	heap_close(rel, RowExclusiveLock);

	/* add it if it didn't already exist */
	if (!ii)
		MetaTrackAddObject(classid, 
						   objoid, 
						   relowner,
						   actionname,
						   subtype);

} /* end MetaTrackUpdObject */
void MetaTrackDropObject(Oid		classid, 
						 Oid		objoid)
{
	HeapTuple	tuple;
	ScanKeyData key[3];
	SysScanDesc desc;
	Relation	rel;

	if (IsSharedRelation(classid))
	{
		/* DELETE FROM pg_stat_last_shoperation WHERE classid = :1 AND objid = :2 */

		rel = heap_open(StatLastShOpRelationId, RowExclusiveLock);

		ScanKeyInit(&key[0],
					Anum_pg_statlastshop_classid,
					BTEqualStrategyNumber, F_OIDEQ,
					ObjectIdGetDatum(classid));
		ScanKeyInit(&key[1],
					Anum_pg_statlastshop_objid,
					BTEqualStrategyNumber, F_OIDEQ,
					ObjectIdGetDatum(objoid));

		desc = systable_beginscan(rel,
								  StatLastShOpClassidObjidStaactionnameIndexId,
								  true,
								  SnapshotNow, 2, key);
	}
	else
	{
		/* DELETE FROM pg_stat_last_operation WHERE classid = :1 AND objid = :2 */
		rel = heap_open(StatLastOpRelationId, RowExclusiveLock);

		ScanKeyInit(&key[0],
					Anum_pg_statlastop_classid,
					BTEqualStrategyNumber, F_OIDEQ,
					ObjectIdGetDatum(classid));
		ScanKeyInit(&key[1],
					Anum_pg_statlastop_objid,
					BTEqualStrategyNumber, F_OIDEQ,
					ObjectIdGetDatum(objoid));

		desc = systable_beginscan(rel,
								  StatLastOpClassidObjidStaactionnameIndexId,
								  true,
								  SnapshotNow, 2, key);
	}

	while (HeapTupleIsValid(tuple = systable_getnext(desc)))
		simple_heap_delete(rel, &tuple->t_self);

	systable_endscan(desc);
	heap_close(rel, RowExclusiveLock);

} /* end MetaTrackDropObject */

/*
 * InsertPgAttributeTuple
 *		Construct and insert a new tuple in pg_attribute.
 *
 * Caller has already opened and locked pg_attribute.  new_attribute is the
 * attribute to insert.
 *
 * indstate is the index state for CatalogIndexInsert.  It can be passed as
 * NULL, in which case we'll fetch the necessary info.  (Don't do this when
 * inserting multiple attributes, because it's a tad more expensive.)
 */
void
InsertPgAttributeTuple(Relation pg_attribute_rel,
					   Form_pg_attribute new_attribute,
					   CatalogIndexState indstate)
{
	Datum		values[Natts_pg_attribute];
	bool		nulls[Natts_pg_attribute];
	HeapTuple	tup;

	/* This is a tad tedious, but way cleaner than what we used to do... */
	memset(values, 0, sizeof(values));
	memset(nulls, false, sizeof(nulls));

	values[Anum_pg_attribute_attrelid - 1] = ObjectIdGetDatum(new_attribute->attrelid);
	values[Anum_pg_attribute_attname - 1] = NameGetDatum(&new_attribute->attname);
	values[Anum_pg_attribute_atttypid - 1] = ObjectIdGetDatum(new_attribute->atttypid);
	values[Anum_pg_attribute_attstattarget - 1] = Int32GetDatum(new_attribute->attstattarget);
	values[Anum_pg_attribute_attlen - 1] = Int16GetDatum(new_attribute->attlen);
	values[Anum_pg_attribute_attnum - 1] = Int16GetDatum(new_attribute->attnum);
	values[Anum_pg_attribute_attndims - 1] = Int32GetDatum(new_attribute->attndims);
	values[Anum_pg_attribute_attcacheoff - 1] = Int32GetDatum(new_attribute->attcacheoff);
	values[Anum_pg_attribute_atttypmod - 1] = Int32GetDatum(new_attribute->atttypmod);
	values[Anum_pg_attribute_attbyval - 1] = BoolGetDatum(new_attribute->attbyval);
	values[Anum_pg_attribute_attstorage - 1] = CharGetDatum(new_attribute->attstorage);
	values[Anum_pg_attribute_attalign - 1] = CharGetDatum(new_attribute->attalign);
	values[Anum_pg_attribute_attnotnull - 1] = BoolGetDatum(new_attribute->attnotnull);
	values[Anum_pg_attribute_atthasdef - 1] = BoolGetDatum(new_attribute->atthasdef);
	values[Anum_pg_attribute_attisdropped - 1] = BoolGetDatum(new_attribute->attisdropped);
	values[Anum_pg_attribute_attislocal - 1] = BoolGetDatum(new_attribute->attislocal);
	values[Anum_pg_attribute_attinhcount - 1] = Int32GetDatum(new_attribute->attinhcount);

	tup = heap_form_tuple(RelationGetDescr(pg_attribute_rel), values, nulls);

	/* finally insert the new tuple, update the indexes, and clean up */
	simple_heap_insert(pg_attribute_rel, tup);

	if (indstate != NULL)
		CatalogIndexInsert(indstate, tup);
	else
		CatalogUpdateIndexes(pg_attribute_rel, tup);

	heap_freetuple(tup);
}
/* --------------------------------
 *		AddNewAttributeTuples
 *
 *		this registers the new relation's schema by adding
 *		tuples to pg_attribute.
 * --------------------------------
 */
static void
AddNewAttributeTuples(Oid new_rel_oid,
					  TupleDesc tupdesc,
					  char relkind,
					  bool oidislocal,
					  int oidinhcount)
{
	Form_pg_attribute attr;
	int			i;
	Relation	rel;
	CatalogIndexState indstate;
	int			natts = tupdesc->natts;
	ObjectAddress myself,
				referenced;

	/*
	 * open pg_attribute and its indexes.
	 */
	rel = heap_open(AttributeRelationId, RowExclusiveLock);

	indstate = CatalogOpenIndexes(rel);

	/*
	 * First we add the user attributes.  This is also a convenient place to
	 * add dependencies on their datatypes.
	 */
	for (i = 0; i < natts; i++)
	{
		attr = tupdesc->attrs[i];
		/* Fill in the correct relation OID */
		attr->attrelid = new_rel_oid;
		/* Make sure these are OK, too */
		attr->attstattarget = -1;
		attr->attcacheoff = -1;

		InsertPgAttributeTuple(rel, attr, indstate);

		/* Add dependency info */
		myself.classId = RelationRelationId;
		myself.objectId = new_rel_oid;
		myself.objectSubId = i + 1;
		referenced.classId = TypeRelationId;
		referenced.objectId = attr->atttypid;
		referenced.objectSubId = 0;
		recordDependencyOn(&myself, &referenced, DEPENDENCY_NORMAL);
	}

	/*
	 * Next we add the system attributes.  Skip OID if rel has no OIDs. Skip
	 * all for a view or type relation.  We don't bother with making datatype
	 * dependencies here, since presumably all these types are pinned.
	 */
	if (relkind != RELKIND_VIEW && relkind != RELKIND_COMPOSITE_TYPE)
	{
		for (i = 0; i < (int) lengthof(SysAtt); i++)
		{
			FormData_pg_attribute attStruct;

			/* skip OID where appropriate */
			if (!tupdesc->tdhasoid &&
				SysAtt[i]->attnum == ObjectIdAttributeNumber)
				continue;

			memcpy(&attStruct, (char *) SysAtt[i], sizeof(FormData_pg_attribute));

			/* Fill in the correct relation OID in the copied tuple */
			attStruct.attrelid = new_rel_oid;

			/* Fill in correct inheritance info for the OID column */
			if (attStruct.attnum == ObjectIdAttributeNumber)
			{
				attStruct.attislocal = oidislocal;
				attStruct.attinhcount = oidinhcount;
			}

			InsertPgAttributeTuple(rel, &attStruct, indstate);
		}
	}

	/*
	 * clean up
	 */
	CatalogCloseIndexes(indstate);

	heap_close(rel, RowExclusiveLock);
}

/* --------------------------------
 *		InsertPgClassTuple
 *
 *		Construct and insert a new tuple in pg_class.
 *
 * Caller has already opened and locked pg_class.
 * Tuple data is taken from new_rel_desc->rd_rel, except for the
 * variable-width fields which are not present in a cached reldesc.
 * We always initialize relacl to NULL (i.e., default permissions),
 * and reloptions is set to the passed-in text array (if any).
 * --------------------------------
 */
void
InsertPgClassTuple(Relation pg_class_desc,
				   Relation new_rel_desc,
				   Oid new_rel_oid,
				   Datum reloptions)
{
	Form_pg_class rd_rel = new_rel_desc->rd_rel;
	Datum		values[Natts_pg_class];
	bool		nulls[Natts_pg_class];
	HeapTuple	tup;

	Assert(should_have_valid_relfrozenxid(
			   new_rel_oid, rd_rel->relkind, rd_rel->relstorage) ?
		   (rd_rel->relfrozenxid != InvalidTransactionId) :
		   (rd_rel->relfrozenxid == InvalidTransactionId));

	/* This is a tad tedious, but way cleaner than what we used to do... */
	memset(values, 0, sizeof(values));
	memset(nulls, false, sizeof(nulls));

	values[Anum_pg_class_relname - 1] = NameGetDatum(&rd_rel->relname);
	values[Anum_pg_class_relnamespace - 1] = ObjectIdGetDatum(rd_rel->relnamespace);
	values[Anum_pg_class_reltype - 1] = ObjectIdGetDatum(rd_rel->reltype);
	values[Anum_pg_class_relowner - 1] = ObjectIdGetDatum(rd_rel->relowner);
	values[Anum_pg_class_relam - 1] = ObjectIdGetDatum(rd_rel->relam);
	values[Anum_pg_class_relfilenode - 1] = ObjectIdGetDatum(rd_rel->relfilenode);
	values[Anum_pg_class_reltablespace - 1] = ObjectIdGetDatum(rd_rel->reltablespace);
	values[Anum_pg_class_relpages - 1] = Int32GetDatum(rd_rel->relpages);
	values[Anum_pg_class_reltuples - 1] = Float4GetDatum(rd_rel->reltuples);
	values[Anum_pg_class_reltoastrelid - 1] = ObjectIdGetDatum(rd_rel->reltoastrelid);
	values[Anum_pg_class_reltoastidxid - 1] = ObjectIdGetDatum(rd_rel->reltoastidxid);
	values[Anum_pg_class_relhasindex - 1] = BoolGetDatum(rd_rel->relhasindex);
	values[Anum_pg_class_relisshared - 1] = BoolGetDatum(rd_rel->relisshared);
	values[Anum_pg_class_relkind - 1] = CharGetDatum(rd_rel->relkind);
	values[Anum_pg_class_relstorage - 1] = CharGetDatum(rd_rel->relstorage);
	values[Anum_pg_class_relnatts - 1] = Int16GetDatum(rd_rel->relnatts);
	values[Anum_pg_class_relchecks - 1] = Int16GetDatum(rd_rel->relchecks);
	values[Anum_pg_class_relhasoids - 1] = BoolGetDatum(rd_rel->relhasoids);
	values[Anum_pg_class_relhaspkey - 1] = BoolGetDatum(rd_rel->relhaspkey);
	values[Anum_pg_class_relhasrules - 1] = BoolGetDatum(rd_rel->relhasrules);
	values[Anum_pg_class_relhastriggers - 1] = BoolGetDatum(rd_rel->relhastriggers);
	values[Anum_pg_class_relhassubclass - 1] = BoolGetDatum(rd_rel->relhassubclass);
	values[Anum_pg_class_relfrozenxid - 1] = TransactionIdGetDatum(rd_rel->relfrozenxid);
	/* start out with empty permissions */
	nulls[Anum_pg_class_relacl - 1] = true;
	if (reloptions != (Datum) 0)
		values[Anum_pg_class_reloptions - 1] = reloptions;
	else
		nulls[Anum_pg_class_reloptions - 1] = true;

	tup = heap_form_tuple(RelationGetDescr(pg_class_desc), values, nulls);

	/*
	 * The new tuple must have the oid already chosen for the rel.	Sure would
	 * be embarrassing to do this sort of thing in polite company.
	 */
	HeapTupleSetOid(tup, new_rel_oid);

	/* finally insert the new tuple, update the indexes, and clean up */
	simple_heap_insert(pg_class_desc, tup);

	CatalogUpdateIndexes(pg_class_desc, tup);

	heap_freetuple(tup);
}

/* --------------------------------
 *		AddNewRelationTuple
 *
 *		this registers the new relation in the catalogs by
 *		adding a tuple to pg_class.
 * --------------------------------
 */
static void
AddNewRelationTuple(Relation pg_class_desc,
					Relation new_rel_desc,
					Oid new_rel_oid,
					Oid new_type_oid,
					Oid relowner,
					char relkind,
					char relstorage,
					Datum reloptions)
{
	Form_pg_class new_rel_reltup;

	/*
	 * first we update some of the information in our uncataloged relation's
	 * relation descriptor.
	 */
	new_rel_reltup = new_rel_desc->rd_rel;

	switch (relkind)
	{
		case RELKIND_RELATION:
		case RELKIND_INDEX:
		case RELKIND_TOASTVALUE:
		case RELKIND_AOSEGMENTS:
		case RELKIND_AOBLOCKDIR:
		case RELKIND_AOVISIMAP:
			/* The relation is real, but as yet empty */
			new_rel_reltup->relpages = 0;
			new_rel_reltup->reltuples = 0;

			/* estimated stats for external tables */
			/* NOTE: look at cdb_estimate_rel_size() if changing these values */
			if(relstorage_is_external(relstorage))
			{
				new_rel_reltup->relpages = 1000;
				new_rel_reltup->reltuples = 1000000;
			}
			break;
		case RELKIND_SEQUENCE:
			/* Sequences always have a known size */
			new_rel_reltup->relpages = 1;
			new_rel_reltup->reltuples = 1;
			break;
		default:
			/* Views, etc, have no disk storage */
			new_rel_reltup->relpages = 0;
			new_rel_reltup->reltuples = 0;
			break;
	}

	/* Initialize relfrozenxid */
	if (should_have_valid_relfrozenxid(new_rel_oid, relkind, relstorage))
	{
		/*
		 * Initialize to the minimum XID that could put tuples in the table.
		 * We know that no xacts older than RecentXmin are still running, so
		 * that will do.
		 */
		new_rel_reltup->relfrozenxid = RecentXmin;
	}
	else
	{
		/*
		 * Other relation types will not contain XIDs, so set relfrozenxid to
		 * InvalidTransactionId.  (Note: a sequence does contain a tuple, but
		 * we force its xmin to be FrozenTransactionId always; see
		 * commands/sequence.c.)
		 */
		new_rel_reltup->relfrozenxid = InvalidTransactionId;
	}

	new_rel_reltup->relowner = relowner;
	new_rel_reltup->reltype = new_type_oid;
	new_rel_reltup->relkind = relkind;
	new_rel_reltup->relstorage = relstorage;

	new_rel_desc->rd_att->tdtypeid = new_type_oid;

	/* Now build and insert the tuple */
	InsertPgClassTuple(pg_class_desc, new_rel_desc, new_rel_oid, reloptions);
}


/* --------------------------------
 *		AddNewRelationType -
 *
 *		define a composite type corresponding to the new relation
 * --------------------------------
 */
static Oid
AddNewRelationType(const char *typeName,
				   Oid typeNamespace,
				   Oid new_rel_oid,
				   char new_rel_kind,
				   Oid ownerid,
				   Oid new_array_type)
{
	return
		TypeCreate(InvalidOid,	/* no predetermined OID */
				   typeName,	/* type name */
				   typeNamespace,		/* type namespace */
				   new_rel_oid, /* relation oid */
				   new_rel_kind,	/* relation kind */
				   ownerid,		/* owner's ID */
				   -1,			/* internal size (varlena) */
				   TYPTYPE_COMPOSITE,	/* type-type (composite) */
				   TYPCATEGORY_COMPOSITE, /* type-category (ditto) */
				   false,		/* composite types are never preferred */
				   DEFAULT_TYPDELIM,	/* default array delimiter */
				   F_RECORD_IN, /* input procedure */
				   F_RECORD_OUT,	/* output procedure */
				   F_RECORD_RECV,		/* receive procedure */
				   F_RECORD_SEND,		/* send procedure */
				   InvalidOid,	/* typmodin procedure - none */
				   InvalidOid,	/* typmodout procedure - none */
				   InvalidOid,	/* analyze procedure - default */
				   InvalidOid,	/* array element type - irrelevant */
				   false,		/* this is not an array type */
				   new_array_type,		/* array type if any */
				   InvalidOid,	/* domain base type - irrelevant */
				   NULL,		/* default value - none */
				   NULL,		/* default binary representation */
				   false,		/* passed by reference */
				   'd',			/* alignment - must be the largest! */
				   'x',			/* fully TOASTable */
				   -1,			/* typmod */
				   0,			/* array dimensions for typBaseType */
				   false);		/* Type NOT NULL */
}

void
InsertGpRelationNodeTuple(
	Relation 		gp_relation_node,
	Oid				relationId,
	char			*relname,
	Oid				tablespaceOid,
	Oid				relfilenode,
	int32			segmentFileNum,
	bool			updateIndex,
	ItemPointer		persistentTid,
	int64			persistentSerialNum)
{
	Datum		values[Natts_gp_relation_node];
	bool		nulls[Natts_gp_relation_node];
	HeapTuple	tuple;

	if (!Persistent_BeforePersistenceWork() &&
		PersistentStore_IsZeroTid(persistentTid))
	{	
		elog(ERROR, 
			 "Inserting with invalid TID (0,0) into relation id %u '%s', relfilenode %u, segment file #%d, serial number " INT64_FORMAT,
			 relationId,
			 relname,
			 relfilenode,
			 segmentFileNum,
			 persistentSerialNum);
	}

	memset(values, 0, sizeof(values));
	memset(nulls, false, sizeof(nulls));

	if (Debug_persistent_print)
		elog(Persistent_DebugPrintLevel(), 
			 "InsertGpRelationNodeTuple: Inserting into relation id %u '%s', relfilenode %u, segment file #%d, serial number " INT64_FORMAT ", TID %s",
			 relationId,
			 relname,
			 relfilenode,
			 segmentFileNum,
			 persistentSerialNum,
			 ItemPointerToString(persistentTid));

	/*
	 * gp_relation_node stores tablespaceOId in pg_class fashion, which means
	 * defaultTablespace is represented as "0".
	 */
	Assert (tablespaceOid != MyDatabaseTableSpace);
	
	GpRelationNode_SetDatumValues(
								values,
								tablespaceOid,
								relfilenode,
								segmentFileNum,
								/* createMirrorDataLossTrackingSessionNum */ 0,
								persistentTid,
								persistentSerialNum);

	/* XXX XXX: note optional index update */
	tuple = heap_form_tuple(RelationGetDescr(gp_relation_node), values, nulls);

	/* finally insert the new tuple, update the indexes, and clean up */
	simple_heap_insert(gp_relation_node, tuple);

	if (updateIndex)
	{
		CatalogUpdateIndexes(gp_relation_node, tuple);
	}

	heap_freetuple(tuple);
}

void
UpdateGpRelationNodeTuple(
	Relation 	gp_relation_node,
	HeapTuple 	tuple,
	Oid         tablespaceOid,
	Oid			relfilenode,
	int32		segmentFileNum,
	ItemPointer persistentTid,
	int64 		persistentSerialNum)
{
	Datum		repl_val[Natts_gp_relation_node];
	bool		repl_null[Natts_gp_relation_node];
	bool		repl_repl[Natts_gp_relation_node];
	HeapTuple	newtuple;

	if (!Persistent_BeforePersistenceWork() &&
		PersistentStore_IsZeroTid(persistentTid))
	{	
		elog(ERROR, 
			 "Updating with invalid TID (0,0) in relfilenode %u, segment file #%d, serial number " INT64_FORMAT,
			 relfilenode,
			 segmentFileNum,
			 persistentSerialNum);
	}

	if (Debug_persistent_print)
		elog(Persistent_DebugPrintLevel(), 
			 "UpdateGpRelationNodeTuple: Updating relfilenode %u, segment file #%d, serial number " INT64_FORMAT " at TID %s",
			 relfilenode,
			 segmentFileNum,
			 persistentSerialNum,
			 ItemPointerToString(persistentTid));

	memset(repl_val, 0, sizeof(repl_val));
	memset(repl_null, false, sizeof(repl_null));
	memset(repl_repl, false, sizeof(repl_null));

	repl_repl[Anum_gp_relation_node_tablespace_oid - 1] = true;
	repl_val[Anum_gp_relation_node_tablespace_oid - 1] = ObjectIdGetDatum(tablespaceOid);

	repl_repl[Anum_gp_relation_node_relfilenode_oid - 1] = true;
	repl_val[Anum_gp_relation_node_relfilenode_oid - 1] = ObjectIdGetDatum(relfilenode);
	
	repl_repl[Anum_gp_relation_node_segment_file_num - 1] = true;
	repl_val[Anum_gp_relation_node_segment_file_num - 1] = Int32GetDatum(segmentFileNum);

	// UNDONE: createMirrorDataLossTrackingSessionNum

	repl_repl[Anum_gp_relation_node_persistent_tid- 1] = true;
	repl_val[Anum_gp_relation_node_persistent_tid- 1] = PointerGetDatum(persistentTid);
	
	repl_repl[Anum_gp_relation_node_persistent_serial_num - 1] = true;
	repl_val[Anum_gp_relation_node_persistent_serial_num - 1] = Int64GetDatum(persistentSerialNum);

	newtuple = heap_modify_tuple(tuple, RelationGetDescr(gp_relation_node), repl_val, repl_null, repl_repl);
	
	simple_heap_update(gp_relation_node, &newtuple->t_self, newtuple);

	CatalogUpdateIndexes(gp_relation_node, newtuple);

	heap_freetuple(newtuple);
}


static void
AddNewRelationNodeTuple(
						Relation gp_relation_node,
						Relation new_rel)
{
	if (new_rel->rd_segfile0_relationnodeinfo.isPresent)
	{
		InsertGpRelationNodeTuple(
							gp_relation_node,
							new_rel->rd_id,
							new_rel->rd_rel->relname.data,
							new_rel->rd_rel->reltablespace,
							new_rel->rd_rel->relfilenode,
							/* segmentFileNum */ 0,
							/* updateIndex */ true,
							&new_rel->rd_segfile0_relationnodeinfo.persistentTid,
							new_rel->rd_segfile0_relationnodeinfo.persistentSerialNum);
							
	}
}

/* --------------------------------
 *		heap_create_with_catalog
 *
 *		creates a new cataloged relation.  see comments above.
 * --------------------------------
 */
Oid
heap_create_with_catalog(const char *relname,
						 Oid relnamespace,
						 Oid reltablespace,
						 Oid relid,
						 Oid ownerid,
						 TupleDesc tupdesc,
						 List *cooked_constraints,
						 Oid relam,
						 char relkind,
						 char relstorage,
						 bool shared_relation,
						 bool oidislocal,
						 bool bufferPoolBulkLoad,
						 int oidinhcount,
						 OnCommitAction oncommit,
                         const struct GpPolicy *policy,
						 Datum reloptions,
						 bool allow_system_table_mods,
						 bool valid_opts,
						 ItemPointer persistentTid,
						 int64 *persistentSerialNum)
{
	Relation	pg_class_desc;
	Relation	gp_relation_node_desc;
	Relation	new_rel_desc;
	Oid			old_type_oid;
	Oid			new_type_oid;
	Oid			new_array_oid = InvalidOid;
	bool		appendOnlyRel;
	StdRdOptions *stdRdOptions;
	int			safefswritesize = gp_safefswritesize;
	Oid			existing_rowtype_oid = InvalidOid;
	char	   *relarrayname = NULL;

	/*
	 * Don't create the row type if the bootstrapper tells us it already
	 * knows what it is.
	 */
	if (IsBootstrapProcessingMode())
	{
		/*
		 * Some relations need to have a fixed relation type
		 * OID, because it is referenced in code.
		 *
		 * GPDB_90_MERGE_FIXME: In PostgreSQL 9.0, there's a
		 * new BKI directive, BKI_ROWTYPE_OID(<oid>), for
		 * doing the same. Replace this hack with that once
		 * we merge with 9.0.
		 */
		switch (relid)
		{
			case GpPersistentRelationNodeRelationId:
				existing_rowtype_oid = GP_PERSISTENT_RELATION_NODE_OID;
				break;
			case GpPersistentDatabaseNodeRelationId:
				existing_rowtype_oid = GP_PERSISTENT_DATABASE_NODE_OID;
				break;
			case GpPersistentTablespaceNodeRelationId:
				existing_rowtype_oid = GP_PERSISTENT_TABLESPACE_NODE_OID;
				break;
			case GpPersistentFilespaceNodeRelationId:
				existing_rowtype_oid = GP_PERSISTENT_FILESPACE_NODE_OID;
				break;
			case GpRelationNodeRelationId:
				existing_rowtype_oid = GP_RELATION_NODE_OID;
				break;

			case GpGlobalSequenceRelationId:
				existing_rowtype_oid = GP_GLOBAL_SEQUENCE_RELTYPE_OID;
				break;

			case DatabaseRelationId:
				existing_rowtype_oid = PG_DATABASE_RELTYPE_OID;
				break;

			case AuthIdRelationId:
				existing_rowtype_oid = PG_AUTHID_RELTYPE_OID;
				break;

			case AuthMemRelationId:
				existing_rowtype_oid = PG_AUTH_MEMBERS_RELTYPE_OID;
				break;

			default:
				break;
		}
	}

	pg_class_desc = heap_open(RelationRelationId, RowExclusiveLock);

	if (!IsBootstrapProcessingMode())
		gp_relation_node_desc = heap_open(GpRelationNodeRelationId, RowExclusiveLock);
	else
		gp_relation_node_desc = NULL;

	/*
	 * sanity checks
	 */
	Assert(IsNormalProcessingMode() || IsBootstrapProcessingMode());

	/*
	 * Was "appendonly" specified in the relopts? If yes, fix our relstorage.
	 * Also, check for override (debug) GUCs.
	 */
	stdRdOptions = (StdRdOptions*) heap_reloptions(
			relkind, reloptions, !valid_opts);
	appendOnlyRel = stdRdOptions->appendonly;
	validateAppendOnlyRelOptions(appendOnlyRel,
								 stdRdOptions->blocksize,
								 safefswritesize,
								 stdRdOptions->compresslevel,
								 stdRdOptions->compresstype,
								 stdRdOptions->checksum,
								 relkind,
								 stdRdOptions->columnstore);
	if(appendOnlyRel)
	{
		if(stdRdOptions->columnstore)
            relstorage = RELSTORAGE_AOCOLS;
		else
			relstorage = RELSTORAGE_AOROWS;
		reloptions = transformAOStdRdOptions(stdRdOptions, reloptions);
	}

	/* MPP-8058: disallow OIDS on column-oriented tables */
	if (tupdesc->tdhasoid && 
		IsNormalProcessingMode() &&
        (Gp_role == GP_ROLE_DISPATCH))
	{
		if (relstorage == RELSTORAGE_AOCOLS)
			ereport(ERROR,
					(errcode(ERRCODE_INVALID_PARAMETER_VALUE),
					 errmsg(
							 "OIDS=TRUE is not allowed on tables that "
							 "use column-oriented storage. Use OIDS=FALSE"
							 )));
		else
			ereport(NOTICE,
					(errmsg(
							 "OIDS=TRUE is not recommended for user-created "
							 "tables. Use OIDS=FALSE to prevent wrap-around "
							 "of the OID counter"
							 )));
	}

	CheckAttributeNamesTypes(tupdesc, relkind);

	if (get_relname_relid(relname, relnamespace))
		ereport(ERROR,
				(errcode(ERRCODE_DUPLICATE_TABLE),
				 errmsg("relation \"%s\" already exists", relname)));

	/*
	 * Since we are going to create a rowtype as well, also check for
	 * collision with an existing type name.  If there is one and it's an
	 * autogenerated array, we can rename it out of the way; otherwise we can
	 * at least give a good error message.
	 */
	old_type_oid = GetSysCacheOid(TYPENAMENSP,
								  CStringGetDatum(relname),
								  ObjectIdGetDatum(relnamespace),
								  0, 0);
	if (OidIsValid(old_type_oid) && !OidIsValid(existing_rowtype_oid))
	{
		if (!moveArrayTypeName(old_type_oid, relname, relnamespace))
			ereport(ERROR,
					(errcode(ERRCODE_DUPLICATE_OBJECT),
					 errmsg("type \"%s\" already exists", relname),
			   errhint("A relation has an associated type of the same name, "
					   "so you must use a name that doesn't conflict "
					   "with any existing type.")));
	}

	/*
	 * Validate shared/non-shared tablespace (must check this before doing
	 * GetNewRelFileNode, to prevent Assert therein)
	 */
	if (shared_relation)
	{
		if (reltablespace != GLOBALTABLESPACE_OID)
			/* elog since this is not a user-facing error */
			elog(ERROR,
				 "shared relations must be placed in pg_global tablespace");
	}
	else
	{
		if (reltablespace == GLOBALTABLESPACE_OID)
			ereport(ERROR,
					(errcode(ERRCODE_INVALID_PARAMETER_VALUE),
					 errmsg("only shared relations can be placed in pg_global tablespace")));
	}

	/*
	 * Get preassigned OID for GP_ROLE_EXECUTE or binary upgrade
	 */
	if (!OidIsValid(relid) && (Gp_role == GP_ROLE_EXECUTE || IsBinaryUpgrade))
		relid = GetPreassignedOidForRelation(relnamespace, relname);

	/*
	 * GP_ROLE_DISPATCH and GP_ROLE_UTILITY do not have preassigned OIDs.
	 * Allocate new OIDs here.
	 *
	 * For sequence relations, the relfilenode has to be the same as OID.
	 * To accomplish this, we have a special function GetSequenceRelationOid
	 * which locks both the Oid and relfilenode counter, syncs them, and
	 * allocates the synced value to here.
	 */
	if (!OidIsValid(relid) && Gp_role != GP_ROLE_EXECUTE)
	{
		if (relkind == RELKIND_SEQUENCE)
			relid = GetNewSequenceRelationOid(pg_class_desc);
		else
			relid = GetNewOid(pg_class_desc);
	}

	/*
	 * Create the relcache entry (mostly dummy at this point) and the physical
	 * disk file.  (If we fail further down, it's the smgr's responsibility to
	 * remove the disk file again.)
	 */
	new_rel_desc = heap_create(relname,
							   relnamespace,
							   reltablespace,
							   relid,
							   tupdesc,
							   relam,
							   relkind,
							   relstorage,
							   shared_relation,
							   allow_system_table_mods,
							   bufferPoolBulkLoad);

	Assert(relid == RelationGetRelid(new_rel_desc));

	if (persistentTid != NULL)
	{
		*persistentTid = new_rel_desc->rd_segfile0_relationnodeinfo.persistentTid;
		*persistentSerialNum = new_rel_desc->rd_segfile0_relationnodeinfo.persistentSerialNum;
	}

	/*
	 * Decide whether to create an array type over the relation's rowtype. We
	 * do not create any array types for system catalogs (ie, those made
	 * during initdb).	We create array types for regular relations, views,
	 * and composite types ... but not, eg, for toast tables or sequences.
	 *
	 * Also not for the auxiliary heaps created for bitmap indexes or append-
	 * only tables.
	 */
	if (IsUnderPostmaster && ((relkind == RELKIND_RELATION && !appendOnlyRel) ||
							  relkind == RELKIND_VIEW ||
							  relkind == RELKIND_COMPOSITE_TYPE) &&
		relnamespace != PG_BITMAPINDEX_NAMESPACE)
	{
		/* OK, so pre-assign a type OID for the array type */
		Relation	pg_type = heap_open(TypeRelationId, AccessShareLock);

		relarrayname = makeArrayTypeName(relname, relnamespace);

		/*
		 * If we are expected to get a preassigned Oid but receive InvalidOid,
		 * get a new Oid. This can happen during upgrades from GPDB4 to 5 where
		 * array types over relation rowtypes were introduced so there are no
		 * pre-existing array types to dump from the old cluster
		 */
		if (Gp_role == GP_ROLE_EXECUTE || IsBinaryUpgrade)
		{
			new_array_oid = GetPreassignedOidForType(relnamespace, relarrayname);

			if (new_array_oid == InvalidOid && IsBinaryUpgrade)
				new_array_oid = GetNewOid(pg_type);
		}
		else
			new_array_oid = GetNewOid(pg_type);
		heap_close(pg_type, AccessShareLock);
	}

	/*
	 * Since defining a relation also defines a complex type, we add a new
	 * system type corresponding to the new relation.
	 *
	 * NOTE: we could get a unique-index failure here, in case someone else is
	 * creating the same type name in parallel but hadn't committed yet when
	 * we checked for a duplicate name above.
	 */
	if (existing_rowtype_oid != InvalidOid)
		new_type_oid = existing_rowtype_oid;
	else
	{
		new_type_oid = AddNewRelationType(relname,
										  relnamespace,
										  relid,
										  relkind,
										  ownerid,
										  new_array_oid);
	}

	/*
	 * Now make the array type if wanted.
	 */
	if (OidIsValid(new_array_oid))
	{
		if (!relarrayname)
			relarrayname = makeArrayTypeName(relname, relnamespace);

		TypeCreate(new_array_oid,		/* force the type's OID to this */
				   relarrayname,	/* Array type name */
				   relnamespace,	/* Same namespace as parent */
				   InvalidOid,	/* Not composite, no relationOid */
				   0,			/* relkind, also N/A here */
				   ownerid,		/* owner's ID */
				   -1,			/* Internal size (varlena) */
				   TYPTYPE_BASE,	/* Not composite - typelem is */
				   TYPCATEGORY_ARRAY, /* type-category (array) */
				   false,		/* array types are never preferred */
				   DEFAULT_TYPDELIM,	/* default array delimiter */
				   F_ARRAY_IN,	/* array input proc */
				   F_ARRAY_OUT, /* array output proc */
				   F_ARRAY_RECV,	/* array recv (bin) proc */
				   F_ARRAY_SEND,	/* array send (bin) proc */
				   InvalidOid,	/* typmodin procedure - none */
				   InvalidOid,	/* typmodout procedure - none */
				   InvalidOid,	/* analyze procedure - default */
				   new_type_oid,	/* array element type - the rowtype */
				   true,		/* yes, this is an array type */
				   InvalidOid,	/* this has no array type */
				   InvalidOid,	/* domain base type - irrelevant */
				   NULL,		/* default value - none */
				   NULL,		/* default binary representation */
				   false,		/* passed by reference */
				   'd',			/* alignment - must be the largest! */
				   'x',			/* fully TOASTable */
				   -1,			/* typmod */
				   0,			/* array dimensions for typBaseType */
				   false);		/* Type NOT NULL */

		pfree(relarrayname);
	}

	/*
	 * now create an entry in pg_class for the relation.
	 *
	 * NOTE: we could get a unique-index failure here, in case someone else is
	 * creating the same relation name in parallel but hadn't committed yet
	 * when we checked for a duplicate name above.
	 */
	AddNewRelationTuple(pg_class_desc,
						new_rel_desc,
						relid,
						new_type_oid,
						ownerid,
						relkind,
						relstorage,
						reloptions);

	if (gp_relation_node_desc != NULL)
	{
		AddNewRelationNodeTuple(gp_relation_node_desc,
			                    new_rel_desc);

		heap_close(gp_relation_node_desc, RowExclusiveLock);
	}


	/*
	 * if this is an append-only relation, add an entry in pg_appendonly.
	 */
	if(appendOnlyRel)
	{
		InsertAppendOnlyEntry(relid,
							  stdRdOptions->blocksize,
							  safefswritesize,
							  stdRdOptions->compresslevel,
							  stdRdOptions->checksum,
                              stdRdOptions->columnstore,
							  stdRdOptions->compresstype,
							  InvalidOid,
							  InvalidOid,
							  InvalidOid,
							  InvalidOid,
							  InvalidOid);
	}


	/*
	 * now add tuples to pg_attribute for the attributes in our new relation.
	 */
	AddNewAttributeTuples(relid, new_rel_desc->rd_att, relkind,
						  oidislocal, oidinhcount);

	/*
	 * Make a dependency link to force the relation to be deleted if its
	 * namespace is.  Also make a dependency link to its owner.
	 *
	 * For composite types, these dependencies are tracked for the pg_type
	 * entry, so we needn't record them here.  Likewise, TOAST tables don't
	 * need a namespace dependency (they live in a pinned namespace) nor an
	 * owner dependency (they depend indirectly through the parent table).
	 * Also, skip this in bootstrap mode, since we don't make dependencies
	 * while bootstrapping.
	 */
	if (relkind != RELKIND_COMPOSITE_TYPE &&
		relkind != RELKIND_TOASTVALUE &&
		!IsBootstrapProcessingMode())
	{
		ObjectAddress myself,
					referenced;

		myself.classId = RelationRelationId;
		myself.objectId = relid;
		myself.objectSubId = 0;
		referenced.classId = NamespaceRelationId;
		referenced.objectId = relnamespace;
		referenced.objectSubId = 0;
		recordDependencyOn(&myself, &referenced, DEPENDENCY_NORMAL);

		recordDependencyOnOwner(RelationRelationId, relid, ownerid);

		recordDependencyOnCurrentExtension(&myself, false);
	}

	/*
	 * Store any supplied constraints and defaults.
	 *
	 * NB: this may do a CommandCounterIncrement and rebuild the relcache
	 * entry, so the relation must be valid and self-consistent at this point.
	 * In particular, there are not yet constraints and defaults anywhere.
	 */
	StoreConstraints(new_rel_desc, cooked_constraints);

	/*
	 * If there's a special on-commit action, remember it
	 */
	if (oncommit != ONCOMMIT_NOOP)
		register_on_commit_action(relid, oncommit);

	/*
     * CDB: If caller gave us a distribution policy, store the distribution
     * key column list in the gp_distribution_policy catalog and attach a
     * copy to the relcache entry.
     */
    if (policy && (Gp_role == GP_ROLE_DISPATCH || IsBinaryUpgrade))
    {
        Assert(relkind == RELKIND_RELATION);
        new_rel_desc->rd_cdbpolicy = GpPolicyCopy(GetMemoryChunkContext(new_rel_desc), policy);
        GpPolicyStore(relid, policy);
    }

	if (Gp_role == GP_ROLE_DISPATCH) /* MPP-11313: */
	{
		bool doIt = true;
		char *subtyp = "TABLE";

		switch (relkind)
		{
			case RELKIND_RELATION:
				break;
			case RELKIND_INDEX:
				subtyp = "INDEX";
				break;
			case RELKIND_SEQUENCE:
				subtyp = "SEQUENCE";
				break;
			case RELKIND_VIEW:
				subtyp = "VIEW";
				break;
			default:
				doIt = false;
		}

		/* MPP-7576: don't track internal namespace tables */
		switch (relnamespace) 
		{
			case PG_CATALOG_NAMESPACE:
				/* MPP-7773: don't track objects in system namespace
				 * if modifying system tables (eg during upgrade)  
				 */
				if (allowSystemTableModsDDL)
					doIt = false;
				break;

			case PG_TOAST_NAMESPACE:
			case PG_BITMAPINDEX_NAMESPACE:
			case PG_AOSEGMENT_NAMESPACE:
				doIt = false;
				break;
			default:
				break;
		}

		/* MPP-7572: not valid if in any temporary namespace */
		if (doIt)
			doIt = (!(isAnyTempNamespace(relnamespace)));

		/* MPP-6929: metadata tracking */
		if (doIt)
			MetaTrackAddObject(RelationRelationId,
							   relid, GetUserId(), /* not ownerid */
							   "CREATE", subtyp
					);
	}

	/*
	 * ok, the relation has been cataloged, so close our relations and return
	 * the OID of the newly created relation.
	 */
	heap_close(new_rel_desc, NoLock);	/* do not unlock till end of xact */
	heap_close(pg_class_desc, RowExclusiveLock);

	return relid;
}


/*
 *		RelationRemoveInheritance
 *
 * Formerly, this routine checked for child relations and aborted the
 * deletion if any were found.	Now we rely on the dependency mechanism
 * to check for or delete child relations.	By the time we get here,
 * there are no children and we need only remove any pg_inherits rows
 * linking this relation to its parent(s).
 */
static void
RelationRemoveInheritance(Oid relid)
{
	Relation	catalogRelation;
	SysScanDesc scan;
	ScanKeyData key;
	HeapTuple	tuple;

	catalogRelation = heap_open(InheritsRelationId, RowExclusiveLock);

	ScanKeyInit(&key,
				Anum_pg_inherits_inhrelid,
				BTEqualStrategyNumber, F_OIDEQ,
				ObjectIdGetDatum(relid));

	scan = systable_beginscan(catalogRelation, InheritsRelidSeqnoIndexId, true,
							  SnapshotNow, 1, &key);

	while (HeapTupleIsValid(tuple = systable_getnext(scan)))
		simple_heap_delete(catalogRelation, &tuple->t_self);

	systable_endscan(scan);
	heap_close(catalogRelation, RowExclusiveLock);
}

static void
RemovePartitioning(Oid relid)
{
	Relation rel;
	SysScanDesc scan;
	ScanKeyData key;
	HeapTuple tuple;
	Relation pgrule;

	if (Gp_role == GP_ROLE_EXECUTE)
		return;

	RemovePartitionEncodingByRelid(relid);

	/* loop through all matches in pg_partition */
	rel = heap_open(PartitionRelationId, RowExclusiveLock);
	pgrule = heap_open(PartitionRuleRelationId,
					   RowExclusiveLock);

	ScanKeyInit(&key,
				Anum_pg_partition_parrelid,
				BTEqualStrategyNumber, F_OIDEQ,
				ObjectIdGetDatum(relid));

	scan = systable_beginscan(rel, PartitionParrelidIndexId, true,
							  SnapshotNow, 1, &key);
	while (HeapTupleIsValid(tuple = systable_getnext(scan)))
	{
		Oid			paroid = HeapTupleGetOid(tuple);
		SysScanDesc rule_scan;
		ScanKeyData rule_key;
		HeapTuple	rule_tuple;

		/* remove all rows for pg_partition_rule */
		ScanKeyInit(&rule_key,
					Anum_pg_partition_rule_paroid,
					BTEqualStrategyNumber, F_OIDEQ,
					ObjectIdGetDatum(paroid));
		rule_scan = systable_beginscan(pgrule, PartitionRuleParoidParparentruleParruleordIndexId, true,
									   SnapshotNow, 1, &rule_key);
		while (HeapTupleIsValid(rule_tuple = systable_getnext(rule_scan)))
			simple_heap_delete(pgrule, &rule_tuple->t_self);
		systable_endscan(rule_scan);

		/* remove ourself */
		simple_heap_delete(rel, &tuple->t_self);
	}
	systable_endscan(scan);
	heap_close(rel, NoLock);

	/* we might be a leaf partition: delete any records */

	ScanKeyInit(&key,
				Anum_pg_partition_rule_parchildrelid,
				BTEqualStrategyNumber, F_OIDEQ,
				ObjectIdGetDatum(relid));

	scan = systable_beginscan(pgrule, PartitionRuleParchildrelidIndexId, true,
							  SnapshotNow, 1, &key);
	while (HeapTupleIsValid(tuple = systable_getnext(scan)))
		simple_heap_delete(pgrule, &tuple->t_self);
	systable_endscan(scan);
	heap_close(pgrule, NoLock);

	CommandCounterIncrement();
}

/*
 *		DeleteRelationTuple
 *
 * Remove pg_class row for the given relid.
 *
 * Note: this is shared by relation deletion and index deletion.  It's
 * not intended for use anyplace else.
 */
void
DeleteRelationTuple(Oid relid)
{
	Relation	pg_class_desc;
	HeapTuple	tup;

	/* Grab an appropriate lock on the pg_class relation */
	pg_class_desc = heap_open(RelationRelationId, RowExclusiveLock);

	tup = SearchSysCache(RELOID,
						 ObjectIdGetDatum(relid),
						 0, 0, 0);
	if (!HeapTupleIsValid(tup))
		elog(ERROR, "cache lookup failed for relation %u", relid);

	/* delete the relation tuple from pg_class, and finish up */
	simple_heap_delete(pg_class_desc, &tup->t_self);

	ReleaseSysCache(tup);

	heap_close(pg_class_desc, RowExclusiveLock);
}

/*
 *		DeleteAttributeTuples
 *
 * Remove pg_attribute rows for the given relid.
 *
 * Note: this is shared by relation deletion and index deletion.  It's
 * not intended for use anyplace else.
 */
void
DeleteAttributeTuples(Oid relid)
{
	Relation	attrel;
	SysScanDesc scan;
	ScanKeyData key[1];
	HeapTuple	atttup;

	/* Grab an appropriate lock on the pg_attribute relation */
	attrel = heap_open(AttributeRelationId, RowExclusiveLock);

	/* Use the index to scan only attributes of the target relation */
	ScanKeyInit(&key[0],
				Anum_pg_attribute_attrelid,
				BTEqualStrategyNumber, F_OIDEQ,
				ObjectIdGetDatum(relid));

	scan = systable_beginscan(attrel, AttributeRelidNumIndexId, true,
							  SnapshotNow, 1, key);

	/* Delete all the matching tuples */
	while ((atttup = systable_getnext(scan)) != NULL)
		simple_heap_delete(attrel, &atttup->t_self);

	/* Clean up after the scan */
	systable_endscan(scan);
	heap_close(attrel, RowExclusiveLock);
}

/*
 *		RemoveAttributeById
 *
 * This is the guts of ALTER TABLE DROP COLUMN: actually mark the attribute
 * deleted in pg_attribute.  We also remove pg_statistic entries for it.
 * (Everything else needed, such as getting rid of any pg_attrdef entry,
 * is handled by dependency.c.)
 */
void
RemoveAttributeById(Oid relid, AttrNumber attnum)
{
	Relation	rel;
	Relation	attr_rel;
	HeapTuple	tuple;
	Form_pg_attribute attStruct;
	char		newattname[NAMEDATALEN];

	/*
	 * Grab an exclusive lock on the target table, which we will NOT release
	 * until end of transaction.  (In the simple case where we are directly
	 * dropping this column, AlterTableDropColumn already did this ... but
	 * when cascading from a drop of some other object, we may not have any
	 * lock.)
	 */
	rel = relation_open(relid, AccessExclusiveLock);

	attr_rel = heap_open(AttributeRelationId, RowExclusiveLock);

	tuple = SearchSysCacheCopy(ATTNUM,
							   ObjectIdGetDatum(relid),
							   Int16GetDatum(attnum),
							   0, 0);
	if (!HeapTupleIsValid(tuple))		/* shouldn't happen */
		elog(ERROR, "cache lookup failed for attribute %d of relation %u",
			 attnum, relid);
	attStruct = (Form_pg_attribute) GETSTRUCT(tuple);

	if (attnum < 0)
	{
		/* System attribute (probably OID) ... just delete the row */

		simple_heap_delete(attr_rel, &tuple->t_self);
	}
	else
	{
		/* Dropping user attributes is lots harder */

		/* Mark the attribute as dropped */
		attStruct->attisdropped = true;

		/*
		 * Set the type OID to invalid.  A dropped attribute's type link
		 * cannot be relied on (once the attribute is dropped, the type might
		 * be too). Fortunately we do not need the type row --- the only
		 * really essential information is the type's typlen and typalign,
		 * which are preserved in the attribute's attlen and attalign.  We set
		 * atttypid to zero here as a means of catching code that incorrectly
		 * expects it to be valid.
		 */
		attStruct->atttypid = InvalidOid;

		/* Remove any NOT NULL constraint the column may have */
		attStruct->attnotnull = false;

		/* We don't want to keep stats for it anymore */
		attStruct->attstattarget = 0;

		/*
		 * Change the column name to something that isn't likely to conflict
		 */
		snprintf(newattname, sizeof(newattname),
				 "........pg.dropped.%d........", attnum);
		namestrcpy(&(attStruct->attname), newattname);

		simple_heap_update(attr_rel, &tuple->t_self, tuple);

		/* keep the system catalog indexes current */
		CatalogUpdateIndexes(attr_rel, tuple);
	}

	/*
	 * Because updating the pg_attribute row will trigger a relcache flush for
	 * the target relation, we need not do anything else to notify other
	 * backends of the change.
	 */

	heap_close(attr_rel, RowExclusiveLock);

	if (attnum > 0)
		RemoveStatistics(relid, attnum);

	relation_close(rel, NoLock);
}

/*
 *		RemoveAttrDefault
 *
 * If the specified relation/attribute has a default, remove it.
 * (If no default, raise error if complain is true, else return quietly.)
 */
void
RemoveAttrDefault(Oid relid, AttrNumber attnum,
				  DropBehavior behavior, bool complain)
{
	Relation	attrdef_rel;
	ScanKeyData scankeys[2];
	SysScanDesc scan;
	HeapTuple	tuple;
	bool		found = false;

	attrdef_rel = heap_open(AttrDefaultRelationId, RowExclusiveLock);

	ScanKeyInit(&scankeys[0],
				Anum_pg_attrdef_adrelid,
				BTEqualStrategyNumber, F_OIDEQ,
				ObjectIdGetDatum(relid));
	ScanKeyInit(&scankeys[1],
				Anum_pg_attrdef_adnum,
				BTEqualStrategyNumber, F_INT2EQ,
				Int16GetDatum(attnum));

	scan = systable_beginscan(attrdef_rel, AttrDefaultIndexId, true,
							  SnapshotNow, 2, scankeys);

	/* There should be at most one matching tuple, but we loop anyway */
	while (HeapTupleIsValid(tuple = systable_getnext(scan)))
	{
		ObjectAddress object;

		object.classId = AttrDefaultRelationId;
		object.objectId = HeapTupleGetOid(tuple);
		object.objectSubId = 0;

		performDeletion(&object, behavior);

		found = true;
	}

	systable_endscan(scan);
	heap_close(attrdef_rel, RowExclusiveLock);

	if (complain && !found)
		elog(ERROR, "could not find attrdef tuple for relation %u attnum %d",
			 relid, attnum);
}

/*
 *		RemoveAttrDefaultById
 *
 * Remove a pg_attrdef entry specified by OID.	This is the guts of
 * attribute-default removal.  Note it should be called via performDeletion,
 * not directly.
 */
void
RemoveAttrDefaultById(Oid attrdefId)
{
	Relation	attrdef_rel;
	Relation	attr_rel;
	Relation	myrel;
	ScanKeyData scankeys[1];
	SysScanDesc scan;
	HeapTuple	tuple;
	Oid			myrelid;
	AttrNumber	myattnum;

	/* Grab an appropriate lock on the pg_attrdef relation */
	attrdef_rel = heap_open(AttrDefaultRelationId, RowExclusiveLock);

	/* Find the pg_attrdef tuple */
	ScanKeyInit(&scankeys[0],
				ObjectIdAttributeNumber,
				BTEqualStrategyNumber, F_OIDEQ,
				ObjectIdGetDatum(attrdefId));

	scan = systable_beginscan(attrdef_rel, AttrDefaultOidIndexId, true,
							  SnapshotNow, 1, scankeys);

	tuple = systable_getnext(scan);
	if (!HeapTupleIsValid(tuple))
		elog(ERROR, "could not find tuple for attrdef %u", attrdefId);

	myrelid = ((Form_pg_attrdef) GETSTRUCT(tuple))->adrelid;
	myattnum = ((Form_pg_attrdef) GETSTRUCT(tuple))->adnum;

	/* Get an exclusive lock on the relation owning the attribute */
	myrel = relation_open(myrelid, AccessExclusiveLock);

	/* Now we can delete the pg_attrdef row */
	simple_heap_delete(attrdef_rel, &tuple->t_self);

	systable_endscan(scan);
	heap_close(attrdef_rel, RowExclusiveLock);

	/* Fix the pg_attribute row */
	attr_rel = heap_open(AttributeRelationId, RowExclusiveLock);

	tuple = SearchSysCacheCopy(ATTNUM,
							   ObjectIdGetDatum(myrelid),
							   Int16GetDatum(myattnum),
							   0, 0);
	if (!HeapTupleIsValid(tuple))		/* shouldn't happen */
		elog(ERROR, "cache lookup failed for attribute %d of relation %u",
			 myattnum, myrelid);

	((Form_pg_attribute) GETSTRUCT(tuple))->atthasdef = false;

	simple_heap_update(attr_rel, &tuple->t_self, tuple);

	/* keep the system catalog indexes current */
	CatalogUpdateIndexes(attr_rel, tuple);

	/*
	 * Our update of the pg_attribute row will force a relcache rebuild, so
	 * there's nothing else to do here.
	 */
	heap_close(attr_rel, RowExclusiveLock);

	/* Keep lock on attribute's rel until end of xact */
	relation_close(myrel, NoLock);
}

void
remove_gp_relation_node_and_schedule_drop(Relation rel)
{
	PersistentFileSysRelStorageMgr relStorageMgr;

	/* GPDB_84_MERGE_FIXME: do we want to debug-log other forks besides main? */
	
	if (Debug_persistent_print)
		elog(Persistent_DebugPrintLevel(), 
			 "remove_gp_relation_node_and_schedule_drop: dropping relation '%s', relation id %u '%s', relfilenode %u",
			 rel->rd_rel->relname.data,
			 rel->rd_id,
			 relpath(rel->rd_node, MAIN_FORKNUM),
			 rel->rd_rel->relfilenode);

	relStorageMgr = ((RelationIsAoRows(rel) || RelationIsAoCols(rel)) ?
													PersistentFileSysRelStorageMgr_AppendOnly:
													PersistentFileSysRelStorageMgr_BufferPool);

	if (relStorageMgr == PersistentFileSysRelStorageMgr_BufferPool)
	{
		MirroredFileSysObj_ScheduleDropBufferPoolRel(rel);

		DeleteGpRelationNodeTuple(
								rel,
								/* segmentFileNum */ 0);
		
		if (Debug_persistent_print)
			elog(Persistent_DebugPrintLevel(), 
				 "remove_gp_relation_node_and_schedule_drop: For Buffer Pool managed relation '%s' persistent TID %s and serial number " INT64_FORMAT " for DROP",
				 relpath(rel->rd_node, MAIN_FORKNUM),
				 ItemPointerToString(&rel->rd_segfile0_relationnodeinfo.persistentTid),
				 rel->rd_segfile0_relationnodeinfo.persistentSerialNum);
	}
	else
	{
		Relation relNodeRelation;

		GpRelationNodeScan	gpRelationNodeScan;
		
		HeapTuple tuple;
		
		int32 segmentFileNum;
		
		ItemPointerData persistentTid;
		int64 persistentSerialNum;
		
		relNodeRelation = heap_open(GpRelationNodeRelationId, RowExclusiveLock);

		GpRelationNodeBeginScan(
						SnapshotNow,
						relNodeRelation,
						rel->rd_id,
						rel->rd_rel->reltablespace,
						rel->rd_rel->relfilenode,
						&gpRelationNodeScan);
		
		while ((tuple = GpRelationNodeGetNext(
								&gpRelationNodeScan,
								&segmentFileNum,
								&persistentTid,
								&persistentSerialNum)))
		{
			if (Debug_persistent_print)
				elog(Persistent_DebugPrintLevel(), 
					 "remove_gp_relation_node_and_schedule_drop: For Append-Only relation %u relfilenode %u scanned segment file #%d, serial number " INT64_FORMAT " at TID %s for DROP",
					 rel->rd_id,
					 rel->rd_rel->relfilenode,
					 segmentFileNum,
					 persistentSerialNum,
					 ItemPointerToString(&persistentTid));
			
			simple_heap_delete(relNodeRelation, &tuple->t_self);
			
			MirroredFileSysObj_ScheduleDropAppendOnlyFile(
											&rel->rd_node,
											segmentFileNum,
											rel->rd_rel->relname.data,
											&persistentTid,
											persistentSerialNum);
		}
		
		GpRelationNodeEndScan(&gpRelationNodeScan);
		
		heap_close(relNodeRelation, RowExclusiveLock);
	}
}

/*
 * heap_drop_with_catalog	- removes specified relation from catalogs
 *
 * Note that this routine is not responsible for dropping objects that are
 * linked to the pg_class entry via dependencies (for example, indexes and
 * constraints).  Those are deleted by the dependency-tracing logic in
 * dependency.c before control gets here.  In general, therefore, this routine
 * should never be called directly; go through performDeletion() instead.
 */
void
heap_drop_with_catalog(Oid relid)
{
	Relation	rel;
	bool		is_part_child = false;
	bool		is_appendonly_rel;
	bool		is_external_rel;
	char		relkind;

	/*
	 * Open and lock the relation.
	 */
	rel = relation_open(relid, AccessExclusiveLock);

	relkind = rel->rd_rel->relkind;

	is_appendonly_rel = (RelationIsAoRows(rel) || RelationIsAoCols(rel));
	is_external_rel = RelationIsExternal(rel);

	/*
	 * There can no longer be anyone *else* touching the relation, but we
	 * might still have open queries or cursors, or pending trigger events,
	 * in our own session.
	 */
	CheckTableNotInUse(rel, "DROP TABLE");

	/*
	 * There can no longer be anyone *else* touching the relation, but we
	 * might still have open queries or cursors in our own session.
	 */
	if (rel->rd_refcnt != 1)
		ereport(ERROR,
				(errcode(ERRCODE_OBJECT_IN_USE),
				 errmsg("cannot drop \"%s\" because "
						"it is being used by active queries in this session",
						RelationGetRelationName(rel))));

	/*
	 * Schedule unlinking of the relation's physical files at commit.
	 */
	if (relkind != RELKIND_VIEW &&
		relkind != RELKIND_COMPOSITE_TYPE &&
		!RelationIsExternal(rel))
	{
		/* GPDB_84_MERGE_FIXME: ensure RelationDropStorage() eventually gets
		   called by our helper here. */
		remove_gp_relation_node_and_schedule_drop(rel);
	}

	/*
	 * Close relcache entry, but *keep* AccessExclusiveLock (unless this is
	 * a child partition) on the relation until transaction commit.  This
	 * ensures no one else will try to do something with the doomed relation.
	 */
	is_part_child = !rel_needs_long_lock(RelationGetRelid(rel));
	if (is_part_child)
		relation_close(rel, AccessExclusiveLock);
	else
		relation_close(rel, NoLock);

	/*
	 * Forget any ON COMMIT action for the rel
	 */
	remove_on_commit_action(relid);

	/*
	 * Flush the relation from the relcache.  We want to do this before
	 * starting to remove catalog entries, just to be certain that no relcache
	 * entry rebuild will happen partway through.  (That should not really
	 * matter, since we don't do CommandCounterIncrement here, but let's be
	 * safe.)
	 */
	RelationForgetRelation(relid);

	/*
	 * remove inheritance information
	 */
	RelationRemoveInheritance(relid);

	/*
	 * remove partitioning configuration
	 */
	RemovePartitioning(relid);

	/*
	 * delete statistics
	 */
	RemoveStatistics(relid, 0);

	/*
	 * delete attribute tuples
	 */
	DeleteAttributeTuples(relid);

	/*
	 * delete relation tuple
	 */
	DeleteRelationTuple(relid);

	/*
	 * delete error log file
	 */
	ErrorLogDelete(MyDatabaseId, relid);

	/*
	 * append-only table? delete the corresponding pg_appendonly tuple
	 */
	if(is_appendonly_rel)
		RemoveAppendonlyEntry(relid);

	/*
	 * External table? If so, delete the pg_exttable tuple.
	 */
	if (is_external_rel)
		RemoveExtTableEntry(relid);

	/*
	 * Remove distribution policy, if any.
 	 */
	if (relkind == RELKIND_RELATION)
		GpPolicyRemove(relid);

	/*
	 * Attribute encoding
	 */
	if (relkind == RELKIND_RELATION)
		RemoveAttributeEncodingsByRelid(relid);

	/* MPP-6929: metadata tracking */
	MetaTrackDropObject(RelationRelationId,
						relid);

}


/*
 * Store a default expression for column attnum of relation rel.
 */
void
StoreAttrDefault(Relation rel, AttrNumber attnum, Node *expr)
{
	char	   *adbin;
	char	   *adsrc;
	Relation	adrel;
	HeapTuple	tuple;
	Datum		values[4];
	static bool nulls[4] = {false, false, false, false};
	Relation	attrrel;
	HeapTuple	atttup;
	Form_pg_attribute attStruct;
	Oid			attrdefOid;
	ObjectAddress colobject,
				defobject;

	/*
	 * Flatten expression to string form for storage.
	 */
	adbin = nodeToString(expr);

	/*
	 * Also deparse it to form the mostly-obsolete adsrc field.
	 */
	adsrc = deparse_expression(expr,
							deparse_context_for(RelationGetRelationName(rel),
												RelationGetRelid(rel)),
							   false, false);

	/*
	 * Make the pg_attrdef entry.
	 */
	values[Anum_pg_attrdef_adrelid - 1] = RelationGetRelid(rel);
	values[Anum_pg_attrdef_adnum - 1] = attnum;
	values[Anum_pg_attrdef_adbin - 1] = CStringGetTextDatum(adbin);
	values[Anum_pg_attrdef_adsrc - 1] = CStringGetTextDatum(adsrc);

	adrel = heap_open(AttrDefaultRelationId, RowExclusiveLock);

	// Fetch gp_persistent_relation_node information that will be added to XLOG record.
	RelationFetchGpRelationNodeForXLog(adrel);

	tuple = heap_form_tuple(adrel->rd_att, values, nulls);
	attrdefOid = simple_heap_insert(adrel, tuple);

	CatalogUpdateIndexes(adrel, tuple);

	defobject.classId = AttrDefaultRelationId;
	defobject.objectId = attrdefOid;
	defobject.objectSubId = 0;

	heap_close(adrel, RowExclusiveLock);

	/* now can free some of the stuff allocated above */
	pfree(DatumGetPointer(values[Anum_pg_attrdef_adbin - 1]));
	pfree(DatumGetPointer(values[Anum_pg_attrdef_adsrc - 1]));
	heap_freetuple(tuple);
	pfree(adbin);
	pfree(adsrc);

	/*
	 * Update the pg_attribute entry for the column to show that a default
	 * exists.
	 */
	attrrel = heap_open(AttributeRelationId, RowExclusiveLock);
	atttup = SearchSysCacheCopy(ATTNUM,
								ObjectIdGetDatum(RelationGetRelid(rel)),
								Int16GetDatum(attnum),
								0, 0);
	if (!HeapTupleIsValid(atttup))
		elog(ERROR, "cache lookup failed for attribute %d of relation %u",
			 attnum, RelationGetRelid(rel));
	attStruct = (Form_pg_attribute) GETSTRUCT(atttup);
	if (!attStruct->atthasdef)
	{
		attStruct->atthasdef = true;
		simple_heap_update(attrrel, &atttup->t_self, atttup);
		/* keep catalog indexes current */
		CatalogUpdateIndexes(attrrel, atttup);
	}
	heap_close(attrrel, RowExclusiveLock);
	heap_freetuple(atttup);

	/*
	 * Make a dependency so that the pg_attrdef entry goes away if the column
	 * (or whole table) is deleted.
	 */
	colobject.classId = RelationRelationId;
	colobject.objectId = RelationGetRelid(rel);
	colobject.objectSubId = attnum;

	recordDependencyOn(&defobject, &colobject, DEPENDENCY_AUTO);

	/*
	 * Record dependencies on objects used in the expression, too.
	 */
	recordDependencyOnExpr(&defobject, expr, NIL, DEPENDENCY_NORMAL);
}

/*
 * Store a check-constraint expression for the given relation.
 *
 * Caller is responsible for updating the count of constraints
 * in the pg_class entry for the relation.
 */
static void
StoreRelCheck(Relation rel, char *ccname, Node *expr,
			  bool is_local, int inhcount)
{
	char	   *ccbin;
	char	   *ccsrc;
	List	   *varList;
	int			keycount;
	int16	   *attNos;

	/*
	 * Flatten expression to string form for storage.
	 */
	ccbin = nodeToString(expr);

	/*
	 * Also deparse it to form the mostly-obsolete consrc field.
	 */
	ccsrc = deparse_expression(expr,
							deparse_context_for(RelationGetRelationName(rel),
												RelationGetRelid(rel)),
							   false, false);

	/*
	 * Find columns of rel that are used in expr
	 *
	 * NB: pull_var_clause is okay here only because we don't allow subselects
	 * in check constraints; it would fail to examine the contents of
	 * subselects.
	 */
	varList = pull_var_clause(expr, false);
	keycount = list_length(varList);

	if (keycount > 0)
	{
		ListCell   *vl;
		int			i = 0;

		attNos = (int16 *) palloc(keycount * sizeof(int16));
		foreach(vl, varList)
		{
			Var		   *var = (Var *) lfirst(vl);
			int			j;

			for (j = 0; j < i; j++)
				if (attNos[j] == var->varattno)
					break;
			if (j == i)
				attNos[i++] = var->varattno;
		}
		keycount = i;
	}
	else
		attNos = NULL;

	/*
	 * Create the Check Constraint
	 */
	CreateConstraintEntry(ccname,		/* Constraint Name */
						  RelationGetNamespace(rel),	/* namespace */
						  CONSTRAINT_CHECK,		/* Constraint Type */
						  false,	/* Is Deferrable */
						  false,	/* Is Deferred */
						  RelationGetRelid(rel),		/* relation */
						  attNos,		/* attrs in the constraint */
						  keycount,		/* # attrs in the constraint */
						  InvalidOid,	/* not a domain constraint */
						  InvalidOid,	/* Foreign key fields */
						  NULL,
						  NULL,
						  NULL,
						  NULL,
						  0,
						  ' ',
						  ' ',
						  ' ',
						  InvalidOid,	/* no associated index */
						  expr, /* Tree form check constraint */
						  ccbin,	/* Binary form check constraint */
						  ccsrc,	/* Source form check constraint */
						  is_local,	/* conislocal */
						  inhcount); /* coninhcount */

	pfree(ccbin);
	pfree(ccsrc);
}

/*
 * Store defaults and constraints (passed as a list of CookedConstraint).
 *
 * NOTE: only pre-cooked expressions will be passed this way, which is to
 * say expressions inherited from an existing relation.  Newly parsed
 * expressions can be added later, by direct calls to StoreAttrDefault
 * and StoreRelCheck (see AddRelationNewConstraints()).
 */
static void
StoreConstraints(Relation rel, List *cooked_constraints)
{
	int			numchecks = 0;
	ListCell   *lc;

	if (!cooked_constraints)
		return;					/* nothing to do */

	/*
	 * Deparsing of constraint expressions will fail unless the just-created
	 * pg_attribute tuples for this relation are made visible.  So, bump the
	 * command counter.  CAUTION: this will cause a relcache entry rebuild.
	 */
	CommandCounterIncrement();

	foreach(lc, cooked_constraints)
	{
		CookedConstraint *con = (CookedConstraint *) lfirst(lc);

		switch (con->contype)
		{
			case CONSTR_DEFAULT:
				StoreAttrDefault(rel, con->attnum, con->expr);
				break;
			case CONSTR_CHECK:
				StoreRelCheck(rel, con->name, con->expr,
							  con->is_local, con->inhcount);
				numchecks++;
				break;
			default:
				elog(ERROR, "unrecognized constraint type: %d",
					 (int) con->contype);
		}
	}

	if (numchecks > 0)
		SetRelationNumChecks(rel, numchecks);
}

/*
 * AddRelationNewConstraints
 *
 * Add new column default expressions and/or constraint check expressions
 * to an existing relation.  This is defined to do both for efficiency in
 * DefineRelation, but of course you can do just one or the other by passing
 * empty lists.
 *
 * rel: relation to be modified
 * newColDefaults: list of RawColumnDefault structures
 * newConstraints: list of Constraint nodes
 * allow_merge: TRUE if check constraints may be merged with existing ones
 * is_local: TRUE if definition is local, FALSE if it's inherited
 *
 * All entries in newColDefaults will be processed.  Entries in newConstraints
 * will be processed only if they are CONSTR_CHECK type.
 *
 * Returns a list of CookedConstraint nodes that shows the cooked form of
 * the default and constraint expressions added to the relation.
 *
 * NB: caller should have opened rel with AccessExclusiveLock, and should
 * hold that lock till end of transaction.	Also, we assume the caller has
 * done a CommandCounterIncrement if necessary to make the relation's catalog
 * tuples visible.
 */
List *
AddRelationNewConstraints(Relation rel,
						  List *newColDefaults,
						  List *newConstraints,
						  bool allow_merge,
						  bool is_local)
{
	List	   *cookedConstraints = NIL;
	TupleDesc	tupleDesc;
	TupleConstr *oldconstr;
	int			numoldchecks;
	ParseState *pstate;
	RangeTblEntry *rte;
	int			numchecks;
	List	   *checknames;
	ListCell   *cell;
	Node	   *expr;
	CookedConstraint *cooked;

	/*
	 * Get info about existing constraints.
	 */
	tupleDesc = RelationGetDescr(rel);
	oldconstr = tupleDesc->constr;
	if (oldconstr)
		numoldchecks = oldconstr->num_check;
	else
		numoldchecks = 0;

	/*
	 * Create a dummy ParseState and insert the target relation as its sole
	 * rangetable entry.  We need a ParseState for transformExpr.
	 */
	pstate = make_parsestate(NULL);
	rte = addRangeTableEntryForRelation(pstate,
										rel,
										NULL,
										false,
										true);
	addRTEtoQuery(pstate, rte, true, true, true);

	/*
	 * Process column default expressions.
	 */
	foreach(cell, newColDefaults)
	{
		RawColumnDefault *colDef = (RawColumnDefault *) lfirst(cell);
		Form_pg_attribute atp = rel->rd_att->attrs[colDef->attnum - 1];

		expr = cookDefault(pstate, colDef->raw_default,
						   atp->atttypid, atp->atttypmod,
						   NameStr(atp->attname));

		/*
		 * If the expression is just a NULL constant, we do not bother to make
		 * an explicit pg_attrdef entry, since the default behavior is
		 * equivalent.
		 *
		 * Note a nonobvious property of this test: if the column is of a
		 * domain type, what we'll get is not a bare null Const but a
		 * CoerceToDomain expr, so we will not discard the default.  This is
		 * critical because the column default needs to be retained to
		 * override any default that the domain might have.
		 */
		if (expr == NULL ||
			(IsA(expr, Const) &&((Const *) expr)->constisnull))
			continue;

		StoreAttrDefault(rel, colDef->attnum, expr);

		cooked = (CookedConstraint *) palloc(sizeof(CookedConstraint));
		cooked->contype = CONSTR_DEFAULT;
		cooked->name = NULL;
		cooked->attnum = colDef->attnum;
		cooked->expr = expr;
		cooked->is_local = is_local;
		cooked->inhcount = is_local ? 0 : 1;
		cookedConstraints = lappend(cookedConstraints, cooked);
	}

	/*
	 * Process constraint expressions.
	 */
	numchecks = numoldchecks;
	checknames = NIL;
	foreach(cell, newConstraints)
	{
		Constraint *cdef = (Constraint *) lfirst(cell);
		char	   *ccname;

		if (cdef->contype != CONSTR_CHECK)
			continue;

		if (cdef->raw_expr != NULL)
		{
			Assert(cdef->cooked_expr == NULL);

			/*
			 * Transform raw parsetree to executable expression, and verify
			 * it's valid as a CHECK constraint.
			 */
			expr = cookConstraint(pstate, cdef->raw_expr,
								  RelationGetRelationName(rel));
		}
		else
		{
			Assert(cdef->cooked_expr != NULL);

			/*
			 * Here, we assume the parser will only pass us valid CHECK
			 * expressions, so we do no particular checking.
			 */
			expr = stringToNode(cdef->cooked_expr);
		}

		/*
		 * Check name uniqueness, or generate a name if none was given.
		 */
		if (cdef->name != NULL)
		{
			ListCell   *cell2;

			ccname = cdef->name;
			/* Check against other new constraints */
			/* Needed because we don't do CommandCounterIncrement in loop */
			foreach(cell2, checknames)
			{
				if (strcmp((char *) lfirst(cell2), ccname) == 0)
					ereport(ERROR,
							(errcode(ERRCODE_DUPLICATE_OBJECT),
							 errmsg("check constraint \"%s\" already exists",
									ccname)));
			}

			/* save name for future checks */
			checknames = lappend(checknames, ccname);

			/*
			 * Check against pre-existing constraints.  If we are allowed
			 * to merge with an existing constraint, there's no more to
			 * do here.  (We omit the duplicate constraint from the result,
			 * which is what ATAddCheckConstraint wants.)
			 */
			if (MergeWithExistingConstraint(rel, ccname, expr,
											allow_merge, is_local))
				continue;
		}
		else
		{
			/*
			 * When generating a name, we want to create "tab_col_check" for a
			 * column constraint and "tab_check" for a table constraint.  We
			 * no longer have any info about the syntactic positioning of the
			 * constraint phrase, so we approximate this by seeing whether the
			 * expression references more than one column.	(If the user
			 * played by the rules, the result is the same...)
			 *
			 * Note: pull_var_clause() doesn't descend into sublinks, but we
			 * eliminated those above; and anyway this only needs to be an
			 * approximate answer.
			 */
			List	   *vars;
			char	   *colname;

			vars = pull_var_clause(expr, false);

			/* eliminate duplicates */
			vars = list_union(NIL, vars);

			if (list_length(vars) == 1)
				colname = get_attname(RelationGetRelid(rel),
									  ((Var *) linitial(vars))->varattno);
			else
				colname = NULL;

			ccname = ChooseConstraintName(RelationGetRelationName(rel),
										  colname,
										  "check",
										  RelationGetNamespace(rel),
										  checknames);

			/* save name for future checks */
			checknames = lappend(checknames, ccname);
		}

		/*
		 * OK, store it.
		 */
		StoreRelCheck(rel, ccname, expr, is_local, is_local ? 0 : 1);

		numchecks++;

		cooked = (CookedConstraint *) palloc(sizeof(CookedConstraint));
		cooked->contype = CONSTR_CHECK;
		cooked->name = ccname;
		cooked->attnum = 0;
		cooked->expr = expr;
		cooked->is_local = is_local;
		cooked->inhcount = is_local ? 0 : 1;
		cookedConstraints = lappend(cookedConstraints, cooked);
	}

	/* Cleanup the parse state */
	free_parsestate(pstate);

	/*
	 * Update the count of constraints in the relation's pg_class tuple. We do
	 * this even if there was no change, in order to ensure that an SI update
	 * message is sent out for the pg_class tuple, which will force other
	 * backends to rebuild their relcache entries for the rel. (This is
	 * critical if we added defaults but not constraints.)
	 */
	SetRelationNumChecks(rel, numchecks);

	return cookedConstraints;
}

/*
 * Check for a pre-existing check constraint that conflicts with a proposed
 * new one, and either adjust its conislocal/coninhcount settings or throw
 * error as needed.
 *
 * Returns TRUE if merged (constraint is a duplicate), or FALSE if it's
 * got a so-far-unique name, or throws error if conflict.
 */
static bool
MergeWithExistingConstraint(Relation rel, char *ccname, Node *expr,
							bool allow_merge, bool is_local)
{
	bool		found;
	Relation	conDesc;
	SysScanDesc conscan;
	ScanKeyData skey[2];
	HeapTuple	tup;

	/* Search for a pg_constraint entry with same name and relation */
	conDesc = heap_open(ConstraintRelationId, RowExclusiveLock);

	found = false;

	ScanKeyInit(&skey[0],
				Anum_pg_constraint_conname,
				BTEqualStrategyNumber, F_NAMEEQ,
				CStringGetDatum(ccname));

	ScanKeyInit(&skey[1],
				Anum_pg_constraint_connamespace,
				BTEqualStrategyNumber, F_OIDEQ,
				ObjectIdGetDatum(RelationGetNamespace(rel)));

	conscan = systable_beginscan(conDesc, ConstraintNameNspIndexId, true,
								 SnapshotNow, 2, skey);

	while (HeapTupleIsValid(tup = systable_getnext(conscan)))
	{
		Form_pg_constraint con = (Form_pg_constraint) GETSTRUCT(tup);

		if (con->conrelid == RelationGetRelid(rel))
		{
			/* Found it.  Conflicts if not identical check constraint */
			if (con->contype == CONSTRAINT_CHECK)
			{
				Datum	val;
				bool	isnull;

				val = fastgetattr(tup,
								  Anum_pg_constraint_conbin,
								  conDesc->rd_att, &isnull);
				if (isnull)
					elog(ERROR, "null conbin for rel %s",
						 RelationGetRelationName(rel));
				if (equal(expr, stringToNode(TextDatumGetCString(val))))
					found = true;
			}
			if (!found || !allow_merge)
				ereport(ERROR,
						(errcode(ERRCODE_DUPLICATE_OBJECT),
				errmsg("constraint \"%s\" for relation \"%s\" already exists",
					   ccname, RelationGetRelationName(rel))));
			/* OK to update the tuple */
			ereport(NOTICE,
					(errmsg("merging constraint \"%s\" with inherited definition",
							ccname)));
			tup = heap_copytuple(tup);
			con = (Form_pg_constraint) GETSTRUCT(tup);
			if (is_local)
				con->conislocal = true;
			else
				con->coninhcount++;
			simple_heap_update(conDesc, &tup->t_self, tup);
			CatalogUpdateIndexes(conDesc, tup);
			break;
		}
	}

	systable_endscan(conscan);
	heap_close(conDesc, RowExclusiveLock);

	return found;
}

/*
 * Update the count of constraints in the relation's pg_class tuple.
 *
 * Caller had better hold exclusive lock on the relation.
 *
 * An important side effect is that a SI update message will be sent out for
 * the pg_class tuple, which will force other backends to rebuild their
 * relcache entries for the rel.  Also, this backend will rebuild its
 * own relcache entry at the next CommandCounterIncrement.
 */
void
SetRelationNumChecks(Relation rel, int numchecks)
{
	Relation	relrel;
	HeapTuple	reltup;
	Form_pg_class relStruct;

	relrel = heap_open(RelationRelationId, RowExclusiveLock);
	reltup = SearchSysCacheCopy(RELOID,
								ObjectIdGetDatum(RelationGetRelid(rel)),
								0, 0, 0);
	if (!HeapTupleIsValid(reltup))
		elog(ERROR, "cache lookup failed for relation %u",
			 RelationGetRelid(rel));
	relStruct = (Form_pg_class) GETSTRUCT(reltup);

	if (relStruct->relchecks != numchecks)
	{
		relStruct->relchecks = numchecks;

		simple_heap_update(relrel, &reltup->t_self, reltup);

		/* keep catalog indexes current */
		CatalogUpdateIndexes(relrel, reltup);
	}
	else
	{
		/* Skip the disk update, but force relcache inval anyway */
		CacheInvalidateRelcache(rel);
	}

	heap_freetuple(reltup);
	heap_close(relrel, RowExclusiveLock);
}

/*
 * Take a raw default and convert it to a cooked format ready for
 * storage.
 *
 * Parse state should be set up to recognize any vars that might appear
 * in the expression.  (Even though we plan to reject vars, it's more
 * user-friendly to give the correct error message than "unknown var".)
 *
 * If atttypid is not InvalidOid, coerce the expression to the specified
 * type (and typmod atttypmod).   attname is only needed in this case:
 * it is used in the error message, if any.
 */
Node *
cookDefault(ParseState *pstate,
			Node *raw_default,
			Oid atttypid,
			int32 atttypmod,
			char *attname)
{
	Node	   *expr;

	Assert(raw_default != NULL);

	/*
	 * Transform raw parsetree to executable expression.
	 */
	expr = transformExpr(pstate, raw_default);

	/*
	 * Make sure default expr does not refer to any vars.
	 */
	if (contain_var_clause(expr))
		ereport(ERROR,
				(errcode(ERRCODE_INVALID_COLUMN_REFERENCE),
			  errmsg("cannot use column references in default expression")));

	/*
	 * It can't return a set either.
	 */
	if (expression_returns_set(expr))
		ereport(ERROR,
				(errcode(ERRCODE_DATATYPE_MISMATCH),
				 errmsg("default expression must not return a set")));

	/*
	 * No subplans or aggregates, either...
	 */
	if (pstate->p_hasSubLinks)
		ereport(ERROR,
				(errcode(ERRCODE_FEATURE_NOT_SUPPORTED),
				 errmsg("cannot use subquery in default expression")));
	if (pstate->p_hasAggs)
		ereport(ERROR,
				(errcode(ERRCODE_GROUPING_ERROR),
			 errmsg("cannot use aggregate function in default expression")));
	if (pstate->p_hasWindowFuncs)
		ereport(ERROR,
<<<<<<< HEAD
				(errcode(ERRCODE_SYNTAX_ERROR),
=======
				(errcode(ERRCODE_WINDOWING_ERROR),
>>>>>>> 95b07bc7
			 errmsg("cannot use window function in default expression")));

	/*
	 * Coerce the expression to the correct type and typmod, if given. This
	 * should match the parser's processing of non-defaulted expressions ---
	 * see transformAssignedExpr().
	 */
	if (OidIsValid(atttypid))
	{
		Oid			type_id = exprType(expr);

		expr = coerce_to_target_type(pstate, expr, type_id,
									 atttypid, atttypmod,
									 COERCION_ASSIGNMENT,
									 COERCE_IMPLICIT_CAST,
									 -1);
		if (expr == NULL)
			ereport(ERROR,
					(errcode(ERRCODE_DATATYPE_MISMATCH),
					 errmsg("column \"%s\" is of type %s"
							" but default expression is of type %s",
							attname,
							format_type_be(atttypid),
							format_type_be(type_id)),
			   errhint("You will need to rewrite or cast the expression.")));
	}

	return expr;
}

/*
 * Take a raw CHECK constraint expression and convert it to a cooked format
 * ready for storage.
 *
 * Parse state must be set up to recognize any vars that might appear
 * in the expression.
 */
static Node *
cookConstraint(ParseState *pstate,
			   Node *raw_constraint,
			   char *relname)
{
	Node	   *expr;

	/*
	 * Transform raw parsetree to executable expression.
	 */
	expr = transformExpr(pstate, raw_constraint);

	/*
	 * Make sure it yields a boolean result.
	 */
	expr = coerce_to_boolean(pstate, expr, "CHECK");

	/*
	 * Make sure no outside relations are referred to.
	 */
	if (list_length(pstate->p_rtable) != 1)
		ereport(ERROR,
				(errcode(ERRCODE_INVALID_COLUMN_REFERENCE),
			errmsg("only table \"%s\" can be referenced in check constraint",
				   relname)));

	/*
	 * No subplans or aggregates, either...
	 */
	if (pstate->p_hasSubLinks)
		ereport(ERROR,
				(errcode(ERRCODE_FEATURE_NOT_SUPPORTED),
				 errmsg("cannot use subquery in check constraint")));
	if (pstate->p_hasAggs)
		ereport(ERROR,
				(errcode(ERRCODE_GROUPING_ERROR),
<<<<<<< HEAD
			   errmsg("cannot use aggregate function in check constraint")));
=======
				 errmsg("cannot use aggregate function in check constraint")));
>>>>>>> 95b07bc7
	if (pstate->p_hasWindowFuncs)
		ereport(ERROR,
				(errcode(ERRCODE_WINDOWING_ERROR),
				 errmsg("cannot use window function in check constraint")));

	return expr;
}


/*
 * RemoveStatistics --- remove entries in pg_statistic for a rel or column
 *
 * If attnum is zero, remove all entries for rel; else remove only the one
 * for that column.
 */
void
RemoveStatistics(Oid relid, AttrNumber attnum)
{
	Relation	pgstatistic;
	SysScanDesc scan;
	ScanKeyData key[2];
	int			nkeys;
	HeapTuple	tuple;

	pgstatistic = heap_open(StatisticRelationId, RowExclusiveLock);

	ScanKeyInit(&key[0],
				Anum_pg_statistic_starelid,
				BTEqualStrategyNumber, F_OIDEQ,
				ObjectIdGetDatum(relid));

	if (attnum == 0)
		nkeys = 1;
	else
	{
		ScanKeyInit(&key[1],
					Anum_pg_statistic_staattnum,
					BTEqualStrategyNumber, F_INT2EQ,
					Int16GetDatum(attnum));
		nkeys = 2;
	}

	scan = systable_beginscan(pgstatistic, StatisticRelidAttnumIndexId, true,
							  SnapshotNow, nkeys, key);

	while (HeapTupleIsValid(tuple = systable_getnext(scan)))
		simple_heap_delete(pgstatistic, &tuple->t_self);

	systable_endscan(scan);

	heap_close(pgstatistic, RowExclusiveLock);
}


/*
 * RelationTruncateIndexes - truncate all indexes associated
 * with the heap relation to zero tuples.
 *
 * The routine will truncate and then reconstruct the indexes on
 * the specified relation.	Caller must hold exclusive lock on rel.
 */
static void
RelationTruncateIndexes(Relation heapRelation)
{
	ListCell   *indlist;

	/* Ask the relcache to produce a list of the indexes of the rel */
	foreach(indlist, RelationGetIndexList(heapRelation))
	{
		Oid			indexId = lfirst_oid(indlist);
		Relation	currentIndex;
		IndexInfo  *indexInfo;

		/* Open the index relation; use exclusive lock, just to be sure */
		currentIndex = index_open(indexId, AccessExclusiveLock);

		/* Fetch info needed for index_build */
		indexInfo = BuildIndexInfo(currentIndex);

		/* Now truncate the actual file (and discard buffers) */
		RelationTruncate(
					currentIndex, 
					0,
					/* markPersistentAsPhysicallyTruncated */ true);

		/* Initialize the index and rebuild */
		/* Note: we do not need to re-establish pkey setting */
		index_build(heapRelation, currentIndex, indexInfo, false, true);

		/* We're done with this index */
		index_close(currentIndex, NoLock);
	}
}

/*
 *	 heap_truncate
 *
 *	 This routine deletes all data within all the specified relations.
 *
 * This is not transaction-safe!  There is another, transaction-safe
 * implementation in commands/tablecmds.c.	We now use this only for
 * ON COMMIT truncation of temporary tables, where it doesn't matter.
 */
void
heap_truncate(List *relids)
{
	List	   *relations = NIL;
	ListCell   *cell;

	/* Open relations for processing, and grab exclusive access on each */
	foreach(cell, relids)
	{
		Oid			rid = lfirst_oid(cell);
		Relation	rel;
		Oid			toastrelid;

		rel = heap_open(rid, AccessExclusiveLock);
		relations = lappend(relations, rel);

		/* If there is a toast table, add it to the list too */
		toastrelid = rel->rd_rel->reltoastrelid;
		if (OidIsValid(toastrelid))
		{
			Relation trel;

			trel = heap_open(toastrelid, AccessExclusiveLock);
			relations = lappend(relations, trel);
		}
	}

	/* Don't allow truncate on tables that are referenced by foreign keys */
	heap_truncate_check_FKs(relations, true);

	/* OK to do it */
	foreach(cell, relations)
	{
		Relation	rel = lfirst(cell);

		/*
		 * Truncating AO and auxiliary tables' relfiles, like in case
		 * of heap tables, leaves the AO table in an inconsistent
		 * state at the end of commit:
		 *
		 *    - The aoseg table indicates no segfiles on disk.
		 *    - AO segment files are truncated, with EOF = 0.
		 *    - The EOF recorded in persistent tables for the AO
		 *      segment files, however, is greater than 0 if the
		 *      transaction inserted tuples in the AO table.
		 *
		 * One may think of resetting the EOF in persistent tables to
		 * 0.  Beware, EOF of AO segfiles can only increase.  Filerep
		 * incremental recovery relies on this assumption.
		 *
		 * Therefore, ON COMMIT DELETE ROWS action for AO tables is
		 * implemented by creating new segment file and scheduling
		 * existing one for drop at the end of commit.  TRUNCATE TABLE
		 * command works the same way.  At some point, all temporary
		 * tables should be exempt from persistent tables/lifecycle
		 * management.
		 */

		if (RelationIsAoRows(rel) || RelationIsAoCols(rel))
		{
			TruncateRelfiles(rel);
			reindex_relation(RelationGetRelid(rel), true);
		}
		else
		{
			/* Truncate the actual file (and discard buffers) */
			RelationTruncate(
					rel,
					0,
					/* markPersistentAsPhysicallyTruncated */ false);

			/* If this relation has indexes, truncate the indexes too */
			RelationTruncateIndexes(rel);
		}
		/*
		 * Close the relation, but keep exclusive lock on it until commit.
		 */
		heap_close(rel, NoLock);
	}
}

/*
 * heap_truncate_check_FKs
 *		Check for foreign keys referencing a list of relations that
 *		are to be truncated, and raise error if there are any
 *
 * We disallow such FKs (except self-referential ones) since the whole point
 * of TRUNCATE is to not scan the individual rows to be thrown away.
 *
 * This is split out so it can be shared by both implementations of truncate.
 * Caller should already hold a suitable lock on the relations.
 *
 * tempTables is only used to select an appropriate error message.
 */
void
heap_truncate_check_FKs(List *relations, bool tempTables)
{
	List	   *oids = NIL;
	List	   *dependents;
	ListCell   *cell;

	/*
	 * Build a list of OIDs of the interesting relations.
	 *
	 * If a relation has no triggers, then it can neither have FKs nor be
	 * referenced by a FK from another table, so we can ignore it.
	 */
	foreach(cell, relations)
	{
		Relation	rel = lfirst(cell);

		if (rel->rd_rel->relhastriggers)
			oids = lappend_oid(oids, RelationGetRelid(rel));
	}

	/*
	 * Fast path: if no relation has triggers, none has FKs either.
	 */
	if (oids == NIL)
		return;

	/*
	 * Otherwise, must scan pg_constraint.	We make one pass with all the
	 * relations considered; if this finds nothing, then all is well.
	 */
	dependents = heap_truncate_find_FKs(oids);
	if (dependents == NIL)
		return;

	/*
	 * Otherwise we repeat the scan once per relation to identify a particular
	 * pair of relations to complain about.  This is pretty slow, but
	 * performance shouldn't matter much in a failure path.  The reason for
	 * doing things this way is to ensure that the message produced is not
	 * dependent on chance row locations within pg_constraint.
	 */
	foreach(cell, oids)
	{
		Oid			relid = lfirst_oid(cell);
		ListCell   *cell2;

		dependents = heap_truncate_find_FKs(list_make1_oid(relid));

		foreach(cell2, dependents)
		{
			Oid			relid2 = lfirst_oid(cell2);

			if (!list_member_oid(oids, relid2))
			{
				char	   *relname = get_rel_name(relid);
				char	   *relname2 = get_rel_name(relid2);

				if (tempTables)
					ereport(ERROR,
							(errcode(ERRCODE_FEATURE_NOT_SUPPORTED),
							 errmsg("unsupported ON COMMIT and foreign key combination"),
							 errdetail("Table \"%s\" references \"%s\", but they do not have the same ON COMMIT setting.",
									   relname2, relname)));
				else
					ereport(ERROR,
							(errcode(ERRCODE_FEATURE_NOT_SUPPORTED),
							 errmsg("cannot truncate a table referenced in a foreign key constraint"),
							 errdetail("Table \"%s\" references \"%s\".",
									   relname2, relname),
						   errhint("Truncate table \"%s\" at the same time, "
								   "or use TRUNCATE ... CASCADE.",
								   relname2)));
			}
		}
	}
}

/*
 * heap_truncate_find_FKs
 *		Find relations having foreign keys referencing any of the given rels
 *
 * Input and result are both lists of relation OIDs.  The result contains
 * no duplicates, does *not* include any rels that were already in the input
 * list, and is sorted in OID order.  (The last property is enforced mainly
 * to guarantee consistent behavior in the regression tests; we don't want
 * behavior to change depending on chance locations of rows in pg_constraint.)
 *
 * Note: caller should already have appropriate lock on all rels mentioned
 * in relationIds.	Since adding or dropping an FK requires exclusive lock
 * on both rels, this ensures that the answer will be stable.
 */
List *
heap_truncate_find_FKs(List *relationIds)
{
	List	   *result = NIL;
	Relation	fkeyRel;
	SysScanDesc fkeyScan;
	HeapTuple	tuple;

	/*
	 * Must scan pg_constraint.  Right now, it is a seqscan because there is
	 * no available index on confrelid.
	 */
	fkeyRel = heap_open(ConstraintRelationId, AccessShareLock);

	fkeyScan = systable_beginscan(fkeyRel, InvalidOid, false,
								  SnapshotNow, 0, NULL);

	while (HeapTupleIsValid(tuple = systable_getnext(fkeyScan)))
	{
		Form_pg_constraint con = (Form_pg_constraint) GETSTRUCT(tuple);

		/* Not a foreign key */
		if (con->contype != CONSTRAINT_FOREIGN)
			continue;

		/* Not referencing one of our list of tables */
		if (!list_member_oid(relationIds, con->confrelid))
			continue;

		/* Add referencer unless already in input or result list */
		if (!list_member_oid(relationIds, con->conrelid))
			result = insert_ordered_unique_oid(result, con->conrelid);
	}

	systable_endscan(fkeyScan);
	heap_close(fkeyRel, AccessShareLock);

	return result;
}

/*
 * insert_ordered_unique_oid
 *		Insert a new Oid into a sorted list of Oids, preserving ordering,
 *		and eliminating duplicates
 *
 * Building the ordered list this way is O(N^2), but with a pretty small
 * constant, so for the number of entries we expect it will probably be
 * faster than trying to apply qsort().  It seems unlikely someone would be
 * trying to truncate a table with thousands of dependent tables ...
 */
static List *
insert_ordered_unique_oid(List *list, Oid datum)
{
	ListCell   *prev;

	/* Does the datum belong at the front? */
	if (list == NIL || datum < linitial_oid(list))
		return lcons_oid(datum, list);
	/* Does it match the first entry? */
	if (datum == linitial_oid(list))
		return list;			/* duplicate, so don't insert */
	/* No, so find the entry it belongs after */
	prev = list_head(list);
	for (;;)
	{
		ListCell   *curr = lnext(prev);

		if (curr == NULL || datum < lfirst_oid(curr))
			break;				/* it belongs after 'prev', before 'curr' */

		if (datum == lfirst_oid(curr))
			return list;		/* duplicate, so don't insert */

		prev = curr;
	}
	/* Insert datum into list after 'prev' */
	lappend_cell_oid(list, prev, datum);
	return list;
}

bool
should_have_valid_relfrozenxid(Oid oid, char relkind, char relstorage)
{
	switch (relkind)
	{
		case RELKIND_RELATION:
			if (relstorage == RELSTORAGE_EXTERNAL ||
				relstorage == RELSTORAGE_FOREIGN  ||
				relstorage == RELSTORAGE_VIRTUAL ||
				relstorage == RELSTORAGE_AOROWS ||
				relstorage == RELSTORAGE_AOCOLS)
			{
				return false;
			}

			/* Persistent tables' always store tuples with forzenXid. */
			if (GpPersistent_IsPersistentRelation(oid))
				return false;

			return true;

		case RELKIND_TOASTVALUE:
		case RELKIND_AOSEGMENTS:
		case RELKIND_AOBLOCKDIR:
		case RELKIND_AOVISIMAP:
			return true;
	}

	return false;
}<|MERGE_RESOLUTION|>--- conflicted
+++ resolved
@@ -10,7 +10,7 @@
  *
  *
  * IDENTIFICATION
- *	  $PostgreSQL: pgsql/src/backend/catalog/heap.c,v 1.348 2008/12/28 18:53:54 tgl Exp $
+ *	  $PostgreSQL: pgsql/src/backend/catalog/heap.c,v 1.347 2008/11/29 00:13:21 tgl Exp $
  *
  *
  * INTERFACE ROUTINES
@@ -2705,7 +2705,9 @@
 	 * in check constraints; it would fail to examine the contents of
 	 * subselects.
 	 */
-	varList = pull_var_clause(expr, false);
+	varList = pull_var_clause(expr,
+							  PVC_REJECT_AGGREGATES,
+							  PVC_REJECT_PLACEHOLDERS);
 	keycount = list_length(varList);
 
 	if (keycount > 0)
@@ -2999,7 +3001,9 @@
 			List	   *vars;
 			char	   *colname;
 
-			vars = pull_var_clause(expr, false);
+			vars = pull_var_clause(expr,
+								   PVC_REJECT_AGGREGATES,
+								   PVC_REJECT_PLACEHOLDERS);
 
 			/* eliminate duplicates */
 			vars = list_union(NIL, vars);
@@ -3207,10 +3211,11 @@
 	/*
 	 * Transform raw parsetree to executable expression.
 	 */
-	expr = transformExpr(pstate, raw_default);
-
-	/*
-	 * Make sure default expr does not refer to any vars.
+	expr = transformExpr(pstate, raw_default, EXPR_KIND_COLUMN_DEFAULT);
+
+	/*
+	 * Make sure default expr does not refer to any vars (we need this check
+	 * since the pstate includes the target table).
 	 */
 	if (contain_var_clause(expr))
 		ereport(ERROR,
@@ -3218,32 +3223,15 @@
 			  errmsg("cannot use column references in default expression")));
 
 	/*
+	 * transformExpr() should have already rejected subqueries, aggregates,
+	 * and window functions, based on the EXPR_KIND_ for a default expression.
+	 *
 	 * It can't return a set either.
 	 */
 	if (expression_returns_set(expr))
 		ereport(ERROR,
 				(errcode(ERRCODE_DATATYPE_MISMATCH),
 				 errmsg("default expression must not return a set")));
-
-	/*
-	 * No subplans or aggregates, either...
-	 */
-	if (pstate->p_hasSubLinks)
-		ereport(ERROR,
-				(errcode(ERRCODE_FEATURE_NOT_SUPPORTED),
-				 errmsg("cannot use subquery in default expression")));
-	if (pstate->p_hasAggs)
-		ereport(ERROR,
-				(errcode(ERRCODE_GROUPING_ERROR),
-			 errmsg("cannot use aggregate function in default expression")));
-	if (pstate->p_hasWindowFuncs)
-		ereport(ERROR,
-<<<<<<< HEAD
-				(errcode(ERRCODE_SYNTAX_ERROR),
-=======
-				(errcode(ERRCODE_WINDOWING_ERROR),
->>>>>>> 95b07bc7
-			 errmsg("cannot use window function in default expression")));
 
 	/*
 	 * Coerce the expression to the correct type and typmod, if given. This
@@ -3290,7 +3278,7 @@
 	/*
 	 * Transform raw parsetree to executable expression.
 	 */
-	expr = transformExpr(pstate, raw_constraint);
+	expr = transformExpr(pstate, raw_constraint, EXPR_KIND_CHECK_CONSTRAINT);
 
 	/*
 	 * Make sure it yields a boolean result.
@@ -3305,26 +3293,6 @@
 				(errcode(ERRCODE_INVALID_COLUMN_REFERENCE),
 			errmsg("only table \"%s\" can be referenced in check constraint",
 				   relname)));
-
-	/*
-	 * No subplans or aggregates, either...
-	 */
-	if (pstate->p_hasSubLinks)
-		ereport(ERROR,
-				(errcode(ERRCODE_FEATURE_NOT_SUPPORTED),
-				 errmsg("cannot use subquery in check constraint")));
-	if (pstate->p_hasAggs)
-		ereport(ERROR,
-				(errcode(ERRCODE_GROUPING_ERROR),
-<<<<<<< HEAD
-			   errmsg("cannot use aggregate function in check constraint")));
-=======
-				 errmsg("cannot use aggregate function in check constraint")));
->>>>>>> 95b07bc7
-	if (pstate->p_hasWindowFuncs)
-		ereport(ERROR,
-				(errcode(ERRCODE_WINDOWING_ERROR),
-				 errmsg("cannot use window function in check constraint")));
 
 	return expr;
 }
