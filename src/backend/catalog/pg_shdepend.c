/*-------------------------------------------------------------------------
 *
 * pg_shdepend.c
 *	  routines to support manipulation of the pg_shdepend relation
 *
 * Portions Copyright (c) 1996-2008, PostgreSQL Global Development Group
 * Portions Copyright (c) 1994, Regents of the University of California
 *
 *
 * IDENTIFICATION
<<<<<<< HEAD
 *	  $PostgreSQL: pgsql/src/backend/catalog/pg_shdepend.c,v 1.23.2.3 2010/07/03 13:53:38 rhaas Exp $
=======
 *	  $PostgreSQL: pgsql/src/backend/catalog/pg_shdepend.c,v 1.26 2008/03/26 21:10:37 alvherre Exp $
>>>>>>> f260edb1
 *
 *-------------------------------------------------------------------------
 */
#include "postgres.h"

#include "access/genam.h"
#include "access/heapam.h"
#include "access/xact.h"
#include "catalog/catalog.h"
#include "catalog/dependency.h"
#include "catalog/indexing.h"
#include "catalog/pg_authid.h"
#include "catalog/pg_conversion.h"
#include "catalog/pg_database.h"
#include "catalog/pg_language.h"
#include "catalog/pg_namespace.h"
#include "catalog/pg_operator.h"
#include "catalog/pg_opclass.h"
#include "catalog/pg_opfamily.h"
#include "catalog/pg_proc.h"
#include "catalog/pg_shdepend.h"
#include "catalog/pg_tablespace.h"
#include "catalog/pg_type.h"
#include "commands/conversioncmds.h"
#include "commands/defrem.h"
#include "commands/proclang.h"
#include "commands/schemacmds.h"
#include "commands/tablecmds.h"
#include "commands/typecmds.h"
#include "miscadmin.h"
#include "utils/acl.h"
#include "utils/fmgroids.h"
#include "utils/syscache.h"
#include "utils/tqual.h"


typedef enum
{
	LOCAL_OBJECT,
	SHARED_OBJECT,
	REMOTE_OBJECT
} objectType;

static int getOidListDiff(Oid *list1, int nlist1, Oid *list2, int nlist2,
			   Oid **diff);
static Oid	classIdGetDbId(Oid classId);
static void shdepLockAndCheckObject(Oid classId, Oid objectId);
static void shdepChangeDep(Relation sdepRel, Oid classid, Oid objid,
			   Oid refclassid, Oid refobjid,
			   SharedDependencyType deptype);
static void shdepAddDependency(Relation sdepRel, Oid classId, Oid objectId,
				   Oid refclassId, Oid refobjId,
				   SharedDependencyType deptype);
static void shdepDropDependency(Relation sdepRel, Oid classId, Oid objectId,
					Oid refclassId, Oid refobjId,
					SharedDependencyType deptype);
static void storeObjectDescription(StringInfo descs, objectType type,
					   ObjectAddress *object,
					   SharedDependencyType deptype,
					   int count);
static bool isSharedObjectPinned(Oid classId, Oid objectId, Relation sdepRel);


/*
 * recordSharedDependencyOn
 *
 * Record a dependency between 2 objects via their respective ObjectAddresses.
 * The first argument is the dependent object, the second the one it
 * references (which must be a shared object).
 *
 * This locks the referenced object and makes sure it still exists.
 * Then it creates an entry in pg_shdepend.  The lock is kept until
 * the end of the transaction.
 *
 * Dependencies on pinned objects are not recorded.
 */
void
recordSharedDependencyOn(ObjectAddress *depender,
						 ObjectAddress *referenced,
						 SharedDependencyType deptype)
{
	Relation	sdepRel;

	/*
	 * Objects in pg_shdepend can't have SubIds.
	 */
	Assert(depender->objectSubId == 0);
	Assert(referenced->objectSubId == 0);

	/*
	 * During bootstrap, do nothing since pg_shdepend may not exist yet.
	 * initdb will fill in appropriate pg_shdepend entries after bootstrap.
	 */
	if (IsBootstrapProcessingMode())
		return;

	sdepRel = heap_open(SharedDependRelationId, RowExclusiveLock);

	/* If the referenced object is pinned, do nothing. */
	if (!isSharedObjectPinned(referenced->classId, referenced->objectId,
							  sdepRel))
	{
		shdepAddDependency(sdepRel, depender->classId, depender->objectId,
						   referenced->classId, referenced->objectId,
						   deptype);
	}

	heap_close(sdepRel, RowExclusiveLock);
}

/*
 * recordDependencyOnOwner
 *
 * A convenient wrapper of recordSharedDependencyOn -- register the specified
 * user as owner of the given object.
 *
 * Note: it's the caller's responsibility to ensure that there isn't an owner
 * entry for the object already.
 */
void
recordDependencyOnOwner(Oid classId, Oid objectId, Oid owner)
{
	ObjectAddress myself,
				referenced;

	myself.classId = classId;
	myself.objectId = objectId;
	myself.objectSubId = 0;

	referenced.classId = AuthIdRelationId;
	referenced.objectId = owner;
	referenced.objectSubId = 0;

	recordSharedDependencyOn(&myself, &referenced, SHARED_DEPENDENCY_OWNER);
}

/*
 * shdepChangeDep
 *
 * Update shared dependency records to account for an updated referenced
 * object.	This is an internal workhorse for operations such as changing
 * an object's owner.
 *
 * There must be no more than one existing entry for the given dependent
 * object and dependency type!	So in practice this can only be used for
 * updating SHARED_DEPENDENCY_OWNER entries, which should have that property.
 *
 * If there is no previous entry, we assume it was referencing a PINned
 * object, so we create a new entry.  If the new referenced object is
 * PINned, we don't create an entry (and drop the old one, if any).
 *
 * sdepRel must be the pg_shdepend relation, already opened and suitably
 * locked.
 */
static void
shdepChangeDep(Relation sdepRel, Oid classid, Oid objid,
			   Oid refclassid, Oid refobjid,
			   SharedDependencyType deptype)
{
	Oid			dbid = classIdGetDbId(classid);
	HeapTuple	oldtup = NULL;
	HeapTuple	scantup;
	ScanKeyData key[3];
	SysScanDesc scan;

	/*
	 * Make sure the new referenced object doesn't go away while we record the
	 * dependency.
	 */
	shdepLockAndCheckObject(refclassid, refobjid);

	/*
	 * Look for a previous entry
	 */
	ScanKeyInit(&key[0],
				Anum_pg_shdepend_dbid,
				BTEqualStrategyNumber, F_OIDEQ,
				ObjectIdGetDatum(dbid));
	ScanKeyInit(&key[1],
				Anum_pg_shdepend_classid,
				BTEqualStrategyNumber, F_OIDEQ,
				ObjectIdGetDatum(classid));
	ScanKeyInit(&key[2],
				Anum_pg_shdepend_objid,
				BTEqualStrategyNumber, F_OIDEQ,
				ObjectIdGetDatum(objid));

	scan = systable_beginscan(sdepRel, SharedDependDependerIndexId, true,
							  SnapshotNow, 3, key);

	while ((scantup = systable_getnext(scan)) != NULL)
	{
		/* Ignore if not of the target dependency type */
		if (((Form_pg_shdepend) GETSTRUCT(scantup))->deptype != deptype)
			continue;
		/* Caller screwed up if multiple matches */
		if (oldtup)
			elog(ERROR,
				 "multiple pg_shdepend entries for object %u/%u deptype %c",
				 classid, objid, deptype);
		oldtup = heap_copytuple(scantup);
	}

	systable_endscan(scan);

	if (isSharedObjectPinned(refclassid, refobjid, sdepRel))
	{
		/* No new entry needed, so just delete existing entry if any */
		if (oldtup)
			simple_heap_delete(sdepRel, &oldtup->t_self);
	}
	else if (oldtup)
	{
		/* Need to update existing entry */
		Form_pg_shdepend shForm = (Form_pg_shdepend) GETSTRUCT(oldtup);

		/* Since oldtup is a copy, we can just modify it in-memory */
		shForm->refclassid = refclassid;
		shForm->refobjid = refobjid;

		simple_heap_update(sdepRel, &oldtup->t_self, oldtup);

		/* keep indexes current */
		CatalogUpdateIndexes(sdepRel, oldtup);
	}
	else
	{
		/* Need to insert new entry */
		Datum		values[Natts_pg_shdepend];
		bool		nulls[Natts_pg_shdepend];

		memset(nulls, 0, sizeof(nulls));

		values[Anum_pg_shdepend_dbid - 1] = ObjectIdGetDatum(dbid);
		values[Anum_pg_shdepend_classid - 1] = ObjectIdGetDatum(classid);
		values[Anum_pg_shdepend_objid - 1] = ObjectIdGetDatum(objid);

		values[Anum_pg_shdepend_refclassid - 1] = ObjectIdGetDatum(refclassid);
		values[Anum_pg_shdepend_refobjid - 1] = ObjectIdGetDatum(refobjid);
		values[Anum_pg_shdepend_deptype - 1] = CharGetDatum(deptype);

		/*
		 * we are reusing oldtup just to avoid declaring a new variable, but
		 * it's certainly a new tuple
		 */
		oldtup = heap_form_tuple(RelationGetDescr(sdepRel), values, nulls);
		simple_heap_insert(sdepRel, oldtup);

		/* keep indexes current */
		CatalogUpdateIndexes(sdepRel, oldtup);
	}

	if (oldtup)
		heap_freetuple(oldtup);
}

/*
 * changeDependencyOnOwner
 *
 * Update the shared dependencies to account for the new owner.
 */
void
changeDependencyOnOwner(Oid classId, Oid objectId, Oid newOwnerId)
{
	Relation	sdepRel;

	sdepRel = heap_open(SharedDependRelationId, RowExclusiveLock);

	/* Adjust the SHARED_DEPENDENCY_OWNER entry */
	shdepChangeDep(sdepRel, classId, objectId,
				   AuthIdRelationId, newOwnerId,
				   SHARED_DEPENDENCY_OWNER);

	/*----------
	 * There should never be a SHARED_DEPENDENCY_ACL entry for the owner,
	 * so get rid of it if there is one.  This can happen if the new owner
	 * was previously granted some rights to the object.
	 *
	 * This step is analogous to aclnewowner's removal of duplicate entries
	 * in the ACL.	We have to do it to handle this scenario:
	 *		A grants some rights on an object to B
	 *		ALTER OWNER changes the object's owner to B
	 *		ALTER OWNER changes the object's owner to C
	 * The third step would remove all mention of B from the object's ACL,
	 * but we'd still have a SHARED_DEPENDENCY_ACL for B if we did not do
	 * things this way.
	 *
	 * The rule against having a SHARED_DEPENDENCY_ACL entry for the owner
	 * allows us to fix things up in just this one place, without having
	 * to make the various ALTER OWNER routines each know about it.
	 *----------
	 */
	shdepDropDependency(sdepRel, classId, objectId,
						AuthIdRelationId, newOwnerId,
						SHARED_DEPENDENCY_ACL);

	heap_close(sdepRel, RowExclusiveLock);
}

/*
 * getOidListDiff
 *		Helper for updateAclDependencies.
 *
 * Takes two Oid arrays and returns elements from the first not found in the
 * second.	We assume both arrays are sorted and de-duped, and that the
 * second array does not contain any values not found in the first.
 *
 * NOTE: Both input arrays are pfreed.
 */
static int
getOidListDiff(Oid *list1, int nlist1, Oid *list2, int nlist2, Oid **diff)
{
	Oid		   *result;
	int			i,
				j,
				k = 0;

	AssertArg(nlist1 >= nlist2 && nlist2 >= 0);

	result = palloc(sizeof(Oid) * (nlist1 - nlist2));
	*diff = result;

	for (i = 0, j = 0; i < nlist1 && j < nlist2;)
	{
		if (list1[i] == list2[j])
		{
			i++;
			j++;
		}
		else if (list1[i] < list2[j])
		{
			result[k++] = list1[i];
			i++;
		}
		else
		{
			/* can't happen */
			elog(WARNING, "invalid element %u in shorter list", list2[j]);
			j++;
		}
	}

	for (; i < nlist1; i++)
		result[k++] = list1[i];

	/* We should have copied the exact number of elements */
	AssertState(k == (nlist1 - nlist2));

	if (list1)
		pfree(list1);
	if (list2)
		pfree(list2);

	return k;
}

/*
 * updateAclDependencies
 *		Update the pg_shdepend info for an object's ACL during GRANT/REVOKE.
 *
 * classId, objectId: identify the object whose ACL this is
 * ownerId: role owning the object
 * isGrant: are we adding or removing ACL entries?
 * noldmembers, oldmembers: array of roleids appearing in old ACL
 * nnewmembers, newmembers: array of roleids appearing in new ACL
 *
 * We calculate the difference between the new and old lists of roles,
 * and then insert (if it's a grant) or delete (if it's a revoke) from
 * pg_shdepend as appropiate.
 *
 * Note that we can't insert blindly at grant, because we would end up with
 * duplicate registered dependencies.  We could check for existence of the
 * tuple before inserting, but that seems to be more expensive than what we are
 * doing now.  On the other hand, we can't just delete the tuples blindly at
 * revoke, because the user may still have other privileges.
 *
 * NOTE: Both input arrays must be sorted and de-duped.  They are pfreed
 * before return.
 */
void
updateAclDependencies(Oid classId, Oid objectId, Oid ownerId, bool isGrant,
					  int noldmembers, Oid *oldmembers,
					  int nnewmembers, Oid *newmembers)
{
	Relation	sdepRel;
	Oid		   *diff;
	int			ndiff,
				i;

	/*
	 * Calculate the differences between the old and new lists.
	 */
	if (isGrant)
		ndiff = getOidListDiff(newmembers, nnewmembers,
							   oldmembers, noldmembers, &diff);
	else
		ndiff = getOidListDiff(oldmembers, noldmembers,
							   newmembers, nnewmembers, &diff);

	if (ndiff > 0)
	{
		sdepRel = heap_open(SharedDependRelationId, RowExclusiveLock);

		/* Add or drop the respective dependency */
		for (i = 0; i < ndiff; i++)
		{
			Oid			roleid = diff[i];

			/*
			 * Skip the owner: he has an OWNER shdep entry instead. (This is
			 * not just a space optimization; it makes ALTER OWNER easier. See
			 * notes in changeDependencyOnOwner.)
			 */
			if (roleid == ownerId)
				continue;

			/* Skip pinned roles */
			if (isSharedObjectPinned(AuthIdRelationId, roleid, sdepRel))
				continue;

			if (isGrant)
				shdepAddDependency(sdepRel, classId, objectId,
								   AuthIdRelationId, roleid,
								   SHARED_DEPENDENCY_ACL);
			else
				shdepDropDependency(sdepRel, classId, objectId,
									AuthIdRelationId, roleid,
									SHARED_DEPENDENCY_ACL);
		}

		heap_close(sdepRel, RowExclusiveLock);
	}

	pfree(diff);
}

/*
 * A struct to keep track of dependencies found in other databases.
 */
typedef struct
{
	Oid			dbOid;
	int			count;
} remoteDep;

/*
 * checkSharedDependencies
 *
 * Check whether there are shared dependency entries for a given shared
 * object; return true if so.
 *
 * In addition, return a string containing a newline-separated list of object
 * descriptions that depend on the shared object, or NULL if none is found.
 * We actually return two such strings; the "detail" result is suitable for
 * returning to the client as an errdetail() string, and is limited in size.
 * The "detail_log" string is potentially much longer, and should be emitted
 * to the server log only.
 *
 * We can find three different kinds of dependencies: dependencies on objects
 * of the current database; dependencies on shared objects; and dependencies
 * on objects local to other databases.  We can (and do) provide descriptions
 * of the two former kinds of objects, but we can't do that for "remote"
 * objects, so we just provide a count of them.
 *
 * If we find a SHARED_DEPENDENCY_PIN entry, we can error out early.
 */
bool
checkSharedDependencies(Oid classId, Oid objectId,
						char **detail_msg, char **detail_log_msg)
{
	Relation	sdepRel;
	ScanKeyData key[2];
	SysScanDesc scan;
	HeapTuple	tup;
	int			numReportedDeps = 0;
	int			numNotReportedDeps = 0;
	int			numNotReportedDbs = 0;
	List	   *remDeps = NIL;
	ListCell   *cell;
	ObjectAddress object;
	StringInfoData descs;
	StringInfoData alldescs;

	/*
	 * We limit the number of dependencies reported to the client to
	 * MAX_REPORTED_DEPS, since client software may not deal well with
	 * enormous error strings.	The server log always gets a full report.
	 */
#define MAX_REPORTED_DEPS 100

	initStringInfo(&descs);
	initStringInfo(&alldescs);

	sdepRel = heap_open(SharedDependRelationId, AccessShareLock);

	ScanKeyInit(&key[0],
				Anum_pg_shdepend_refclassid,
				BTEqualStrategyNumber, F_OIDEQ,
				ObjectIdGetDatum(classId));
	ScanKeyInit(&key[1],
				Anum_pg_shdepend_refobjid,
				BTEqualStrategyNumber, F_OIDEQ,
				ObjectIdGetDatum(objectId));

	scan = systable_beginscan(sdepRel, SharedDependReferenceIndexId, true,
							  SnapshotNow, 2, key);

	while (HeapTupleIsValid(tup = systable_getnext(scan)))
	{
		Form_pg_shdepend sdepForm = (Form_pg_shdepend) GETSTRUCT(tup);

		/* This case can be dispatched quickly */
		if (sdepForm->deptype == SHARED_DEPENDENCY_PIN)
		{
			object.classId = classId;
			object.objectId = objectId;
			object.objectSubId = 0;
			ereport(ERROR,
					(errcode(ERRCODE_DEPENDENT_OBJECTS_STILL_EXIST),
					 errmsg("cannot drop %s because it is required by the database system",
							getObjectDescription(&object))));
		}

		object.classId = sdepForm->classid;
		object.objectId = sdepForm->objid;
		object.objectSubId = 0;

		/*
		 * If it's a dependency local to this database or it's a shared
		 * object, describe it.
		 *
		 * If it's a remote dependency, keep track of it so we can report the
		 * number of them later.
		 */
		if (sdepForm->dbid == MyDatabaseId)
		{
			if (numReportedDeps < MAX_REPORTED_DEPS)
			{
				numReportedDeps++;
				storeObjectDescription(&descs, LOCAL_OBJECT, &object,
									   sdepForm->deptype, 0);
			}
			else
				numNotReportedDeps++;
			storeObjectDescription(&alldescs, LOCAL_OBJECT, &object,
								   sdepForm->deptype, 0);
		}
		else if (sdepForm->dbid == InvalidOid)
		{
			if (numReportedDeps < MAX_REPORTED_DEPS)
			{
				numReportedDeps++;
				storeObjectDescription(&descs, SHARED_OBJECT, &object,
									   sdepForm->deptype, 0);
			}
			else
				numNotReportedDeps++;
			storeObjectDescription(&alldescs, SHARED_OBJECT, &object,
								   sdepForm->deptype, 0);
		}
		else
		{
			/* It's not local nor shared, so it must be remote. */
			remoteDep  *dep;
			bool		stored = false;

			/*
			 * XXX this info is kept on a simple List.	Maybe it's not good
			 * for performance, but using a hash table seems needlessly
			 * complex.  The expected number of databases is not high anyway,
			 * I suppose.
			 */
			foreach(cell, remDeps)
			{
				dep = lfirst(cell);
				if (dep->dbOid == sdepForm->dbid)
				{
					dep->count++;
					stored = true;
					break;
				}
			}
			if (!stored)
			{
				dep = (remoteDep *) palloc(sizeof(remoteDep));
				dep->dbOid = sdepForm->dbid;
				dep->count = 1;
				remDeps = lappend(remDeps, dep);
			}
		}
	}

	systable_endscan(scan);

	heap_close(sdepRel, AccessShareLock);

	/*
	 * Summarize dependencies in remote databases.
	 */
	foreach(cell, remDeps)
	{
		remoteDep  *dep = lfirst(cell);

		object.classId = DatabaseRelationId;
		object.objectId = dep->dbOid;
		object.objectSubId = 0;

		if (numReportedDeps < MAX_REPORTED_DEPS)
		{
			numReportedDeps++;
			storeObjectDescription(&descs, REMOTE_OBJECT, &object,
								   SHARED_DEPENDENCY_INVALID, dep->count);
		}
		else
			numNotReportedDbs++;
		storeObjectDescription(&alldescs, REMOTE_OBJECT, &object,
							   SHARED_DEPENDENCY_INVALID, dep->count);
	}

	list_free_deep(remDeps);

	if (descs.len == 0)
	{
		pfree(descs.data);
		pfree(alldescs.data);
		*detail_msg = *detail_log_msg = NULL;
		return false;
	}

	if (numNotReportedDeps > 0)
		appendStringInfo(&descs, _("\nand %d other objects "
								   "(see server log for list)"),
						 numNotReportedDeps);
	if (numNotReportedDbs > 0)
		appendStringInfo(&descs, _("\nand objects in %d other databases "
								   "(see server log for list)"),
						 numNotReportedDbs);

<<<<<<< HEAD
	if (numNotReportedDeps > 0 || numNotReportedDbs > 0)
	{
		ObjectAddress obj;

		obj.classId = classId;
		obj.objectId = objectId;
		obj.objectSubId = 0;
		ereport(LOG,
				(errmsg("there are objects dependent on %s",
						getObjectDescription(&obj)),
				 errdetail("%s", alldescs.data)));
	}

	pfree(alldescs.data);

	return descs.data;
=======
	*detail_msg = descs.data;
	*detail_log_msg = alldescs.data;
	return true;
>>>>>>> f260edb1
}

/*
 * copyTemplateDependencies
 *
 * Routine to create the initial shared dependencies of a new database.
 * We simply copy the dependencies from the template database.
 */
void
copyTemplateDependencies(Oid templateDbId, Oid newDbId)
{
	Relation	sdepRel;
	TupleDesc	sdepDesc;
	ScanKeyData key[1];
	SysScanDesc scan;
	HeapTuple	tup;
	CatalogIndexState indstate;
	Datum		values[Natts_pg_shdepend];
	bool		nulls[Natts_pg_shdepend];
	bool		replace[Natts_pg_shdepend];

	sdepRel = heap_open(SharedDependRelationId, RowExclusiveLock);
	sdepDesc = RelationGetDescr(sdepRel);

	indstate = CatalogOpenIndexes(sdepRel);

	/* Scan all entries with dbid = templateDbId */
	ScanKeyInit(&key[0],
				Anum_pg_shdepend_dbid,
				BTEqualStrategyNumber, F_OIDEQ,
				ObjectIdGetDatum(templateDbId));

	scan = systable_beginscan(sdepRel, SharedDependDependerIndexId, true,
							  SnapshotNow, 1, key);

	/* Set up to copy the tuples except for inserting newDbId */
	memset(values, 0, sizeof(values));
	memset(nulls, false, sizeof(nulls));
	memset(replace, false, sizeof(replace));

	replace[Anum_pg_shdepend_dbid - 1] = true;
	values[Anum_pg_shdepend_dbid - 1] = ObjectIdGetDatum(newDbId);

	/*
	 * Copy the entries of the original database, changing the database Id to
	 * that of the new database.  Note that because we are not copying rows
	 * with dbId == 0 (ie, rows describing dependent shared objects) we won't
	 * copy the ownership dependency of the template database itself; this is
	 * what we want.
	 */
	while (HeapTupleIsValid(tup = systable_getnext(scan)))
	{
		HeapTuple	newtup;

		newtup = heap_modify_tuple(tup, sdepDesc, values, nulls, replace);
		simple_heap_insert(sdepRel, newtup);

		/* Keep indexes current */
		CatalogIndexInsert(indstate, newtup);

		heap_freetuple(newtup);
	}

	systable_endscan(scan);

	CatalogCloseIndexes(indstate);
	heap_close(sdepRel, RowExclusiveLock);
}

/*
 * dropDatabaseDependencies
 *
 * Delete pg_shdepend entries corresponding to a database that's being
 * dropped.
 */
void
dropDatabaseDependencies(Oid databaseId)
{
	Relation	sdepRel;
	ScanKeyData key[1];
	SysScanDesc scan;
	HeapTuple	tup;

	sdepRel = heap_open(SharedDependRelationId, RowExclusiveLock);

	/*
	 * First, delete all the entries that have the database Oid in the dbid
	 * field.
	 */
	ScanKeyInit(&key[0],
				Anum_pg_shdepend_dbid,
				BTEqualStrategyNumber, F_OIDEQ,
				ObjectIdGetDatum(databaseId));
	/* We leave the other index fields unspecified */

	scan = systable_beginscan(sdepRel, SharedDependDependerIndexId, true,
							  SnapshotNow, 1, key);

	while (HeapTupleIsValid(tup = systable_getnext(scan)))
	{
		simple_heap_delete(sdepRel, &tup->t_self);
	}

	systable_endscan(scan);

	/* Now delete all entries corresponding to the database itself */
	shdepDropDependency(sdepRel, DatabaseRelationId, databaseId,
						InvalidOid, InvalidOid,
						SHARED_DEPENDENCY_INVALID);

	heap_close(sdepRel, RowExclusiveLock);
}

/*
 * deleteSharedDependencyRecordsFor
 *
 * Delete all pg_shdepend entries corresponding to an object that's being
 * dropped or modified.  The object is assumed to be either a shared object
 * or local to the current database (the classId tells us which).
 */
void
deleteSharedDependencyRecordsFor(Oid classId, Oid objectId)
{
	Relation	sdepRel;

	sdepRel = heap_open(SharedDependRelationId, RowExclusiveLock);

	shdepDropDependency(sdepRel, classId, objectId,
						InvalidOid, InvalidOid,
						SHARED_DEPENDENCY_INVALID);

	heap_close(sdepRel, RowExclusiveLock);
}

/*
 * shdepAddDependency
 *		Internal workhorse for inserting into pg_shdepend
 *
 * sdepRel must be the pg_shdepend relation, already opened and suitably
 * locked.
 */
static void
shdepAddDependency(Relation sdepRel, Oid classId, Oid objectId,
				   Oid refclassId, Oid refobjId,
				   SharedDependencyType deptype)
{
	HeapTuple	tup;
	Datum		values[Natts_pg_shdepend];
	bool		nulls[Natts_pg_shdepend];

	/*
	 * Make sure the object doesn't go away while we record the dependency on
	 * it.	DROP routines should lock the object exclusively before they check
	 * shared dependencies.
	 */
	shdepLockAndCheckObject(refclassId, refobjId);

	memset(nulls, false, sizeof(nulls));

	/*
	 * Form the new tuple and record the dependency.
	 */
	values[Anum_pg_shdepend_dbid - 1] = ObjectIdGetDatum(classIdGetDbId(classId));
	values[Anum_pg_shdepend_classid - 1] = ObjectIdGetDatum(classId);
	values[Anum_pg_shdepend_objid - 1] = ObjectIdGetDatum(objectId);

	values[Anum_pg_shdepend_refclassid - 1] = ObjectIdGetDatum(refclassId);
	values[Anum_pg_shdepend_refobjid - 1] = ObjectIdGetDatum(refobjId);
	values[Anum_pg_shdepend_deptype - 1] = CharGetDatum(deptype);

	tup = heap_form_tuple(sdepRel->rd_att, values, nulls);

	simple_heap_insert(sdepRel, tup);

	/* keep indexes current */
	CatalogUpdateIndexes(sdepRel, tup);

	/* clean up */
	heap_freetuple(tup);
}

/*
 * shdepDropDependency
 *		Internal workhorse for deleting entries from pg_shdepend.
 *
 * We drop entries having the following properties:
 *	dependent object is the one identified by classId/objectId
 *	if refclassId isn't InvalidOid, it must match the entry's refclassid
 *	if refobjId isn't InvalidOid, it must match the entry's refobjid
 *	if deptype isn't SHARED_DEPENDENCY_INVALID, it must match entry's deptype
 *
 * sdepRel must be the pg_shdepend relation, already opened and suitably
 * locked.
 */
static void
shdepDropDependency(Relation sdepRel, Oid classId, Oid objectId,
					Oid refclassId, Oid refobjId,
					SharedDependencyType deptype)
{
	ScanKeyData key[3];
	SysScanDesc scan;
	HeapTuple	tup;

	/* Scan for entries matching the dependent object */
	ScanKeyInit(&key[0],
				Anum_pg_shdepend_dbid,
				BTEqualStrategyNumber, F_OIDEQ,
				ObjectIdGetDatum(classIdGetDbId(classId)));
	ScanKeyInit(&key[1],
				Anum_pg_shdepend_classid,
				BTEqualStrategyNumber, F_OIDEQ,
				ObjectIdGetDatum(classId));
	ScanKeyInit(&key[2],
				Anum_pg_shdepend_objid,
				BTEqualStrategyNumber, F_OIDEQ,
				ObjectIdGetDatum(objectId));

	scan = systable_beginscan(sdepRel, SharedDependDependerIndexId, true,
							  SnapshotNow, 3, key);

	while (HeapTupleIsValid(tup = systable_getnext(scan)))
	{
		Form_pg_shdepend shdepForm = (Form_pg_shdepend) GETSTRUCT(tup);

		/* Filter entries according to additional parameters */
		if (OidIsValid(refclassId) && shdepForm->refclassid != refclassId)
			continue;
		if (OidIsValid(refobjId) && shdepForm->refobjid != refobjId)
			continue;
		if (deptype != SHARED_DEPENDENCY_INVALID &&
			shdepForm->deptype != deptype)
			continue;

		/* OK, delete it */
		simple_heap_delete(sdepRel, &tup->t_self);
	}

	systable_endscan(scan);
}

/*
 * classIdGetDbId
 *
 * Get the database Id that should be used in pg_shdepend, given the OID
 * of the catalog containing the object.  For shared objects, it's 0
 * (InvalidOid); for all other objects, it's the current database Id.
 */
static Oid
classIdGetDbId(Oid classId)
{
	Oid			dbId;

	if (IsSharedRelation(classId))
		dbId = InvalidOid;
	else
		dbId = MyDatabaseId;

	return dbId;
}

/*
 * shdepLockAndCheckObject
 *
 * Lock the object that we are about to record a dependency on.
 * After it's locked, verify that it hasn't been dropped while we
 * weren't looking.  If the object has been dropped, this function
 * does not return!
 */
static void
shdepLockAndCheckObject(Oid classId, Oid objectId)
{
	/* AccessShareLock should be OK, since we are not modifying the object */
	LockSharedObject(classId, objectId, 0, AccessShareLock);

	switch (classId)
	{
		case AuthIdRelationId:
			if (!SearchSysCacheExists(AUTHOID,
									  ObjectIdGetDatum(objectId),
									  0, 0, 0))
				ereport(ERROR,
						(errcode(ERRCODE_UNDEFINED_OBJECT),
						 errmsg("role %u was concurrently dropped",
								objectId)));
			break;

			/*
			 * Currently, this routine need not support any other shared
			 * object types besides roles.	If we wanted to record explicit
			 * dependencies on databases or tablespaces, we'd need code along
			 * these lines:
			 */
#ifdef NOT_USED
		case TableSpaceRelationId:
			{
				/* For lack of a syscache on pg_tablespace, do this: */
				char	   *tablespace = get_tablespace_name(objectId);

				if (tablespace == NULL)
					ereport(ERROR,
							(errcode(ERRCODE_UNDEFINED_OBJECT),
							 errmsg("tablespace %u was concurrently dropped",
									objectId)));
				pfree(tablespace);
				break;
			}
#endif

		default:
			elog(ERROR, "unrecognized shared classId: %u", classId);
	}
}


/*
 * storeObjectDescription
 *		Append the description of a dependent object to "descs"
 *
 * While searching for dependencies of a shared object, we stash the
 * descriptions of dependent objects we find in a single string, which we
 * later pass to ereport() in the DETAIL field when somebody attempts to
 * drop a referenced shared object.
 *
 * When type is LOCAL_OBJECT or SHARED_OBJECT, we expect object to be the
 * dependent object, deptype is the dependency type, and count is not used.
 * When type is REMOTE_OBJECT, we expect object to be the database object,
 * and count to be nonzero; deptype is not used in this case.
 */
static void
storeObjectDescription(StringInfo descs, objectType type,
					   ObjectAddress *object,
					   SharedDependencyType deptype,
					   int count)
{
	char	   *objdesc = getObjectDescription(object);

	/* separate entries with a newline */
	if (descs->len != 0)
		appendStringInfoChar(descs, '\n');

	switch (type)
	{
		case LOCAL_OBJECT:
		case SHARED_OBJECT:
			if (deptype == SHARED_DEPENDENCY_OWNER)
				appendStringInfo(descs, _("owner of %s"), objdesc);
			else if (deptype == SHARED_DEPENDENCY_ACL)
				appendStringInfo(descs, _("access to %s"), objdesc);
			else
				elog(ERROR, "unrecognized dependency type: %d",
					 (int) deptype);
			break;

		case REMOTE_OBJECT:
			/* translator: %s will always be "database %s" */
			appendStringInfo(descs, _("%d objects in %s"), count, objdesc);
			break;

		default:
			elog(ERROR, "unrecognized object type: %d", type);
	}

	pfree(objdesc);
}


/*
 * isSharedObjectPinned
 *		Return whether a given shared object has a SHARED_DEPENDENCY_PIN entry.
 *
 * sdepRel must be the pg_shdepend relation, already opened and suitably
 * locked.
 */
static bool
isSharedObjectPinned(Oid classId, Oid objectId, Relation sdepRel)
{
	bool		result = false;
	ScanKeyData key[2];
	SysScanDesc scan;
	HeapTuple	tup;

	ScanKeyInit(&key[0],
				Anum_pg_shdepend_refclassid,
				BTEqualStrategyNumber, F_OIDEQ,
				ObjectIdGetDatum(classId));
	ScanKeyInit(&key[1],
				Anum_pg_shdepend_refobjid,
				BTEqualStrategyNumber, F_OIDEQ,
				ObjectIdGetDatum(objectId));

	scan = systable_beginscan(sdepRel, SharedDependReferenceIndexId, true,
							  SnapshotNow, 2, key);

	/*
	 * Since we won't generate additional pg_shdepend entries for pinned
	 * objects, there can be at most one entry referencing a pinned object.
	 * Hence, it's sufficient to look at the first returned tuple; we don't
	 * need to loop.
	 */
	tup = systable_getnext(scan);
	if (HeapTupleIsValid(tup))
	{
		Form_pg_shdepend shdepForm = (Form_pg_shdepend) GETSTRUCT(tup);

		if (shdepForm->deptype == SHARED_DEPENDENCY_PIN)
			result = true;
	}

	systable_endscan(scan);

	return result;
}

/*
 * shdepDropOwned
 *
 * Drop the objects owned by any one of the given RoleIds.	If a role has
 * access to an object, the grant will be removed as well (but the object
 * will not, of course.)
 *
 * We can revoke grants immediately while doing the scan, but drops are
 * saved up and done all at once with performMultipleDeletions.  This
 * is necessary so that we don't get failures from trying to delete
 * interdependent objects in the wrong order.
 */
void
shdepDropOwned(List *roleids, DropBehavior behavior)
{
	Relation	sdepRel;
	ListCell   *cell;
	ObjectAddresses *deleteobjs;

	deleteobjs = new_object_addresses();

	/*
	 * We don't need this strong a lock here, but we'll call routines that
	 * acquire RowExclusiveLock.  Better get that right now to avoid potential
	 * deadlock failures.
	 */
	sdepRel = heap_open(SharedDependRelationId, RowExclusiveLock);

	/*
	 * For each role, find the dependent objects and drop them using the
	 * regular (non-shared) dependency management.
	 */
	foreach(cell, roleids)
	{
		Oid			roleid = lfirst_oid(cell);
		ScanKeyData key[2];
		SysScanDesc scan;
		HeapTuple	tuple;

		/* Doesn't work for pinned objects */
		if (isSharedObjectPinned(AuthIdRelationId, roleid, sdepRel))
		{
			ObjectAddress obj;

			obj.classId = AuthIdRelationId;
			obj.objectId = roleid;
			obj.objectSubId = 0;

			ereport(ERROR,
					(errcode(ERRCODE_DEPENDENT_OBJECTS_STILL_EXIST),
				   errmsg("cannot drop objects owned by %s because they are "
						  "required by the database system",
						  getObjectDescription(&obj))));
		}

		ScanKeyInit(&key[0],
					Anum_pg_shdepend_refclassid,
					BTEqualStrategyNumber, F_OIDEQ,
					ObjectIdGetDatum(AuthIdRelationId));
		ScanKeyInit(&key[1],
					Anum_pg_shdepend_refobjid,
					BTEqualStrategyNumber, F_OIDEQ,
					ObjectIdGetDatum(roleid));

		scan = systable_beginscan(sdepRel, SharedDependReferenceIndexId, true,
								  SnapshotNow, 2, key);

		while ((tuple = systable_getnext(scan)) != NULL)
		{
			ObjectAddress obj;
			GrantObjectType objtype;
			InternalGrant istmt;
			Form_pg_shdepend sdepForm = (Form_pg_shdepend) GETSTRUCT(tuple);

			/*
			 * We only operate on shared objects and objects in the current
			 * database
			 */
			if (sdepForm->dbid != MyDatabaseId &&
				sdepForm->dbid != InvalidOid)
				continue;

			switch (sdepForm->deptype)
			{
					/* Shouldn't happen */
				case SHARED_DEPENDENCY_PIN:
				case SHARED_DEPENDENCY_INVALID:
					elog(ERROR, "unexpected dependency type");
					break;
				case SHARED_DEPENDENCY_ACL:
					switch (sdepForm->classid)
					{
						case RelationRelationId:
							/* it's OK to use RELATION for a sequence */
							istmt.objtype = ACL_OBJECT_RELATION;
							break;
						case DatabaseRelationId:
							istmt.objtype = ACL_OBJECT_DATABASE;
							break;
						case ProcedureRelationId:
							istmt.objtype = ACL_OBJECT_FUNCTION;
							break;
						case LanguageRelationId:
							istmt.objtype = ACL_OBJECT_LANGUAGE;
							break;
						case NamespaceRelationId:
							istmt.objtype = ACL_OBJECT_NAMESPACE;
							break;
						case TableSpaceRelationId:
							istmt.objtype = ACL_OBJECT_TABLESPACE;
							break;
						default:
							elog(ERROR, "unexpected object type %d",
								 sdepForm->classid);
							/* keep compiler quiet */
							objtype = (GrantObjectType) 0;
							break;
					}
					istmt.is_grant = false;
					istmt.objects = list_make1_oid(sdepForm->objid);
					istmt.all_privs = true;
					istmt.privileges = ACL_NO_RIGHTS;
					istmt.grantees = list_make1_oid(roleid);
					istmt.grant_option = false;
					istmt.behavior = DROP_CASCADE;
					istmt.cooked_privs = NIL;

					ExecGrantStmt_oids(&istmt);
					break;
				case SHARED_DEPENDENCY_OWNER:
					/* If a local object, save it for deletion below */
					if (sdepForm->dbid == MyDatabaseId)
					{
						obj.classId = sdepForm->classid;
						obj.objectId = sdepForm->objid;
						obj.objectSubId = 0;
						add_exact_object_address(&obj, deleteobjs);
					}
					break;
			}
		}

		systable_endscan(scan);
	}

	/* the dependency mechanism does the actual work */
	performMultipleDeletions(deleteobjs, behavior);

	heap_close(sdepRel, RowExclusiveLock);

	free_object_addresses(deleteobjs);
}

/*
 * shdepReassignOwned
 *
 * Change the owner of objects owned by any of the roles in roleids to
 * newrole.  Grants are not touched.
 */
void
shdepReassignOwned(List *roleids, Oid newrole)
{
	Relation	sdepRel;
	ListCell   *cell;

	/*
	 * We don't need this strong a lock here, but we'll call routines that
	 * acquire RowExclusiveLock.  Better get that right now to avoid potential
	 * deadlock problems.
	 */
	sdepRel = heap_open(SharedDependRelationId, RowExclusiveLock);

	foreach(cell, roleids)
	{
		SysScanDesc scan;
		ScanKeyData key[2];
		HeapTuple	tuple;
		Oid			roleid = lfirst_oid(cell);

		/* Refuse to work on pinned roles */
		if (isSharedObjectPinned(AuthIdRelationId, roleid, sdepRel))
		{
			ObjectAddress obj;

			obj.classId = AuthIdRelationId;
			obj.objectId = roleid;
			obj.objectSubId = 0;

			ereport(ERROR,
					(errcode(ERRCODE_DEPENDENT_OBJECTS_STILL_EXIST),
					 errmsg("cannot reassign ownership of objects owned by %s because they are required by the database system",
						  getObjectDescription(&obj))));

			/*
			 * There's no need to tell the whole truth, which is that we
			 * didn't track these dependencies at all ...
			 */
		}

		ScanKeyInit(&key[0],
					Anum_pg_shdepend_refclassid,
					BTEqualStrategyNumber, F_OIDEQ,
					ObjectIdGetDatum(AuthIdRelationId));
		ScanKeyInit(&key[1],
					Anum_pg_shdepend_refobjid,
					BTEqualStrategyNumber, F_OIDEQ,
					ObjectIdGetDatum(roleid));

		scan = systable_beginscan(sdepRel, SharedDependReferenceIndexId, true,
								  SnapshotNow, 2, key);

		while ((tuple = systable_getnext(scan)) != NULL)
		{
			Form_pg_shdepend sdepForm = (Form_pg_shdepend) GETSTRUCT(tuple);

			/* We only operate on objects in the current database */
			if (sdepForm->dbid != MyDatabaseId)
				continue;

			/* Unexpected because we checked for pins above */
			if (sdepForm->deptype == SHARED_DEPENDENCY_PIN)
				elog(ERROR, "unexpected shared pin");

			/* We leave non-owner dependencies alone */
			if (sdepForm->deptype != SHARED_DEPENDENCY_OWNER)
				continue;

			/* Issue the appropriate ALTER OWNER call */
			switch (sdepForm->classid)
			{
				case ConversionRelationId:
					AlterConversionOwner_oid(sdepForm->objid, newrole);
					break;

				case TypeRelationId:
					AlterTypeOwnerInternal(sdepForm->objid, newrole, true);
					break;

				case OperatorRelationId:
					AlterOperatorOwner_oid(sdepForm->objid, newrole);
					break;

				case NamespaceRelationId:
					AlterSchemaOwner_oid(sdepForm->objid, newrole);
					break;

				case RelationRelationId:

					/*
					 * Pass recursing = true so that we don't fail on indexes,
					 * owned sequences, etc when we happen to visit them
					 * before their parent table.
					 */
					ATExecChangeOwner(sdepForm->objid, newrole, true);
					break;

				case ProcedureRelationId:
					AlterFunctionOwner_oid(sdepForm->objid, newrole);
					break;

				case LanguageRelationId:
					AlterLanguageOwner_oid(sdepForm->objid, newrole);
					break;

				case OperatorClassRelationId:
					AlterOpClassOwner_oid(sdepForm->objid, newrole);
					break;

				case OperatorFamilyRelationId:
					AlterOpFamilyOwner_oid(sdepForm->objid, newrole);
					break;

				default:
					elog(ERROR, "unexpected classid %d", sdepForm->classid);
					break;
			}
			/* Make sure the next iteration will see my changes */
			CommandCounterIncrement();
		}

		systable_endscan(scan);
	}

	heap_close(sdepRel, RowExclusiveLock);
}<|MERGE_RESOLUTION|>--- conflicted
+++ resolved
@@ -8,11 +8,7 @@
  *
  *
  * IDENTIFICATION
-<<<<<<< HEAD
- *	  $PostgreSQL: pgsql/src/backend/catalog/pg_shdepend.c,v 1.23.2.3 2010/07/03 13:53:38 rhaas Exp $
-=======
  *	  $PostgreSQL: pgsql/src/backend/catalog/pg_shdepend.c,v 1.26 2008/03/26 21:10:37 alvherre Exp $
->>>>>>> f260edb1
  *
  *-------------------------------------------------------------------------
  */
@@ -651,28 +647,9 @@
 								   "(see server log for list)"),
 						 numNotReportedDbs);
 
-<<<<<<< HEAD
-	if (numNotReportedDeps > 0 || numNotReportedDbs > 0)
-	{
-		ObjectAddress obj;
-
-		obj.classId = classId;
-		obj.objectId = objectId;
-		obj.objectSubId = 0;
-		ereport(LOG,
-				(errmsg("there are objects dependent on %s",
-						getObjectDescription(&obj)),
-				 errdetail("%s", alldescs.data)));
-	}
-
-	pfree(alldescs.data);
-
-	return descs.data;
-=======
 	*detail_msg = descs.data;
 	*detail_log_msg = alldescs.data;
 	return true;
->>>>>>> f260edb1
 }
 
 /*
