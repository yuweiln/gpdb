/*
 * SQL Information Schema
 * as defined in ISO/IEC 9075-11:2003
 *
 * Copyright (c) 2003-2009, PostgreSQL Global Development Group
 *
 * $PostgreSQL: pgsql/src/backend/catalog/information_schema.sql,v 1.54 2009/06/10 07:03:34 petere Exp $
 */

/*
 * Note: Generally, the definitions in this file should be ordered
 * according to the clause numbers in the SQL standard, which is also the
 * alphabetical order.  In some cases it is convenient or necessary to
 * define one information schema view by using another one; in that case,
 * put the referencing view at the very end and leave a note where it
 * should have been put.
 */


/*
 * 5.1
 * INFORMATION_SCHEMA schema
 */

CREATE SCHEMA information_schema;
GRANT USAGE ON SCHEMA information_schema TO PUBLIC;
SET search_path TO information_schema, public;


/*
 * A few supporting functions first ...
 */

/* Expand any 1-D array into a set with integers 1..N */
CREATE FUNCTION _pg_expandarray(IN anyarray, OUT x anyelement, OUT n int)
    RETURNS SETOF RECORD
    LANGUAGE sql STRICT IMMUTABLE
    AS 'select $1[s], s - pg_catalog.array_lower($1,1) + 1
        from pg_catalog.generate_series(pg_catalog.array_lower($1,1),
                                        pg_catalog.array_upper($1,1),
                                        1) as g(s)';

CREATE FUNCTION _pg_keysequal(smallint[], smallint[]) RETURNS boolean
    LANGUAGE sql IMMUTABLE  -- intentionally not STRICT, to allow inlining
    AS 'select $1 <@ $2 and $2 <@ $1';

/* Get the OID of the unique index that an FK constraint depends on */
CREATE FUNCTION _pg_underlying_index(oid) RETURNS oid
    LANGUAGE sql STRICT STABLE
    AS $$
SELECT refobjid FROM pg_catalog.pg_depend
  WHERE classid = 'pg_catalog.pg_constraint'::pg_catalog.regclass AND
        objid = $1 AND
        refclassid = 'pg_catalog.pg_class'::pg_catalog.regclass AND
        refobjsubid = 0 AND deptype = 'n'
$$;

/* Given an index's OID and an underlying-table column number, return the
 * column's position in the index (NULL if not there) */
CREATE FUNCTION _pg_index_position(oid, smallint) RETURNS int
    LANGUAGE sql STRICT STABLE
    AS $$
SELECT (ss.a).n FROM
  (SELECT information_schema._pg_expandarray(indkey) AS a
   FROM pg_catalog.pg_index WHERE indexrelid = $1) ss
  WHERE (ss.a).x = $2;
$$;

CREATE FUNCTION _pg_truetypid(pg_attribute, pg_type) RETURNS oid
    LANGUAGE sql
    IMMUTABLE
    RETURNS NULL ON NULL INPUT
    AS
$$SELECT CASE WHEN $2.typtype = 'd' THEN $2.typbasetype ELSE $1.atttypid END$$;

CREATE FUNCTION _pg_truetypmod(pg_attribute, pg_type) RETURNS int4
    LANGUAGE sql
    IMMUTABLE
    RETURNS NULL ON NULL INPUT
    AS
$$SELECT CASE WHEN $2.typtype = 'd' THEN $2.typtypmod ELSE $1.atttypmod END$$;

-- these functions encapsulate knowledge about the encoding of typmod:

CREATE FUNCTION _pg_char_max_length(typid oid, typmod int4) RETURNS integer
    LANGUAGE sql
    IMMUTABLE
    RETURNS NULL ON NULL INPUT
    AS
$$SELECT
  CASE WHEN $2 = -1 /* default typmod */
       THEN null
       WHEN $1 IN (1042, 1043) /* char, varchar */
       THEN $2 - 4
       WHEN $1 IN (1560, 1562) /* bit, varbit */
       THEN $2
       ELSE null
  END$$;

CREATE FUNCTION _pg_char_octet_length(typid oid, typmod int4) RETURNS integer
    LANGUAGE sql
    IMMUTABLE
    RETURNS NULL ON NULL INPUT
    AS
$$SELECT
  CASE WHEN $1 IN (25, 1042, 1043) /* text, char, varchar */
       THEN CAST(2^30 AS integer)
       ELSE null
  END$$;

CREATE FUNCTION _pg_numeric_precision(typid oid, typmod int4) RETURNS integer
    LANGUAGE sql
    IMMUTABLE
    RETURNS NULL ON NULL INPUT
    AS
$$SELECT
  CASE $1
         WHEN 21 /*int2*/ THEN 16
         WHEN 23 /*int4*/ THEN 32
         WHEN 20 /*int8*/ THEN 64
         WHEN 1700 /*numeric*/ THEN
              CASE WHEN $2 = -1
                   THEN null
                   ELSE (($2 - 4) >> 16) & 65535
                   END
         WHEN 700 /*float4*/ THEN 24 /*FLT_MANT_DIG*/
         WHEN 701 /*float8*/ THEN 53 /*DBL_MANT_DIG*/
         ELSE null
  END$$;

CREATE FUNCTION _pg_numeric_precision_radix(typid oid, typmod int4) RETURNS integer
    LANGUAGE sql
    IMMUTABLE
    RETURNS NULL ON NULL INPUT
    AS
$$SELECT
  CASE WHEN $1 IN (21, 23, 20, 700, 701) THEN 2
       WHEN $1 IN (1700) THEN 10
       ELSE null
  END$$;

CREATE FUNCTION _pg_numeric_scale(typid oid, typmod int4) RETURNS integer
    LANGUAGE sql
    IMMUTABLE
    RETURNS NULL ON NULL INPUT
    AS
$$SELECT
  CASE WHEN $1 IN (21, 23, 20) THEN 0
       WHEN $1 IN (1700) THEN
            CASE WHEN $2 = -1
                 THEN null
                 ELSE ($2 - 4) & 65535
                 END
       ELSE null
  END$$;

CREATE FUNCTION _pg_datetime_precision(typid oid, typmod int4) RETURNS integer
    LANGUAGE sql
    IMMUTABLE
    RETURNS NULL ON NULL INPUT
    AS
$$SELECT
  CASE WHEN $1 IN (1082) /* date */
           THEN 0
       WHEN $1 IN (1083, 1114, 1184, 1266) /* time, timestamp, same + tz */
           THEN CASE WHEN $2 < 0 THEN 6 ELSE $2 END
       WHEN $1 IN (1186) /* interval */
           THEN CASE WHEN $2 < 0 THEN 6 ELSE $2 & 65535 END
       ELSE null
  END$$;


-- 5.2 INFORMATION_SCHEMA_CATALOG_NAME view appears later.


/*
 * 5.3
 * CARDINAL_NUMBER domain
 */

CREATE DOMAIN cardinal_number AS integer
    CONSTRAINT cardinal_number_domain_check CHECK (value >= 0);


/*
 * 5.4
 * CHARACTER_DATA domain
 */

CREATE DOMAIN character_data AS character varying;


/*
 * 5.5
 * SQL_IDENTIFIER domain
 */

CREATE DOMAIN sql_identifier AS character varying;


/*
 * 5.2
 * INFORMATION_SCHEMA_CATALOG_NAME view
 */

CREATE VIEW information_schema_catalog_name AS
    SELECT CAST(current_database() AS sql_identifier) AS catalog_name;

GRANT SELECT ON information_schema_catalog_name TO PUBLIC;


/*
 * 5.6
 * TIME_STAMP domain
 */

CREATE DOMAIN time_stamp AS timestamp(2) with time zone
    DEFAULT current_timestamp(2);


/*
 * 5.7
 * YES_OR_NO domain
 */

CREATE DOMAIN yes_or_no AS character varying(3)
    CONSTRAINT yes_or_no_check CHECK (value IN ('YES', 'NO'));

-- 5.7 ADMINISTRABLE_ROLE_AUTHORIZATIONS view appears later.


/*
 * 5.8
 * APPLICABLE_ROLES view
 */

CREATE VIEW applicable_roles AS
    SELECT CAST(a.rolname AS sql_identifier) AS grantee,
           CAST(b.rolname AS sql_identifier) AS role_name,
           CAST(CASE WHEN m.admin_option THEN 'YES' ELSE 'NO' END AS character_data) AS is_grantable
    FROM pg_auth_members m
         JOIN pg_authid a ON (m.member = a.oid)
         JOIN pg_authid b ON (m.roleid = b.oid)
    WHERE pg_has_role(a.oid, 'USAGE');

GRANT SELECT ON applicable_roles TO PUBLIC;


/*
 * 5.7
 * ADMINISTRABLE_ROLE_AUTHORIZATIONS view
 */

CREATE VIEW administrable_role_authorizations AS
    SELECT *
    FROM applicable_roles
    WHERE is_grantable = 'YES';

GRANT SELECT ON administrable_role_authorizations TO PUBLIC;


/*
 * 5.9
 * ASSERTIONS view
 */

-- feature not supported


/*
 * 5.10
 * ATTRIBUTES view
 */

CREATE VIEW attributes AS
    SELECT CAST(current_database() AS sql_identifier) AS udt_catalog,
           CAST(nc.nspname AS sql_identifier) AS udt_schema,
           CAST(c.relname AS sql_identifier) AS udt_name,
           CAST(a.attname AS sql_identifier) AS attribute_name,
           CAST(a.attnum AS cardinal_number) AS ordinal_position,
           CAST(pg_get_expr(ad.adbin, ad.adrelid) AS character_data) AS attribute_default,
           CAST(CASE WHEN a.attnotnull OR (t.typtype = 'd' AND t.typnotnull) THEN 'NO' ELSE 'YES' END
             AS character_data)
             AS is_nullable,

           CAST(
             CASE WHEN t.typelem <> 0 AND t.typlen = -1 THEN 'ARRAY'
                  WHEN nt.nspname = 'pg_catalog' THEN format_type(a.atttypid, null)
                  ELSE 'USER-DEFINED' END
             AS character_data)
             AS data_type,

           CAST(
             _pg_char_max_length(_pg_truetypid(a, t), _pg_truetypmod(a, t))
             AS cardinal_number)
             AS character_maximum_length,

           CAST(
             _pg_char_octet_length(_pg_truetypid(a, t), _pg_truetypmod(a, t))
             AS cardinal_number)
             AS character_octet_length,

           CAST(null AS sql_identifier) AS character_set_catalog,
           CAST(null AS sql_identifier) AS character_set_schema,
           CAST(null AS sql_identifier) AS character_set_name,

           CAST(null AS sql_identifier) AS collation_catalog,
           CAST(null AS sql_identifier) AS collation_schema,
           CAST(null AS sql_identifier) AS collation_name,

           CAST(
             _pg_numeric_precision(_pg_truetypid(a, t), _pg_truetypmod(a, t))
             AS cardinal_number)
             AS numeric_precision,

           CAST(
             _pg_numeric_precision_radix(_pg_truetypid(a, t), _pg_truetypmod(a, t))
             AS cardinal_number)
             AS numeric_precision_radix,

           CAST(
             _pg_numeric_scale(_pg_truetypid(a, t), _pg_truetypmod(a, t))
             AS cardinal_number)
             AS numeric_scale,

           CAST(
             _pg_datetime_precision(_pg_truetypid(a, t), _pg_truetypmod(a, t))
             AS cardinal_number)
             AS datetime_precision,

           CAST(null AS character_data) AS interval_type, -- FIXME
           CAST(null AS character_data) AS interval_precision, -- FIXME

           CAST(current_database() AS sql_identifier) AS attribute_udt_catalog,
           CAST(nt.nspname AS sql_identifier) AS attribute_udt_schema,
           CAST(t.typname AS sql_identifier) AS attribute_udt_name,

           CAST(null AS sql_identifier) AS scope_catalog,
           CAST(null AS sql_identifier) AS scope_schema,
           CAST(null AS sql_identifier) AS scope_name,

           CAST(null AS cardinal_number) AS maximum_cardinality,
           CAST(a.attnum AS sql_identifier) AS dtd_identifier,
           CAST('NO' AS character_data) AS is_derived_reference_attribute

    FROM (pg_attribute a LEFT JOIN pg_attrdef ad ON attrelid = adrelid AND attnum = adnum),
         pg_class c, pg_namespace nc,
         (pg_type t JOIN pg_namespace nt ON (t.typnamespace = nt.oid))

    WHERE a.attrelid = c.oid
          AND a.atttypid = t.oid
          AND nc.oid = c.relnamespace
          AND a.attnum > 0 AND NOT a.attisdropped
          AND c.relkind in ('c');

GRANT SELECT ON attributes TO PUBLIC;


/*
 * 5.11
 * CHARACTER_SETS view
 */

-- feature not supported


/*
 * 5.12
 * CHECK_CONSTRAINT_ROUTINE_USAGE view
 */

CREATE VIEW check_constraint_routine_usage AS
    SELECT CAST(current_database() AS sql_identifier) AS constraint_catalog,
           CAST(nc.nspname AS sql_identifier) AS constraint_schema,
           CAST(c.conname AS sql_identifier) AS constraint_name,
           CAST(current_database() AS sql_identifier) AS specific_catalog,
           CAST(np.nspname AS sql_identifier) AS specific_schema,
           CAST(p.proname || '_' || CAST(p.oid AS text) AS sql_identifier) AS specific_name
    FROM pg_namespace nc, pg_constraint c, pg_depend d, pg_proc p, pg_namespace np
    WHERE nc.oid = c.connamespace
      AND c.contype = 'c'
      AND c.oid = d.objid
      AND d.classid = 'pg_catalog.pg_constraint'::regclass
      AND d.refobjid = p.oid
      AND d.refclassid = 'pg_catalog.pg_proc'::regclass
      AND p.pronamespace = np.oid
      AND pg_has_role(p.proowner, 'USAGE');

GRANT SELECT ON check_constraint_routine_usage TO PUBLIC;


/*
 * 5.13
 * CHECK_CONSTRAINTS view
 */

CREATE VIEW check_constraints AS
    SELECT CAST(current_database() AS sql_identifier) AS constraint_catalog,
           CAST(rs.nspname AS sql_identifier) AS constraint_schema,
           CAST(con.conname AS sql_identifier) AS constraint_name,
           CAST(substring(pg_get_constraintdef(con.oid) from 7) AS character_data)
             AS check_clause
    FROM pg_constraint con
           LEFT OUTER JOIN pg_namespace rs ON (rs.oid = con.connamespace)
           LEFT OUTER JOIN pg_class c ON (c.oid = con.conrelid)
           LEFT OUTER JOIN pg_type t ON (t.oid = con.contypid)
    WHERE pg_has_role(coalesce(c.relowner, t.typowner), 'USAGE')
      AND con.contype = 'c'

    UNION
    -- not-null constraints

    SELECT CAST(current_database() AS sql_identifier) AS constraint_catalog,
           CAST(n.nspname AS sql_identifier) AS constraint_schema,
           CAST(CAST(n.oid AS text) || '_' || CAST(r.oid AS text) || '_' || CAST(a.attnum AS text) || '_not_null' AS sql_identifier) AS constraint_name, -- XXX
           CAST(a.attname || ' IS NOT NULL' AS character_data)
             AS check_clause
    FROM pg_namespace n, pg_class r, pg_attribute a
    WHERE n.oid = r.relnamespace
      AND r.oid = a.attrelid
      AND a.attnum > 0
      AND NOT a.attisdropped
      AND a.attnotnull
      AND r.relkind = 'r'
      AND pg_has_role(r.relowner, 'USAGE');

GRANT SELECT ON check_constraints TO PUBLIC;


/*
 * 5.14
 * COLLATIONS view
 */

-- feature not supported

/*
 * 5.15
 * COLLATION_CHARACTER_SET_APPLICABILITY view
 */

-- feature not supported


/*
 * 5.16
 * COLUMN_COLUMN_USAGE view
 */

-- feature not supported


/*
 * 5.17
 * COLUMN_DOMAIN_USAGE view
 */

CREATE VIEW column_domain_usage AS
    SELECT CAST(current_database() AS sql_identifier) AS domain_catalog,
           CAST(nt.nspname AS sql_identifier) AS domain_schema,
           CAST(t.typname AS sql_identifier) AS domain_name,
           CAST(current_database() AS sql_identifier) AS table_catalog,
           CAST(nc.nspname AS sql_identifier) AS table_schema,
           CAST(c.relname AS sql_identifier) AS table_name,
           CAST(a.attname AS sql_identifier) AS column_name

    FROM pg_type t, pg_namespace nt, pg_class c, pg_namespace nc,
         pg_attribute a

    WHERE t.typnamespace = nt.oid
          AND c.relnamespace = nc.oid
          AND a.attrelid = c.oid
          AND a.atttypid = t.oid
          AND t.typtype = 'd'
          AND c.relkind IN ('r', 'v')
          AND a.attnum > 0
          AND NOT a.attisdropped
          AND pg_has_role(t.typowner, 'USAGE');

GRANT SELECT ON column_domain_usage TO PUBLIC;


/*
 * 5.18
 * COLUMN_PRIVILEGES
 */

CREATE VIEW column_privileges AS
    SELECT CAST(u_grantor.rolname AS sql_identifier) AS grantor,
           CAST(grantee.rolname AS sql_identifier) AS grantee,
           CAST(current_database() AS sql_identifier) AS table_catalog,
           CAST(nc.nspname AS sql_identifier) AS table_schema,
           CAST(c.relname AS sql_identifier) AS table_name,
           CAST(a.attname AS sql_identifier) AS column_name,
           CAST(pr.type AS character_data) AS privilege_type,
           CAST(
             CASE WHEN
                  -- object owner always has grant options
                  pg_has_role(grantee.oid, c.relowner, 'USAGE')
                  OR aclcontains(c.relacl,
                                 makeaclitem(grantee.oid, u_grantor.oid, pr.type, true))
                  OR aclcontains(a.attacl,
                                 makeaclitem(grantee.oid, u_grantor.oid, pr.type, true))
                  THEN 'YES' ELSE 'NO' END AS character_data) AS is_grantable

    FROM pg_attribute a,
         pg_class c,
         pg_namespace nc,
         pg_authid u_grantor,
         (
           SELECT oid, rolname FROM pg_authid
           UNION ALL
           SELECT 0::oid, 'PUBLIC'
         ) AS grantee (oid, rolname),
         (VALUES ('SELECT'),
                 ('INSERT'),
                 ('UPDATE'),
                 ('REFERENCES')) AS pr (type)

    WHERE a.attrelid = c.oid
          AND c.relnamespace = nc.oid
          AND a.attnum > 0
          AND NOT a.attisdropped
          AND c.relkind IN ('r', 'v')
          AND (aclcontains(c.relacl,
                           makeaclitem(grantee.oid, u_grantor.oid, pr.type, false))
               OR aclcontains(a.attacl,
                              makeaclitem(grantee.oid, u_grantor.oid, pr.type, false)))
          AND (pg_has_role(u_grantor.oid, 'USAGE')
               OR pg_has_role(grantee.oid, 'USAGE')
               OR grantee.rolname = 'PUBLIC');

GRANT SELECT ON column_privileges TO PUBLIC;


/*
 * 5.19
 * COLUMN_UDT_USAGE view
 */

CREATE VIEW column_udt_usage AS
    SELECT CAST(current_database() AS sql_identifier) AS udt_catalog,
           CAST(coalesce(nbt.nspname, nt.nspname) AS sql_identifier) AS udt_schema,
           CAST(coalesce(bt.typname, t.typname) AS sql_identifier) AS udt_name,
           CAST(current_database() AS sql_identifier) AS table_catalog,
           CAST(nc.nspname AS sql_identifier) AS table_schema,
           CAST(c.relname AS sql_identifier) AS table_name,
           CAST(a.attname AS sql_identifier) AS column_name

    FROM pg_attribute a, pg_class c, pg_namespace nc,
         (pg_type t JOIN pg_namespace nt ON (t.typnamespace = nt.oid))
           LEFT JOIN (pg_type bt JOIN pg_namespace nbt ON (bt.typnamespace = nbt.oid))
           ON (t.typtype = 'd' AND t.typbasetype = bt.oid)

    WHERE a.attrelid = c.oid
          AND a.atttypid = t.oid
          AND nc.oid = c.relnamespace
          AND a.attnum > 0 AND NOT a.attisdropped AND c.relkind in ('r', 'v')
          AND pg_has_role(coalesce(bt.typowner, t.typowner), 'USAGE');

GRANT SELECT ON column_udt_usage TO PUBLIC;


/*
 * 5.20
 * COLUMNS view
 */

CREATE VIEW columns AS
    SELECT CAST(current_database() AS sql_identifier) AS table_catalog,
           CAST(nc.nspname AS sql_identifier) AS table_schema,
           CAST(c.relname AS sql_identifier) AS table_name,
           CAST(a.attname AS sql_identifier) AS column_name,
           CAST(a.attnum AS cardinal_number) AS ordinal_position,
           CAST(pg_get_expr(ad.adbin, ad.adrelid) AS character_data) AS column_default,
           CAST(CASE WHEN a.attnotnull OR (t.typtype = 'd' AND t.typnotnull) THEN 'NO' ELSE 'YES' END
             AS character_data)
             AS is_nullable,

           CAST(
             CASE WHEN t.typtype = 'd' THEN
               CASE WHEN bt.typelem <> 0 AND bt.typlen = -1 THEN 'ARRAY'
                    WHEN nbt.nspname = 'pg_catalog' THEN format_type(t.typbasetype, null)
                    ELSE 'USER-DEFINED' END
             ELSE
               CASE WHEN t.typelem <> 0 AND t.typlen = -1 THEN 'ARRAY'
                    WHEN nt.nspname = 'pg_catalog' THEN format_type(a.atttypid, null)
                    ELSE 'USER-DEFINED' END
             END
             AS character_data)
             AS data_type,

           CAST(
             _pg_char_max_length(_pg_truetypid(a, t), _pg_truetypmod(a, t))
             AS cardinal_number)
             AS character_maximum_length,

           CAST(
             _pg_char_octet_length(_pg_truetypid(a, t), _pg_truetypmod(a, t))
             AS cardinal_number)
             AS character_octet_length,

           CAST(
             _pg_numeric_precision(_pg_truetypid(a, t), _pg_truetypmod(a, t))
             AS cardinal_number)
             AS numeric_precision,

           CAST(
             _pg_numeric_precision_radix(_pg_truetypid(a, t), _pg_truetypmod(a, t))
             AS cardinal_number)
             AS numeric_precision_radix,

           CAST(
             _pg_numeric_scale(_pg_truetypid(a, t), _pg_truetypmod(a, t))
             AS cardinal_number)
             AS numeric_scale,

           CAST(
             _pg_datetime_precision(_pg_truetypid(a, t), _pg_truetypmod(a, t))
             AS cardinal_number)
             AS datetime_precision,

           CAST(null AS character_data) AS interval_type, -- FIXME
           CAST(null AS character_data) AS interval_precision, -- FIXME

           CAST(null AS sql_identifier) AS character_set_catalog,
           CAST(null AS sql_identifier) AS character_set_schema,
           CAST(null AS sql_identifier) AS character_set_name,

           CAST(null AS sql_identifier) AS collation_catalog,
           CAST(null AS sql_identifier) AS collation_schema,
           CAST(null AS sql_identifier) AS collation_name,

           CAST(CASE WHEN t.typtype = 'd' THEN current_database() ELSE null END
             AS sql_identifier) AS domain_catalog,
           CAST(CASE WHEN t.typtype = 'd' THEN nt.nspname ELSE null END
             AS sql_identifier) AS domain_schema,
           CAST(CASE WHEN t.typtype = 'd' THEN t.typname ELSE null END
             AS sql_identifier) AS domain_name,

           CAST(current_database() AS sql_identifier) AS udt_catalog,
           CAST(coalesce(nbt.nspname, nt.nspname) AS sql_identifier) AS udt_schema,
           CAST(coalesce(bt.typname, t.typname) AS sql_identifier) AS udt_name,

           CAST(null AS sql_identifier) AS scope_catalog,
           CAST(null AS sql_identifier) AS scope_schema,
           CAST(null AS sql_identifier) AS scope_name,

           CAST(null AS cardinal_number) AS maximum_cardinality,
           CAST(a.attnum AS sql_identifier) AS dtd_identifier,
           CAST('NO' AS character_data) AS is_self_referencing,

           CAST('NO' AS character_data) AS is_identity,
           CAST(null AS character_data) AS identity_generation,
           CAST(null AS character_data) AS identity_start,
           CAST(null AS character_data) AS identity_increment,
           CAST(null AS character_data) AS identity_maximum,
           CAST(null AS character_data) AS identity_minimum,
           CAST(null AS character_data) AS identity_cycle,

           CAST('NEVER' AS character_data) AS is_generated,
           CAST(null AS character_data) AS generation_expression,

           CAST(CASE WHEN c.relkind = 'r'
                          OR (c.relkind = 'v'
                              AND EXISTS (SELECT 1 FROM pg_rewrite WHERE ev_class = c.oid AND ev_type = '2' AND is_instead)
                              AND EXISTS (SELECT 1 FROM pg_rewrite WHERE ev_class = c.oid AND ev_type = '4' AND is_instead))
                THEN 'YES' ELSE 'NO' END AS character_data) AS is_updatable

    FROM (pg_attribute a LEFT JOIN pg_attrdef ad ON attrelid = adrelid AND attnum = adnum),
         pg_class c, pg_namespace nc,
         (pg_type t JOIN pg_namespace nt ON (t.typnamespace = nt.oid))
           LEFT JOIN (pg_type bt JOIN pg_namespace nbt ON (bt.typnamespace = nbt.oid))
           ON (t.typtype = 'd' AND t.typbasetype = bt.oid)

    WHERE a.attrelid = c.oid
          AND a.atttypid = t.oid
          AND nc.oid = c.relnamespace
          AND (NOT pg_is_other_temp_schema(nc.oid))

          AND a.attnum > 0 AND NOT a.attisdropped AND c.relkind in ('r', 'v')

          AND (pg_has_role(c.relowner, 'USAGE')
               OR has_column_privilege(c.oid, a.attnum,
                                       'SELECT, INSERT, UPDATE, REFERENCES'));

GRANT SELECT ON columns TO PUBLIC;


/*
 * 5.21
 * CONSTRAINT_COLUMN_USAGE view
 */

CREATE VIEW constraint_column_usage AS
    SELECT CAST(current_database() AS sql_identifier) AS table_catalog,
           CAST(tblschema AS sql_identifier) AS table_schema,
           CAST(tblname AS sql_identifier) AS table_name,
           CAST(colname AS sql_identifier) AS column_name,
           CAST(current_database() AS sql_identifier) AS constraint_catalog,
           CAST(cstrschema AS sql_identifier) AS constraint_schema,
           CAST(cstrname AS sql_identifier) AS constraint_name

    FROM (
        /* check constraints */
        SELECT DISTINCT nr.nspname, r.relname, r.relowner, a.attname, nc.nspname, c.conname
          FROM pg_namespace nr, pg_class r, pg_attribute a, pg_depend d, pg_namespace nc, pg_constraint c
          WHERE nr.oid = r.relnamespace
            AND r.oid = a.attrelid
            AND d.refclassid = 'pg_catalog.pg_class'::regclass
            AND d.refobjid = r.oid
            AND d.refobjsubid = a.attnum
            AND d.classid = 'pg_catalog.pg_constraint'::regclass
            AND d.objid = c.oid
            AND c.connamespace = nc.oid
            AND c.contype = 'c'
            AND r.relkind = 'r'
            AND NOT a.attisdropped

        UNION ALL

        /* unique/primary key/foreign key constraints */
        SELECT nr.nspname, r.relname, r.relowner, a.attname, nc.nspname, c.conname
          FROM pg_namespace nr, pg_class r, pg_attribute a, pg_namespace nc,
               pg_constraint c
          WHERE nr.oid = r.relnamespace
            AND r.oid = a.attrelid
            AND nc.oid = c.connamespace
            AND (CASE WHEN c.contype = 'f' THEN r.oid = c.confrelid AND a.attnum = ANY (c.confkey)
                      ELSE r.oid = c.conrelid AND a.attnum = ANY (c.conkey) END)
            AND NOT a.attisdropped
            AND c.contype IN ('p', 'u', 'f')
            AND r.relkind = 'r'

      ) AS x (tblschema, tblname, tblowner, colname, cstrschema, cstrname)

    WHERE pg_has_role(x.tblowner, 'USAGE');

GRANT SELECT ON constraint_column_usage TO PUBLIC;


/*
 * 5.22
 * CONSTRAINT_TABLE_USAGE view
 */

CREATE VIEW constraint_table_usage AS
    SELECT CAST(current_database() AS sql_identifier) AS table_catalog,
           CAST(nr.nspname AS sql_identifier) AS table_schema,
           CAST(r.relname AS sql_identifier) AS table_name,
           CAST(current_database() AS sql_identifier) AS constraint_catalog,
           CAST(nc.nspname AS sql_identifier) AS constraint_schema,
           CAST(c.conname AS sql_identifier) AS constraint_name

    FROM pg_constraint c, pg_namespace nc,
         pg_class r, pg_namespace nr

    WHERE c.connamespace = nc.oid AND r.relnamespace = nr.oid
          AND ( (c.contype = 'f' AND c.confrelid = r.oid)
             OR (c.contype IN ('p', 'u') AND c.conrelid = r.oid) )
          AND r.relkind = 'r'
          AND pg_has_role(r.relowner, 'USAGE');

GRANT SELECT ON constraint_table_usage TO PUBLIC;


-- 5.23 DATA_TYPE_PRIVILEGES view appears later.


/*
 * 5.24
 * DIRECT_SUPERTABLES view
 */

-- feature not supported


/*
 * 5.25
 * DIRECT_SUPERTYPES view
 */

-- feature not supported


/*
 * 5.26
 * DOMAIN_CONSTRAINTS view
 */

CREATE VIEW domain_constraints AS
    SELECT CAST(current_database() AS sql_identifier) AS constraint_catalog,
           CAST(rs.nspname AS sql_identifier) AS constraint_schema,
           CAST(con.conname AS sql_identifier) AS constraint_name,
           CAST(current_database() AS sql_identifier) AS domain_catalog,
           CAST(n.nspname AS sql_identifier) AS domain_schema,
           CAST(t.typname AS sql_identifier) AS domain_name,
           CAST(CASE WHEN condeferrable THEN 'YES' ELSE 'NO' END
             AS character_data) AS is_deferrable,
           CAST(CASE WHEN condeferred THEN 'YES' ELSE 'NO' END
             AS character_data) AS initially_deferred
    FROM pg_namespace rs, pg_namespace n, pg_constraint con, pg_type t
    WHERE rs.oid = con.connamespace
          AND n.oid = t.typnamespace
          AND t.oid = con.contypid;

GRANT SELECT ON domain_constraints TO PUBLIC;


/*
 * DOMAIN_UDT_USAGE view
 * apparently removed in SQL:2003
 */

CREATE VIEW domain_udt_usage AS
    SELECT CAST(current_database() AS sql_identifier) AS udt_catalog,
           CAST(nbt.nspname AS sql_identifier) AS udt_schema,
           CAST(bt.typname AS sql_identifier) AS udt_name,
           CAST(current_database() AS sql_identifier) AS domain_catalog,
           CAST(nt.nspname AS sql_identifier) AS domain_schema,
           CAST(t.typname AS sql_identifier) AS domain_name

    FROM pg_type t, pg_namespace nt,
         pg_type bt, pg_namespace nbt

    WHERE t.typnamespace = nt.oid
          AND t.typbasetype = bt.oid
          AND bt.typnamespace = nbt.oid
          AND t.typtype = 'd'
          AND pg_has_role(bt.typowner, 'USAGE');

GRANT SELECT ON domain_udt_usage TO PUBLIC;


/*
 * 5.27
 * DOMAINS view
 */

CREATE VIEW domains AS
    SELECT CAST(current_database() AS sql_identifier) AS domain_catalog,
           CAST(nt.nspname AS sql_identifier) AS domain_schema,
           CAST(t.typname AS sql_identifier) AS domain_name,

           CAST(
             CASE WHEN t.typelem <> 0 AND t.typlen = -1 THEN 'ARRAY'
                  WHEN nbt.nspname = 'pg_catalog' THEN format_type(t.typbasetype, null)
                  ELSE 'USER-DEFINED' END
             AS character_data)
             AS data_type,

           CAST(
             _pg_char_max_length(t.typbasetype, t.typtypmod)
             AS cardinal_number)
             AS character_maximum_length,

           CAST(
             _pg_char_octet_length(t.typbasetype, t.typtypmod)
             AS cardinal_number)
             AS character_octet_length,

           CAST(null AS sql_identifier) AS character_set_catalog,
           CAST(null AS sql_identifier) AS character_set_schema,
           CAST(null AS sql_identifier) AS character_set_name,

           CAST(null AS sql_identifier) AS collation_catalog,
           CAST(null AS sql_identifier) AS collation_schema,
           CAST(null AS sql_identifier) AS collation_name,

           CAST(
             _pg_numeric_precision(t.typbasetype, t.typtypmod)
             AS cardinal_number)
             AS numeric_precision,

           CAST(
             _pg_numeric_precision_radix(t.typbasetype, t.typtypmod)
             AS cardinal_number)
             AS numeric_precision_radix,

           CAST(
             _pg_numeric_scale(t.typbasetype, t.typtypmod)
             AS cardinal_number)
             AS numeric_scale,

           CAST(
             _pg_datetime_precision(t.typbasetype, t.typtypmod)
             AS cardinal_number)
             AS datetime_precision,

           CAST(null AS character_data) AS interval_type, -- FIXME
           CAST(null AS character_data) AS interval_precision, -- FIXME

           CAST(t.typdefault AS character_data) AS domain_default,

           CAST(current_database() AS sql_identifier) AS udt_catalog,
           CAST(nbt.nspname AS sql_identifier) AS udt_schema,
           CAST(bt.typname AS sql_identifier) AS udt_name,

           CAST(null AS sql_identifier) AS scope_catalog,
           CAST(null AS sql_identifier) AS scope_schema,
           CAST(null AS sql_identifier) AS scope_name,

           CAST(null AS cardinal_number) AS maximum_cardinality,
           CAST(1 AS sql_identifier) AS dtd_identifier

    FROM pg_type t, pg_namespace nt,
         pg_type bt, pg_namespace nbt

    WHERE t.typnamespace = nt.oid
          AND t.typbasetype = bt.oid
          AND bt.typnamespace = nbt.oid
          AND t.typtype = 'd';

GRANT SELECT ON domains TO PUBLIC;


-- 5.28 ELEMENT_TYPES view appears later.


/*
 * 5.29
 * ENABLED_ROLES view
 */

CREATE VIEW enabled_roles AS
    SELECT CAST(a.rolname AS sql_identifier) AS role_name
    FROM pg_authid a
    WHERE pg_has_role(a.oid, 'USAGE');

GRANT SELECT ON enabled_roles TO PUBLIC;


/*
 * 5.30
 * FIELDS view
 */

-- feature not supported


/*
 * 5.31
 * KEY_COLUMN_USAGE view
 */

CREATE VIEW key_column_usage AS
    SELECT CAST(current_database() AS sql_identifier) AS constraint_catalog,
           CAST(nc_nspname AS sql_identifier) AS constraint_schema,
           CAST(conname AS sql_identifier) AS constraint_name,
           CAST(current_database() AS sql_identifier) AS table_catalog,
           CAST(nr_nspname AS sql_identifier) AS table_schema,
           CAST(relname AS sql_identifier) AS table_name,
           CAST(a.attname AS sql_identifier) AS column_name,
           CAST((ss.x).n AS cardinal_number) AS ordinal_position,
           CAST(CASE WHEN contype = 'f' THEN
                  _pg_index_position(_pg_underlying_index(ss.coid),
                                     ss.confkey[(ss.x).n])
                     ELSE NULL
                END AS cardinal_number)
             AS position_in_unique_constraint
    FROM pg_attribute a,
         (SELECT r.oid AS roid, r.relname, r.relowner,
                 nc.nspname AS nc_nspname, nr.nspname AS nr_nspname,
                 c.oid AS coid, c.conname, c.contype, c.confkey, c.confrelid,
                 _pg_expandarray(c.conkey) AS x
          FROM pg_namespace nr, pg_class r, pg_namespace nc,
               pg_constraint c
          WHERE nr.oid = r.relnamespace
                AND r.oid = c.conrelid
                AND nc.oid = c.connamespace
                AND c.contype IN ('p', 'u', 'f')
                AND r.relkind = 'r'
                AND (NOT pg_is_other_temp_schema(nr.oid)) ) AS ss
    WHERE ss.roid = a.attrelid
          AND a.attnum = (ss.x).x
          AND NOT a.attisdropped
          AND (pg_has_role(relowner, 'USAGE')
               OR has_column_privilege(roid, a.attnum,
                                       'SELECT, INSERT, UPDATE, REFERENCES'));

GRANT SELECT ON key_column_usage TO PUBLIC;


/*
 * 5.32
 * METHOD_SPECIFICATION_PARAMETERS view
 */

-- feature not supported


/*
 * 5.33
 * METHOD_SPECIFICATIONS view
 */

-- feature not supported


/*
 * 5.34
 * PARAMETERS view
 */

CREATE VIEW parameters AS
    SELECT CAST(current_database() AS sql_identifier) AS specific_catalog,
           CAST(n_nspname AS sql_identifier) AS specific_schema,
           CAST(proname || '_' || CAST(p_oid AS text) AS sql_identifier) AS specific_name,
           CAST((ss.x).n AS cardinal_number) AS ordinal_position,
           CAST(
             CASE WHEN proargmodes IS NULL THEN 'IN'
                WHEN proargmodes[(ss.x).n] = 'i' THEN 'IN'
                WHEN proargmodes[(ss.x).n] = 'o' THEN 'OUT'
                WHEN proargmodes[(ss.x).n] = 'b' THEN 'INOUT'
                WHEN proargmodes[(ss.x).n] = 'v' THEN 'IN'
                WHEN proargmodes[(ss.x).n] = 't' THEN 'OUT'
             END AS character_data) AS parameter_mode,
           CAST('NO' AS character_data) AS is_result,
           CAST('NO' AS character_data) AS as_locator,
           CAST(NULLIF(proargnames[(ss.x).n], '') AS sql_identifier) AS parameter_name,
           CAST(
             CASE WHEN t.typelem <> 0 AND t.typlen = -1 THEN 'ARRAY'
                  WHEN nt.nspname = 'pg_catalog' THEN format_type(t.oid, null)
                  ELSE 'USER-DEFINED' END AS character_data)
             AS data_type,
           CAST(null AS cardinal_number) AS character_maximum_length,
           CAST(null AS cardinal_number) AS character_octet_length,
           CAST(null AS sql_identifier) AS character_set_catalog,
           CAST(null AS sql_identifier) AS character_set_schema,
           CAST(null AS sql_identifier) AS character_set_name,
           CAST(null AS sql_identifier) AS collation_catalog,
           CAST(null AS sql_identifier) AS collation_schema,
           CAST(null AS sql_identifier) AS collation_name,
           CAST(null AS cardinal_number) AS numeric_precision,
           CAST(null AS cardinal_number) AS numeric_precision_radix,
           CAST(null AS cardinal_number) AS numeric_scale,
           CAST(null AS cardinal_number) AS datetime_precision,
           CAST(null AS character_data) AS interval_type,
           CAST(null AS character_data) AS interval_precision,
           CAST(current_database() AS sql_identifier) AS udt_catalog,
           CAST(nt.nspname AS sql_identifier) AS udt_schema,
           CAST(t.typname AS sql_identifier) AS udt_name,
           CAST(null AS sql_identifier) AS scope_catalog,
           CAST(null AS sql_identifier) AS scope_schema,
           CAST(null AS sql_identifier) AS scope_name,
           CAST(null AS cardinal_number) AS maximum_cardinality,
           CAST((ss.x).n AS sql_identifier) AS dtd_identifier

    FROM pg_type t, pg_namespace nt,
         (SELECT n.nspname AS n_nspname, p.proname, p.oid AS p_oid,
                 p.proargnames, p.proargmodes,
                 _pg_expandarray(coalesce(p.proallargtypes, p.proargtypes::oid[])) AS x
          FROM pg_namespace n, pg_proc p
          WHERE n.oid = p.pronamespace
                AND (pg_has_role(p.proowner, 'USAGE') OR
                     has_function_privilege(p.oid, 'EXECUTE'))) AS ss
    WHERE t.oid = (ss.x).x AND t.typnamespace = nt.oid;

GRANT SELECT ON parameters TO PUBLIC;


/*
 * 5.35
 * REFERENCED_TYPES view
 */

-- feature not supported


/*
 * 5.36
 * REFERENTIAL_CONSTRAINTS view
 */

CREATE VIEW referential_constraints AS
    SELECT CAST(current_database() AS sql_identifier) AS constraint_catalog,
           CAST(ncon.nspname AS sql_identifier) AS constraint_schema,
           CAST(con.conname AS sql_identifier) AS constraint_name,
           CAST(
             CASE WHEN npkc.nspname IS NULL THEN NULL
                  ELSE current_database() END
             AS sql_identifier) AS unique_constraint_catalog,
           CAST(npkc.nspname AS sql_identifier) AS unique_constraint_schema,
           CAST(pkc.conname AS sql_identifier) AS unique_constraint_name,

           CAST(
             CASE con.confmatchtype WHEN 'f' THEN 'FULL'
                                    WHEN 'p' THEN 'PARTIAL'
                                    WHEN 'u' THEN 'NONE' END
             AS character_data) AS match_option,

           CAST(
             CASE con.confupdtype WHEN 'c' THEN 'CASCADE'
                                  WHEN 'n' THEN 'SET NULL'
                                  WHEN 'd' THEN 'SET DEFAULT'
                                  WHEN 'r' THEN 'RESTRICT'
                                  WHEN 'a' THEN 'NO ACTION' END
             AS character_data) AS update_rule,

           CAST(
             CASE con.confdeltype WHEN 'c' THEN 'CASCADE'
                                  WHEN 'n' THEN 'SET NULL'
                                  WHEN 'd' THEN 'SET DEFAULT'
                                  WHEN 'r' THEN 'RESTRICT'
                                  WHEN 'a' THEN 'NO ACTION' END
             AS character_data) AS delete_rule

    FROM (pg_namespace ncon
          INNER JOIN pg_constraint con ON ncon.oid = con.connamespace
<<<<<<< HEAD
          INNER JOIN pg_class c ON con.conrelid = c.oid AND con.contype = 'f')
         LEFT JOIN pg_depend d1  -- find constraint's dependency on an index
          ON d1.objid = con.oid AND d1.classid = 'pg_constraint'::regclass
             AND d1.refclassid = 'pg_class'::regclass AND d1.refobjsubid = 0
         LEFT JOIN pg_depend d2  -- find pkey/unique constraint for that index
          ON d2.refclassid = 'pg_constraint'::regclass
             AND d2.classid = 'pg_class'::regclass
             AND d2.objid = d1.refobjid AND d2.objsubid = 0
             AND d2.deptype = 'i'
         LEFT JOIN pg_constraint pkc ON pkc.oid = d2.refobjid
            AND pkc.contype IN ('p', 'u')
            AND pkc.conrelid = con.confrelid
         LEFT JOIN pg_namespace npkc ON pkc.connamespace = npkc.oid

    WHERE pg_has_role(c.relowner, 'USAGE');
=======
          INNER JOIN pg_class c ON con.conrelid = c.oid)
         LEFT JOIN
         (pg_constraint pkc
          INNER JOIN pg_namespace npkc ON pkc.connamespace = npkc.oid)
         ON con.confrelid = pkc.conrelid
            AND _pg_keysequal(con.confkey, pkc.conkey)

    WHERE c.relkind = 'r'
          AND con.contype = 'f'
          AND (pkc.contype IN ('p', 'u') OR pkc.contype IS NULL)
          AND (pg_has_role(c.relowner, 'USAGE')
               -- SELECT privilege omitted, per SQL standard
               OR has_table_privilege(c.oid, 'INSERT, UPDATE, DELETE, TRUNCATE, REFERENCES, TRIGGER')
               OR has_any_column_privilege(c.oid, 'INSERT, UPDATE, REFERENCES') );
>>>>>>> 4d53a2f9

GRANT SELECT ON referential_constraints TO PUBLIC;


/*
 * 5.37
 * ROLE_COLUMN_GRANTS view
 */

CREATE VIEW role_column_grants AS
    SELECT CAST(u_grantor.rolname AS sql_identifier) AS grantor,
           CAST(g_grantee.rolname AS sql_identifier) AS grantee,
           CAST(current_database() AS sql_identifier) AS table_catalog,
           CAST(nc.nspname AS sql_identifier) AS table_schema,
           CAST(c.relname AS sql_identifier) AS table_name,
           CAST(a.attname AS sql_identifier) AS column_name,
           CAST(pr.type AS character_data) AS privilege_type,
           CAST(
             CASE WHEN
                  -- object owner always has grant options
                  pg_has_role(g_grantee.oid, c.relowner, 'USAGE')
                  OR aclcontains(c.relacl,
                                 makeaclitem(g_grantee.oid, u_grantor.oid, pr.type, true))
                  OR aclcontains(a.attacl,
                                 makeaclitem(g_grantee.oid, u_grantor.oid, pr.type, true))
                  THEN 'YES' ELSE 'NO' END AS character_data) AS is_grantable

    FROM pg_attribute a,
         pg_class c,
         pg_namespace nc,
         pg_authid u_grantor,
         pg_authid g_grantee,
         (VALUES ('SELECT'),
                 ('INSERT'),
                 ('UPDATE'),
                 ('REFERENCES')) AS pr (type)

    WHERE a.attrelid = c.oid
          AND c.relnamespace = nc.oid
          AND a.attnum > 0
          AND NOT a.attisdropped
          AND c.relkind IN ('r', 'v')
          AND (aclcontains(c.relacl,
                           makeaclitem(g_grantee.oid, u_grantor.oid, pr.type, false))
               OR aclcontains(a.attacl,
                              makeaclitem(g_grantee.oid, u_grantor.oid, pr.type, false)))
          AND (u_grantor.rolname IN (SELECT role_name FROM enabled_roles)
               OR g_grantee.rolname IN (SELECT role_name FROM enabled_roles));

GRANT SELECT ON role_column_grants TO PUBLIC;


/*
 * 5.38
 * ROLE_ROUTINE_GRANTS view
 */

CREATE VIEW role_routine_grants AS
    SELECT CAST(u_grantor.rolname AS sql_identifier) AS grantor,
           CAST(g_grantee.rolname AS sql_identifier) AS grantee,
           CAST(current_database() AS sql_identifier) AS specific_catalog,
           CAST(n.nspname AS sql_identifier) AS specific_schema,
           CAST(p.proname || '_' || CAST(p.oid AS text) AS sql_identifier) AS specific_name,
           CAST(current_database() AS sql_identifier) AS routine_catalog,
           CAST(n.nspname AS sql_identifier) AS routine_schema,
           CAST(p.proname AS sql_identifier) AS routine_name,
           CAST('EXECUTE' AS character_data) AS privilege_type,
           CAST(
             CASE WHEN
                  -- object owner always has grant options
                  pg_has_role(g_grantee.oid, p.proowner, 'USAGE')
                  OR aclcontains(p.proacl,
                                 makeaclitem(g_grantee.oid, u_grantor.oid, 'EXECUTE', true))
                  THEN 'YES' ELSE 'NO' END AS character_data) AS is_grantable

    FROM pg_proc p,
         pg_namespace n,
         pg_authid u_grantor,
         pg_authid g_grantee

    WHERE p.pronamespace = n.oid
          AND aclcontains(p.proacl,
                          makeaclitem(g_grantee.oid, u_grantor.oid, 'EXECUTE', false))
          AND (u_grantor.rolname IN (SELECT role_name FROM enabled_roles)
               OR g_grantee.rolname IN (SELECT role_name FROM enabled_roles));

GRANT SELECT ON role_routine_grants TO PUBLIC;


/*
 * 5.39
 * ROLE_TABLE_GRANTS view
 */

CREATE VIEW role_table_grants AS
    SELECT CAST(u_grantor.rolname AS sql_identifier) AS grantor,
           CAST(g_grantee.rolname AS sql_identifier) AS grantee,
           CAST(current_database() AS sql_identifier) AS table_catalog,
           CAST(nc.nspname AS sql_identifier) AS table_schema,
           CAST(c.relname AS sql_identifier) AS table_name,
           CAST(pr.type AS character_data) AS privilege_type,
           CAST(
             CASE WHEN
                  -- object owner always has grant options
                  pg_has_role(g_grantee.oid, c.relowner, 'USAGE')
                  OR aclcontains(c.relacl,
                                 makeaclitem(g_grantee.oid, u_grantor.oid, pr.type, true))
                  THEN 'YES' ELSE 'NO' END AS character_data) AS is_grantable,
           CAST('NO' AS character_data) AS with_hierarchy

    FROM pg_class c,
         pg_namespace nc,
         pg_authid u_grantor,
         pg_authid g_grantee,
         (VALUES ('SELECT'),
                 ('INSERT'),
                 ('UPDATE'),
                 ('DELETE'),
                 ('TRUNCATE'),
                 ('REFERENCES'),
                 ('TRIGGER')) AS pr (type)

    WHERE c.relnamespace = nc.oid
          AND c.relkind IN ('r', 'v')
          AND aclcontains(c.relacl,
                          makeaclitem(g_grantee.oid, u_grantor.oid, pr.type, false))
          AND (u_grantor.rolname IN (SELECT role_name FROM enabled_roles)
               OR g_grantee.rolname IN (SELECT role_name FROM enabled_roles));

GRANT SELECT ON role_table_grants TO PUBLIC;


/*
 * 5.40
 * ROLE_TABLE_METHOD_GRANTS view
 */

-- feature not supported


/*
 * 5.41
 * ROLE_USAGE_GRANTS view
 */

CREATE VIEW role_usage_grants AS

    /* foreign-data wrappers */
    SELECT CAST(u_grantor.rolname AS sql_identifier) AS grantor,
           CAST(g_grantee.rolname AS sql_identifier) AS grantee,
           CAST(current_database() AS sql_identifier) AS object_catalog,
           CAST('' AS sql_identifier) AS object_schema,
           CAST(fdw.fdwname AS sql_identifier) AS object_name,
           CAST('FOREIGN DATA WRAPPER' AS character_data) AS object_type,
           CAST('USAGE' AS character_data) AS privilege_type,
           CAST(
             CASE WHEN
                  -- object owner always has grant options
                  pg_has_role(g_grantee.oid, fdw.fdwowner, 'USAGE')
                  OR aclcontains(fdw.fdwacl,
                                 makeaclitem(g_grantee.oid, u_grantor.oid, 'USAGE', true))
                  THEN 'YES' ELSE 'NO' END AS character_data) AS is_grantable

    FROM pg_foreign_data_wrapper fdw,
         pg_authid u_grantor,
         pg_authid g_grantee

    WHERE aclcontains(fdw.fdwacl,
                          makeaclitem(g_grantee.oid, u_grantor.oid, 'USAGE', false))
          AND (u_grantor.rolname IN (SELECT role_name FROM enabled_roles)
               OR g_grantee.rolname IN (SELECT role_name FROM enabled_roles))

    UNION ALL

    /* foreign server */
    SELECT CAST(u_grantor.rolname AS sql_identifier) AS grantor,
           CAST(g_grantee.rolname AS sql_identifier) AS grantee,
           CAST(current_database() AS sql_identifier) AS object_catalog,
           CAST('' AS sql_identifier) AS object_schema,
           CAST(srv.srvname AS sql_identifier) AS object_name,
           CAST('FOREIGN SERVER' AS character_data) AS object_type,
           CAST('USAGE' AS character_data) AS privilege_type,
           CAST(
             CASE WHEN
                  -- object owner always has grant options
                  pg_has_role(g_grantee.oid, srv.srvowner, 'USAGE')
                  OR aclcontains(srv.srvacl,
                                 makeaclitem(g_grantee.oid, u_grantor.oid, 'USAGE', true))
                  THEN 'YES' ELSE 'NO' END AS character_data) AS is_grantable

    FROM pg_foreign_server srv,
         pg_authid u_grantor,
         pg_authid g_grantee

    WHERE aclcontains(srv.srvacl,
                          makeaclitem(g_grantee.oid, u_grantor.oid, 'USAGE', false))
          AND (u_grantor.rolname IN (SELECT role_name FROM enabled_roles)
               OR g_grantee.rolname IN (SELECT role_name FROM enabled_roles));

GRANT SELECT ON role_usage_grants TO PUBLIC;


/*
 * 5.42
 * ROLE_UDT_GRANTS view
 */

-- feature not supported


/*
 * 5.43
 * ROUTINE_COLUMN_USAGE view
 */

-- not tracked by PostgreSQL


/*
 * 5.44
 * ROUTINE_PRIVILEGES view
 */

CREATE VIEW routine_privileges AS
    SELECT CAST(u_grantor.rolname AS sql_identifier) AS grantor,
           CAST(grantee.rolname AS sql_identifier) AS grantee,
           CAST(current_database() AS sql_identifier) AS specific_catalog,
           CAST(n.nspname AS sql_identifier) AS specific_schema,
           CAST(p.proname || '_' || CAST(p.oid AS text) AS sql_identifier) AS specific_name,
           CAST(current_database() AS sql_identifier) AS routine_catalog,
           CAST(n.nspname AS sql_identifier) AS routine_schema,
           CAST(p.proname AS sql_identifier) AS routine_name,
           CAST('EXECUTE' AS character_data) AS privilege_type,
           CAST(
             CASE WHEN
                  -- object owner always has grant options
                  pg_has_role(grantee.oid, p.proowner, 'USAGE')
                  OR aclcontains(p.proacl,
                                 makeaclitem(grantee.oid, u_grantor.oid, 'EXECUTE', true))
                  THEN 'YES' ELSE 'NO' END AS character_data) AS is_grantable

    FROM pg_proc p,
         pg_namespace n,
         pg_authid u_grantor,
         (
           SELECT oid, rolname FROM pg_authid
           UNION ALL
           SELECT 0::oid, 'PUBLIC'
         ) AS grantee (oid, rolname)

    WHERE p.pronamespace = n.oid
          AND aclcontains(p.proacl,
                          makeaclitem(grantee.oid, u_grantor.oid, 'EXECUTE', false))
          AND (pg_has_role(u_grantor.oid, 'USAGE')
               OR pg_has_role(grantee.oid, 'USAGE')
               OR grantee.rolname = 'PUBLIC');

GRANT SELECT ON routine_privileges TO PUBLIC;


/*
 * 5.45
 * ROUTINE_ROUTINE_USAGE view
 */

-- not tracked by PostgreSQL


/* 
 * 5.46
 * ROUTINE_SEQUENCE_USAGE view
 */

-- not tracked by PostgreSQL


/*
 * 5.47
 * ROUTINE_TABLE_USAGE view
 */

-- not tracked by PostgreSQL


/*
 * 5.48
 * ROUTINES view
 */

CREATE VIEW routines AS
    SELECT CAST(current_database() AS sql_identifier) AS specific_catalog,
           CAST(n.nspname AS sql_identifier) AS specific_schema,
           CAST(p.proname || '_' || CAST(p.oid AS text) AS sql_identifier) AS specific_name,
           CAST(current_database() AS sql_identifier) AS routine_catalog,
           CAST(n.nspname AS sql_identifier) AS routine_schema,
           CAST(p.proname AS sql_identifier) AS routine_name,
           CAST('FUNCTION' AS character_data) AS routine_type,
           CAST(null AS sql_identifier) AS module_catalog,
           CAST(null AS sql_identifier) AS module_schema,
           CAST(null AS sql_identifier) AS module_name,
           CAST(null AS sql_identifier) AS udt_catalog,
           CAST(null AS sql_identifier) AS udt_schema,
           CAST(null AS sql_identifier) AS udt_name,

           CAST(
             CASE WHEN t.typelem <> 0 AND t.typlen = -1 THEN 'ARRAY'
                  WHEN nt.nspname = 'pg_catalog' THEN format_type(t.oid, null)
                  ELSE 'USER-DEFINED' END AS character_data)
             AS data_type,
           CAST(null AS cardinal_number) AS character_maximum_length,
           CAST(null AS cardinal_number) AS character_octet_length,
           CAST(null AS sql_identifier) AS character_set_catalog,
           CAST(null AS sql_identifier) AS character_set_schema,
           CAST(null AS sql_identifier) AS character_set_name,
           CAST(null AS sql_identifier) AS collation_catalog,
           CAST(null AS sql_identifier) AS collation_schema,
           CAST(null AS sql_identifier) AS collation_name,
           CAST(null AS cardinal_number) AS numeric_precision,
           CAST(null AS cardinal_number) AS numeric_precision_radix,
           CAST(null AS cardinal_number) AS numeric_scale,
           CAST(null AS cardinal_number) AS datetime_precision,
           CAST(null AS character_data) AS interval_type,
           CAST(null AS character_data) AS interval_precision,
           CAST(current_database() AS sql_identifier) AS type_udt_catalog,
           CAST(nt.nspname AS sql_identifier) AS type_udt_schema,
           CAST(t.typname AS sql_identifier) AS type_udt_name,
           CAST(null AS sql_identifier) AS scope_catalog,
           CAST(null AS sql_identifier) AS scope_schema,
           CAST(null AS sql_identifier) AS scope_name,
           CAST(null AS cardinal_number) AS maximum_cardinality,
           CAST(0 AS sql_identifier) AS dtd_identifier,

           CAST(CASE WHEN l.lanname = 'sql' THEN 'SQL' ELSE 'EXTERNAL' END AS character_data)
             AS routine_body,
           CAST(
             CASE WHEN pg_has_role(p.proowner, 'USAGE') THEN p.prosrc ELSE null END
             AS character_data) AS routine_definition,
           CAST(
             CASE WHEN l.lanname = 'c' THEN p.prosrc ELSE null END
             AS character_data) AS external_name,
           CAST(upper(l.lanname) AS character_data) AS external_language,

           CAST('GENERAL' AS character_data) AS parameter_style,
           CAST(CASE WHEN p.provolatile = 'i' THEN 'YES' ELSE 'NO' END AS character_data) AS is_deterministic,
           CAST('MODIFIES' AS character_data) AS sql_data_access,
           CAST(CASE WHEN p.proisstrict THEN 'YES' ELSE 'NO' END AS character_data) AS is_null_call,
           CAST(null AS character_data) AS sql_path,
           CAST('YES' AS character_data) AS schema_level_routine,
           CAST(0 AS cardinal_number) AS max_dynamic_result_sets,
           CAST(null AS character_data) AS is_user_defined_cast,
           CAST(null AS character_data) AS is_implicitly_invocable,
           CAST(CASE WHEN p.prosecdef THEN 'DEFINER' ELSE 'INVOKER' END AS character_data) AS security_type,
           CAST(null AS sql_identifier) AS to_sql_specific_catalog,
           CAST(null AS sql_identifier) AS to_sql_specific_schema,
           CAST(null AS sql_identifier) AS to_sql_specific_name,
           CAST('NO' AS character_data) AS as_locator,
           CAST(null AS time_stamp) AS created,
           CAST(null AS time_stamp) AS last_altered,
           CAST(null AS character_data) AS new_savepoint_level,
           CAST('YES' AS character_data) AS is_udt_dependent, -- FIXME?

           CAST(null AS character_data) AS result_cast_from_data_type,
           CAST(null AS character_data) AS result_cast_as_locator,
           CAST(null AS cardinal_number) AS result_cast_char_max_length,
           CAST(null AS cardinal_number) AS result_cast_char_octet_length,
           CAST(null AS sql_identifier) AS result_cast_char_set_catalog,
           CAST(null AS sql_identifier) AS result_cast_char_set_schema,
           CAST(null AS sql_identifier) AS result_cast_character_set_name,
           CAST(null AS sql_identifier) AS result_cast_collation_catalog,
           CAST(null AS sql_identifier) AS result_cast_collation_schema,
           CAST(null AS sql_identifier) AS result_cast_collation_name,
           CAST(null AS cardinal_number) AS result_cast_numeric_precision,
           CAST(null AS cardinal_number) AS result_cast_numeric_precision_radix,
           CAST(null AS cardinal_number) AS result_cast_numeric_scale,
           CAST(null AS cardinal_number) AS result_cast_datetime_precision,
           CAST(null AS character_data) AS result_cast_interval_type,
           CAST(null AS character_data) AS result_cast_interval_precision,
           CAST(null AS sql_identifier) AS result_cast_type_udt_catalog,
           CAST(null AS sql_identifier) AS result_cast_type_udt_schema,
           CAST(null AS sql_identifier) AS result_cast_type_udt_name,
           CAST(null AS sql_identifier) AS result_cast_scope_catalog,
           CAST(null AS sql_identifier) AS result_cast_scope_schema,
           CAST(null AS sql_identifier) AS result_cast_scope_name,
           CAST(null AS cardinal_number) AS result_cast_maximum_cardinality,
           CAST(null AS sql_identifier) AS result_cast_dtd_identifier           

    FROM pg_namespace n, pg_proc p, pg_language l,
         pg_type t, pg_namespace nt

    WHERE n.oid = p.pronamespace AND p.prolang = l.oid
          AND p.prorettype = t.oid AND t.typnamespace = nt.oid
          AND (pg_has_role(p.proowner, 'USAGE')
               OR has_function_privilege(p.oid, 'EXECUTE'));

GRANT SELECT ON routines TO PUBLIC;


/*
 * 5.49
 * SCHEMATA view
 */

CREATE VIEW schemata AS
    SELECT CAST(current_database() AS sql_identifier) AS catalog_name,
           CAST(n.nspname AS sql_identifier) AS schema_name,
           CAST(u.rolname AS sql_identifier) AS schema_owner,
           CAST(null AS sql_identifier) AS default_character_set_catalog,
           CAST(null AS sql_identifier) AS default_character_set_schema,
           CAST(null AS sql_identifier) AS default_character_set_name,
           CAST(null AS character_data) AS sql_path
    FROM pg_namespace n, pg_authid u
    WHERE n.nspowner = u.oid AND pg_has_role(n.nspowner, 'USAGE');

GRANT SELECT ON schemata TO PUBLIC;


/*
 * 5.50
 * SEQUENCES view
 */

CREATE VIEW sequences AS
    SELECT CAST(current_database() AS sql_identifier) AS sequence_catalog,
           CAST(nc.nspname AS sql_identifier) AS sequence_schema,
           CAST(c.relname AS sql_identifier) AS sequence_name,
           CAST('bigint' AS character_data) AS data_type,
           CAST(64 AS cardinal_number) AS numeric_precision,
           CAST(2 AS cardinal_number) AS numeric_precision_radix,
           CAST(0 AS cardinal_number) AS numeric_scale,
           CAST(null AS cardinal_number) AS maximum_value, -- FIXME
           CAST(null AS cardinal_number) AS minimum_value, -- FIXME
           CAST(null AS cardinal_number) AS increment,     -- FIXME
           CAST(null AS character_data) AS cycle_option    -- FIXME
    FROM pg_namespace nc, pg_class c
    WHERE c.relnamespace = nc.oid
          AND c.relkind = 'S'
          AND (NOT pg_is_other_temp_schema(nc.oid))
          AND (pg_has_role(c.relowner, 'USAGE')
               OR has_table_privilege(c.oid, 'SELECT, UPDATE') );

GRANT SELECT ON sequences TO PUBLIC;


/*
 * 5.51
 * SQL_FEATURES table
 */

CREATE TABLE sql_features (
    feature_id          character_data,
    feature_name        character_data,
    sub_feature_id      character_data,
    sub_feature_name    character_data,
    is_supported        character_data,
    is_verified_by      character_data,
    comments            character_data
) WITHOUT OIDS;

-- Will be filled with external data by initdb.

GRANT SELECT ON sql_features TO PUBLIC;


/*
 * 5.52
 * SQL_IMPLEMENTATION_INFO table
 */

-- Note: Implementation information items are defined in ISO/IEC 9075-3:2003,
-- clause 7.1.

CREATE TABLE sql_implementation_info (
    implementation_info_id      character_data,
    implementation_info_name    character_data,
    integer_value               cardinal_number,
    character_value             character_data,
    comments                    character_data
) WITHOUT OIDS;

INSERT INTO sql_implementation_info VALUES ('10003', 'CATALOG NAME', NULL, 'Y', NULL);
INSERT INTO sql_implementation_info VALUES ('10004', 'COLLATING SEQUENCE', NULL, '', 'not supported');
INSERT INTO sql_implementation_info VALUES ('23',    'CURSOR COMMIT BEHAVIOR', 1, NULL, 'close cursors and retain prepared statements');
INSERT INTO sql_implementation_info VALUES ('2',     'DATA SOURCE NAME', NULL, '', NULL);
INSERT INTO sql_implementation_info VALUES ('17',    'DBMS NAME', NULL, (select trim(trailing ' ' from substring(version() from '^[^0-9]*'))), NULL);
INSERT INTO sql_implementation_info VALUES ('18',    'DBMS VERSION', NULL, '???', NULL); -- filled by initdb
INSERT INTO sql_implementation_info VALUES ('26',    'DEFAULT TRANSACTION ISOLATION', 2, NULL, 'READ COMMITTED; user-settable');
INSERT INTO sql_implementation_info VALUES ('28',    'IDENTIFIER CASE', 3, NULL, 'stored in mixed case - case sensitive');
INSERT INTO sql_implementation_info VALUES ('85',    'NULL COLLATION', 0, NULL, 'nulls higher than non-nulls');
INSERT INTO sql_implementation_info VALUES ('13',    'SERVER NAME', NULL, '', NULL);
INSERT INTO sql_implementation_info VALUES ('94',    'SPECIAL CHARACTERS', NULL, '', 'all non-ASCII characters allowed');
INSERT INTO sql_implementation_info VALUES ('46',    'TRANSACTION CAPABLE', 2, NULL, 'both DML and DDL');

GRANT SELECT ON sql_implementation_info TO PUBLIC;


/*
 * 5.53
 * SQL_LANGUAGES table
 */

CREATE TABLE sql_languages (
    sql_language_source         character_data,
    sql_language_year           character_data,
    sql_language_conformance    character_data,
    sql_language_integrity      character_data,
    sql_language_implementation character_data,
    sql_language_binding_style  character_data,
    sql_language_programming_language character_data
) WITHOUT OIDS;

INSERT INTO sql_languages VALUES ('ISO 9075', '1999', 'CORE', NULL, NULL, 'DIRECT', NULL);
INSERT INTO sql_languages VALUES ('ISO 9075', '1999', 'CORE', NULL, NULL, 'EMBEDDED', 'C');
INSERT INTO sql_languages VALUES ('ISO 9075', '2003', 'CORE', NULL, NULL, 'DIRECT', NULL);
INSERT INTO sql_languages VALUES ('ISO 9075', '2003', 'CORE', NULL, NULL, 'EMBEDDED', 'C');

GRANT SELECT ON sql_languages TO PUBLIC;


/*
 * 5.54
 * SQL_PACKAGES table
 */

CREATE TABLE sql_packages (
    feature_id      character_data,
    feature_name    character_data,
    is_supported    character_data,
    is_verified_by  character_data,
    comments        character_data
) WITHOUT OIDS;

INSERT INTO sql_packages VALUES ('PKG000', 'Core', 'NO', NULL, '');
INSERT INTO sql_packages VALUES ('PKG001', 'Enhanced datetime facilities', 'YES', NULL, '');
INSERT INTO sql_packages VALUES ('PKG002', 'Enhanced integrity management', 'NO', NULL, '');
INSERT INTO sql_packages VALUES ('PKG003', 'OLAP facilities', 'NO', NULL, '');
INSERT INTO sql_packages VALUES ('PKG004', 'PSM', 'NO', NULL, 'PL/pgSQL is similar.');
INSERT INTO sql_packages VALUES ('PKG005', 'CLI', 'NO', NULL, 'ODBC is similar.');
INSERT INTO sql_packages VALUES ('PKG006', 'Basic object support', 'NO', NULL, '');
INSERT INTO sql_packages VALUES ('PKG007', 'Enhanced object support', 'NO', NULL, '');
INSERT INTO sql_packages VALUES ('PKG008', 'Active database', 'NO', NULL, '');
INSERT INTO sql_packages VALUES ('PKG010', 'OLAP', 'NO', NULL, 'NO');

GRANT SELECT ON sql_packages TO PUBLIC;


/*
 * 5.55
 * SQL_PARTS table
 */

CREATE TABLE sql_parts (
    feature_id      character_data,
    feature_name    character_data,
    is_supported    character_data,
    is_verified_by  character_data,
    comments        character_data
) WITHOUT OIDS;

INSERT INTO sql_parts VALUES ('1', 'Framework (SQL/Framework)', 'NO', NULL, '');
INSERT INTO sql_parts VALUES ('2', 'Foundation (SQL/Foundation)', 'NO', NULL, '');
INSERT INTO sql_parts VALUES ('3', 'Call-Level Interface (SQL/CLI)', 'NO', NULL, '');
INSERT INTO sql_parts VALUES ('4', 'Persistent Stored Modules (SQL/PSM)', 'NO', NULL, '');
INSERT INTO sql_parts VALUES ('9', 'Management of External Data (SQL/MED)', 'NO', NULL, '');
INSERT INTO sql_parts VALUES ('10', 'Object Language Bindings (SQL/OLB)', 'NO', NULL, '');
INSERT INTO sql_parts VALUES ('11', 'Information and Definition Schema (SQL/Schemata)', 'NO', NULL, '');
INSERT INTO sql_parts VALUES ('13', 'Routines and Types Using the Java Programming Language (SQL/JRT)', 'NO', NULL, '');
INSERT INTO sql_parts VALUES ('14', 'XML-Related Specifications (SQL/XML)', 'YES', NULL, '');


/*
 * 5.56
 * SQL_SIZING table
 */

-- Note: Sizing items are defined in ISO/IEC 9075-3:2003, clause 7.2.

CREATE TABLE sql_sizing (
    sizing_id       cardinal_number,
    sizing_name     character_data,
    supported_value cardinal_number,
    comments        character_data
) WITHOUT OIDS;

INSERT INTO sql_sizing VALUES (34,    'MAXIMUM CATALOG NAME LENGTH', 63, NULL);
INSERT INTO sql_sizing VALUES (30,    'MAXIMUM COLUMN NAME LENGTH', 63, NULL);
INSERT INTO sql_sizing VALUES (97,    'MAXIMUM COLUMNS IN GROUP BY', 0, NULL);
INSERT INTO sql_sizing VALUES (99,    'MAXIMUM COLUMNS IN ORDER BY', 0, NULL);
INSERT INTO sql_sizing VALUES (100,   'MAXIMUM COLUMNS IN SELECT', 1664, NULL); -- match MaxTupleAttributeNumber
INSERT INTO sql_sizing VALUES (101,   'MAXIMUM COLUMNS IN TABLE', 1600, NULL); -- match MaxHeapAttributeNumber
INSERT INTO sql_sizing VALUES (1,     'MAXIMUM CONCURRENT ACTIVITIES', 0, NULL);
INSERT INTO sql_sizing VALUES (31,    'MAXIMUM CURSOR NAME LENGTH', 63, NULL);
INSERT INTO sql_sizing VALUES (0,     'MAXIMUM DRIVER CONNECTIONS', NULL, NULL);
INSERT INTO sql_sizing VALUES (10005, 'MAXIMUM IDENTIFIER LENGTH', 63, NULL);
INSERT INTO sql_sizing VALUES (32,    'MAXIMUM SCHEMA NAME LENGTH', 63, NULL);
INSERT INTO sql_sizing VALUES (20000, 'MAXIMUM STATEMENT OCTETS', 0, NULL);
INSERT INTO sql_sizing VALUES (20001, 'MAXIMUM STATEMENT OCTETS DATA', 0, NULL);
INSERT INTO sql_sizing VALUES (20002, 'MAXIMUM STATEMENT OCTETS SCHEMA', 0, NULL);
INSERT INTO sql_sizing VALUES (35,    'MAXIMUM TABLE NAME LENGTH', 63, NULL);
INSERT INTO sql_sizing VALUES (106,   'MAXIMUM TABLES IN SELECT', 0, NULL);
INSERT INTO sql_sizing VALUES (107,   'MAXIMUM USER NAME LENGTH', 63, NULL);
INSERT INTO sql_sizing VALUES (25000, 'MAXIMUM CURRENT DEFAULT TRANSFORM GROUP LENGTH', NULL, NULL);
INSERT INTO sql_sizing VALUES (25001, 'MAXIMUM CURRENT TRANSFORM GROUP LENGTH', NULL, NULL);
INSERT INTO sql_sizing VALUES (25002, 'MAXIMUM CURRENT PATH LENGTH', 0, NULL);
INSERT INTO sql_sizing VALUES (25003, 'MAXIMUM CURRENT ROLE LENGTH', NULL, NULL);
INSERT INTO sql_sizing VALUES (25004, 'MAXIMUM SESSION USER LENGTH', 63, NULL);
INSERT INTO sql_sizing VALUES (25005, 'MAXIMUM SYSTEM USER LENGTH', 63, NULL);

UPDATE sql_sizing
    SET supported_value = (SELECT typlen-1 FROM pg_catalog.pg_type WHERE typname = 'name'),
        comments = 'Might be less, depending on character set.'
    WHERE supported_value = 63;

GRANT SELECT ON sql_sizing TO PUBLIC;


/*
 * 5.57
 * SQL_SIZING_PROFILES table
 */

-- The data in this table are defined by various profiles of SQL.
-- Since we don't have any information about such profiles, we provide
-- an empty table.

CREATE TABLE sql_sizing_profiles (
    sizing_id       cardinal_number,
    sizing_name     character_data,
    profile_id      character_data,
    required_value  cardinal_number,
    comments        character_data
) WITHOUT OIDS;

GRANT SELECT ON sql_sizing_profiles TO PUBLIC;


/*
 * 5.58
 * TABLE_CONSTRAINTS view
 */

CREATE VIEW table_constraints AS
    SELECT CAST(current_database() AS sql_identifier) AS constraint_catalog,
           CAST(nc.nspname AS sql_identifier) AS constraint_schema,
           CAST(c.conname AS sql_identifier) AS constraint_name,
           CAST(current_database() AS sql_identifier) AS table_catalog,
           CAST(nr.nspname AS sql_identifier) AS table_schema,
           CAST(r.relname AS sql_identifier) AS table_name,
           CAST(
             CASE c.contype WHEN 'c' THEN 'CHECK'
                            WHEN 'f' THEN 'FOREIGN KEY'
                            WHEN 'p' THEN 'PRIMARY KEY'
                            WHEN 'u' THEN 'UNIQUE' END
             AS character_data) AS constraint_type,
           CAST(CASE WHEN c.condeferrable THEN 'YES' ELSE 'NO' END AS character_data)
             AS is_deferrable,
           CAST(CASE WHEN c.condeferred THEN 'YES' ELSE 'NO' END AS character_data)
             AS initially_deferred

    FROM pg_namespace nc,
         pg_namespace nr,
         pg_constraint c,
         pg_class r

    WHERE nc.oid = c.connamespace AND nr.oid = r.relnamespace
          AND c.conrelid = r.oid
          AND r.relkind = 'r'
          AND (NOT pg_is_other_temp_schema(nr.oid))
          AND (pg_has_role(r.relowner, 'USAGE')
               -- SELECT privilege omitted, per SQL standard
               OR has_table_privilege(r.oid, 'INSERT, UPDATE, DELETE, TRUNCATE, REFERENCES, TRIGGER')
               OR has_any_column_privilege(r.oid, 'INSERT, UPDATE, REFERENCES') )

    UNION ALL

    -- not-null constraints

    SELECT CAST(current_database() AS sql_identifier) AS constraint_catalog,
           CAST(nr.nspname AS sql_identifier) AS constraint_schema,
           CAST(CAST(nr.oid AS text) || '_' || CAST(r.oid AS text) || '_' || CAST(a.attnum AS text) || '_not_null' AS sql_identifier) AS constraint_name, -- XXX
           CAST(current_database() AS sql_identifier) AS table_catalog,
           CAST(nr.nspname AS sql_identifier) AS table_schema,
           CAST(r.relname AS sql_identifier) AS table_name,
           CAST('CHECK' AS character_data) AS constraint_type,
           CAST('NO' AS character_data) AS is_deferrable,
           CAST('NO' AS character_data) AS initially_deferred

    FROM pg_namespace nr,
         pg_class r,
         pg_attribute a

    WHERE nr.oid = r.relnamespace
          AND r.oid = a.attrelid
          AND a.attnotnull
          AND a.attnum > 0
          AND NOT a.attisdropped
          AND r.relkind = 'r'
          AND (NOT pg_is_other_temp_schema(nr.oid))
          AND (pg_has_role(r.relowner, 'USAGE')
               -- SELECT privilege omitted, per SQL standard
<<<<<<< HEAD
               OR has_table_privilege(r.oid, 'INSERT')
               OR has_table_privilege(r.oid, 'UPDATE')
               OR has_table_privilege(r.oid, 'DELETE')
               OR has_table_privilege(r.oid, 'TRUNCATE')
               OR has_table_privilege(r.oid, 'REFERENCES')
               OR has_table_privilege(r.oid, 'TRIGGER') );
=======
               OR has_table_privilege(r.oid, 'INSERT, UPDATE, DELETE, TRUNCATE, REFERENCES, TRIGGER')
               OR has_any_column_privilege(r.oid, 'INSERT, UPDATE, REFERENCES') );
>>>>>>> 4d53a2f9

GRANT SELECT ON table_constraints TO PUBLIC;


/*
 * 5.59
 * TABLE_METHOD_PRIVILEGES view
 */

-- feature not supported


/*
 * 5.60
 * TABLE_PRIVILEGES view
 */

CREATE VIEW table_privileges AS
    SELECT CAST(u_grantor.rolname AS sql_identifier) AS grantor,
           CAST(grantee.rolname AS sql_identifier) AS grantee,
           CAST(current_database() AS sql_identifier) AS table_catalog,
           CAST(nc.nspname AS sql_identifier) AS table_schema,
           CAST(c.relname AS sql_identifier) AS table_name,
           CAST(pr.type AS character_data) AS privilege_type,
           CAST(
             CASE WHEN
                  -- object owner always has grant options
                  pg_has_role(grantee.oid, c.relowner, 'USAGE')
                  OR aclcontains(c.relacl,
                                 makeaclitem(grantee.oid, u_grantor.oid, pr.type, true))
                  THEN 'YES' ELSE 'NO' END AS character_data) AS is_grantable,
           CAST('NO' AS character_data) AS with_hierarchy

    FROM pg_class c,
         pg_namespace nc,
         pg_authid u_grantor,
         (
           SELECT oid, rolname FROM pg_authid
           UNION ALL
           SELECT 0::oid, 'PUBLIC'
         ) AS grantee (oid, rolname),
         (VALUES ('SELECT'),
                 ('INSERT'),
                 ('UPDATE'),
                 ('DELETE'),
                 ('TRUNCATE'),
                 ('REFERENCES'),
                 ('TRIGGER')) AS pr (type)

    WHERE c.relnamespace = nc.oid
          AND c.relkind IN ('r', 'v')
          AND aclcontains(c.relacl,
                          makeaclitem(grantee.oid, u_grantor.oid, pr.type, false))
          AND (pg_has_role(u_grantor.oid, 'USAGE')
               OR pg_has_role(grantee.oid, 'USAGE')
               OR grantee.rolname = 'PUBLIC');

GRANT SELECT ON table_privileges TO PUBLIC;


/*
 * 5.61
 * TABLES view
 */

CREATE VIEW tables AS
    SELECT CAST(current_database() AS sql_identifier) AS table_catalog,
           CAST(nc.nspname AS sql_identifier) AS table_schema,
           CAST(c.relname AS sql_identifier) AS table_name,

           CAST(
             CASE WHEN nc.oid = pg_my_temp_schema() THEN 'LOCAL TEMPORARY'
                  WHEN c.relkind = 'r' THEN 'BASE TABLE'
                  WHEN c.relkind = 'v' THEN 'VIEW'
                  ELSE null END
             AS character_data) AS table_type,

           CAST(null AS sql_identifier) AS self_referencing_column_name,
           CAST(null AS character_data) AS reference_generation,

           CAST(null AS sql_identifier) AS user_defined_type_catalog,
           CAST(null AS sql_identifier) AS user_defined_type_schema,
           CAST(null AS sql_identifier) AS user_defined_type_name,

<<<<<<< HEAD
           CAST(CASE WHEN (c.relkind != 'r' 
           				   OR (nc.nspname = 'pg_catalog' 
           				       AND (c.relname LIKE 'gp_persistent_%'
           				            OR c.relname = 'gp_global_sequence'))
           				   OR c.relstorage = 'f'
           				   OR (c.relstorage = 'x'
           				       AND x.writable = 'f'))
           
                THEN 'NO' ELSE 'YES' END AS character_data) AS is_insertable_into,
=======
           CAST(CASE WHEN c.relkind = 'r'
                          OR (c.relkind = 'v'
                              AND EXISTS (SELECT 1 FROM pg_rewrite WHERE ev_class = c.oid AND ev_type = '3' AND is_instead))
                THEN 'YES' ELSE 'NO' END AS character_data) AS is_insertable_into,

>>>>>>> 4d53a2f9
           CAST('NO' AS character_data) AS is_typed,
           CAST(
             CASE WHEN nc.oid = pg_my_temp_schema() THEN 'PRESERVE' -- FIXME
                  ELSE null END
             AS character_data) AS commit_action

    FROM pg_class c 
    		LEFT OUTER JOIN 
    	 pg_exttable x 
    	 	ON c.oid = x.reloid, 
    	 pg_namespace nc

    WHERE c.relnamespace = nc.oid
          AND c.relkind IN ('r', 'v')
          AND (NOT pg_is_other_temp_schema(nc.oid))
          AND (pg_has_role(c.relowner, 'USAGE')
               OR has_table_privilege(c.oid, 'SELECT, INSERT, UPDATE, DELETE, TRUNCATE, REFERENCES, TRIGGER')
               OR has_any_column_privilege(c.oid, 'SELECT, INSERT, UPDATE, REFERENCES') );

GRANT SELECT ON tables TO PUBLIC;


/*
 * 5.62
 * TRANSFORMS view
 */

-- feature not supported


/*
 * 5.63
 * TRANSLATIONS view
 */

-- feature not supported


/*
 * 5.64
 * TRIGGERED_UPDATE_COLUMNS view
 */

-- PostgreSQL doesn't allow the specification of individual triggered
-- update columns, so this view is empty.

CREATE VIEW triggered_update_columns AS
    SELECT CAST(current_database() AS sql_identifier) AS trigger_catalog,
           CAST(null AS sql_identifier) AS trigger_schema,
           CAST(null AS sql_identifier) AS trigger_name,
           CAST(current_database() AS sql_identifier) AS event_object_catalog,
           CAST(null AS sql_identifier) AS event_object_schema,
           CAST(null AS sql_identifier) AS event_object_table,
           CAST(null AS sql_identifier) AS event_object_column
    WHERE false;

GRANT SELECT ON triggered_update_columns TO PUBLIC;


/*
 * 5.65
 * TRIGGER_COLUMN_USAGE view
 */

-- not tracked by PostgreSQL


/*
 * 5.66
 * TRIGGER_ROUTINE_USAGE view
 */

-- not tracked by PostgreSQL


/*
 * 5.67
 * TRIGGER_SEQUENCE_USAGE view
 */

-- not tracked by PostgreSQL


/*
 * 5.68
 * TRIGGER_TABLE_USAGE view
 */

-- not tracked by PostgreSQL


/*
 * 5.69
 * TRIGGERS view
 */

CREATE VIEW triggers AS
    SELECT CAST(current_database() AS sql_identifier) AS trigger_catalog,
           CAST(n.nspname AS sql_identifier) AS trigger_schema,
           CAST(t.tgname AS sql_identifier) AS trigger_name,
           CAST(em.text AS character_data) AS event_manipulation,
           CAST(current_database() AS sql_identifier) AS event_object_catalog,
           CAST(n.nspname AS sql_identifier) AS event_object_schema,
           CAST(c.relname AS sql_identifier) AS event_object_table,
           CAST(null AS cardinal_number) AS action_order,
           CAST(null AS character_data) AS action_condition,
           CAST(
             substring(pg_get_triggerdef(t.oid) from
                       position('EXECUTE PROCEDURE' in substring(pg_get_triggerdef(t.oid) from 48)) + 47)
             AS character_data) AS action_statement,
           CAST(
             CASE WHEN t.tgtype & 1 = 1 THEN 'ROW' ELSE 'STATEMENT' END
             AS character_data) AS action_orientation,
           CAST(
             CASE WHEN t.tgtype & 2 = 2 THEN 'BEFORE' ELSE 'AFTER' END
             AS character_data) AS condition_timing,
           CAST(null AS sql_identifier) AS condition_reference_old_table,
           CAST(null AS sql_identifier) AS condition_reference_new_table,
           CAST(null AS sql_identifier) AS condition_reference_old_row,
           CAST(null AS sql_identifier) AS condition_reference_new_row,
           CAST(null AS time_stamp) AS created

    FROM pg_namespace n, pg_class c, pg_trigger t,
         (VALUES (4, 'INSERT'),
                 (8, 'DELETE'),
                 (16, 'UPDATE')) AS em (num, text)

    WHERE n.oid = c.relnamespace
          AND c.oid = t.tgrelid
          AND t.tgtype & em.num <> 0
          AND NOT t.tgisconstraint
          AND (NOT pg_is_other_temp_schema(n.oid))
          AND (pg_has_role(c.relowner, 'USAGE')
               -- SELECT privilege omitted, per SQL standard
               OR has_table_privilege(c.oid, 'INSERT, UPDATE, DELETE, TRUNCATE, REFERENCES, TRIGGER')
               OR has_any_column_privilege(c.oid, 'INSERT, UPDATE, REFERENCES') );

GRANT SELECT ON triggers TO PUBLIC;


/*
 * 5.70
 * UDT_PRIVILEGES view
 */

-- feature not supported


/*
 * 5.71
 * USAGE_PRIVILEGES view
 */

CREATE VIEW usage_privileges AS

    /* domains */
    -- Domains have no real privileges, so we represent all domains with implicit usage privilege here.
    SELECT CAST(u.rolname AS sql_identifier) AS grantor,
           CAST('PUBLIC' AS sql_identifier) AS grantee,
           CAST(current_database() AS sql_identifier) AS object_catalog,
           CAST(n.nspname AS sql_identifier) AS object_schema,
           CAST(t.typname AS sql_identifier) AS object_name,
           CAST('DOMAIN' AS character_data) AS object_type,
           CAST('USAGE' AS character_data) AS privilege_type,
           CAST('NO' AS character_data) AS is_grantable

    FROM pg_authid u,
         pg_namespace n,
         pg_type t

    WHERE u.oid = t.typowner
          AND t.typnamespace = n.oid
          AND t.typtype = 'd'

    UNION ALL

    /* foreign-data wrappers */
    SELECT CAST(u_grantor.rolname AS sql_identifier) AS grantor,
           CAST(grantee.rolname AS sql_identifier) AS grantee,
           CAST(current_database() AS sql_identifier) AS object_catalog,
           CAST('' AS sql_identifier) AS object_schema,
           CAST(fdw.fdwname AS sql_identifier) AS object_name,
           CAST('FOREIGN DATA WRAPPER' AS character_data) AS object_type,
           CAST('USAGE' AS character_data) AS privilege_type,
           CAST(
             CASE WHEN
                  -- object owner always has grant options
                  pg_has_role(grantee.oid, fdw.fdwowner, 'USAGE')
                  OR aclcontains(fdw.fdwacl,
                                 makeaclitem(grantee.oid, u_grantor.oid, 'USAGE', true))
                  THEN 'YES' ELSE 'NO' END AS character_data) AS is_grantable

    FROM pg_foreign_data_wrapper fdw,
         pg_authid u_grantor,
         (
           SELECT oid, rolname FROM pg_authid
           UNION ALL
           SELECT 0::oid, 'PUBLIC'
         ) AS grantee (oid, rolname)

    WHERE aclcontains(fdw.fdwacl,
                      makeaclitem(grantee.oid, u_grantor.oid, 'USAGE', false))
          AND (pg_has_role(u_grantor.oid, 'USAGE')
               OR pg_has_role(grantee.oid, 'USAGE')
               OR grantee.rolname = 'PUBLIC')

    UNION ALL

    /* foreign servers */
    SELECT CAST(u_grantor.rolname AS sql_identifier) AS grantor,
           CAST(grantee.rolname AS sql_identifier) AS grantee,
           CAST(current_database() AS sql_identifier) AS object_catalog,
           CAST('' AS sql_identifier) AS object_schema,
           CAST(srv.srvname AS sql_identifier) AS object_name,
           CAST('FOREIGN SERVER' AS character_data) AS object_type,
           CAST('USAGE' AS character_data) AS privilege_type,
           CAST(
             CASE WHEN
                  -- object owner always has grant options
                  pg_has_role(grantee.oid, srv.srvowner, 'USAGE')
                  OR aclcontains(srv.srvacl,
                                 makeaclitem(grantee.oid, u_grantor.oid, 'USAGE', true))
                  THEN 'YES' ELSE 'NO' END AS character_data) AS is_grantable

    FROM pg_foreign_server srv,
         pg_authid u_grantor,
         (
           SELECT oid, rolname FROM pg_authid
           UNION ALL
           SELECT 0::oid, 'PUBLIC'
         ) AS grantee (oid, rolname)

    WHERE aclcontains(srv.srvacl,
                      makeaclitem(grantee.oid, u_grantor.oid, 'USAGE', false))
          AND (pg_has_role(u_grantor.oid, 'USAGE')
               OR pg_has_role(grantee.oid, 'USAGE')
               OR grantee.rolname = 'PUBLIC');

GRANT SELECT ON usage_privileges TO PUBLIC;


/*
 * 5.72
 * USER_DEFINED_TYPES view
 */

-- feature not supported


/*
 * 5.73
 * VIEW_COLUMN_USAGE
 */

CREATE VIEW view_column_usage AS
    SELECT DISTINCT
           CAST(current_database() AS sql_identifier) AS view_catalog,
           CAST(nv.nspname AS sql_identifier) AS view_schema,
           CAST(v.relname AS sql_identifier) AS view_name,
           CAST(current_database() AS sql_identifier) AS table_catalog,
           CAST(nt.nspname AS sql_identifier) AS table_schema,
           CAST(t.relname AS sql_identifier) AS table_name,
           CAST(a.attname AS sql_identifier) AS column_name

    FROM pg_namespace nv, pg_class v, pg_depend dv,
         pg_depend dt, pg_class t, pg_namespace nt,
         pg_attribute a

    WHERE nv.oid = v.relnamespace
          AND v.relkind = 'v'
          AND v.oid = dv.refobjid
          AND dv.refclassid = 'pg_catalog.pg_class'::regclass
          AND dv.classid = 'pg_catalog.pg_rewrite'::regclass
          AND dv.deptype = 'i'
          AND dv.objid = dt.objid
          AND dv.refobjid <> dt.refobjid
          AND dt.classid = 'pg_catalog.pg_rewrite'::regclass
          AND dt.refclassid = 'pg_catalog.pg_class'::regclass
          AND dt.refobjid = t.oid
          AND t.relnamespace = nt.oid
          AND t.relkind IN ('r', 'v')
          AND t.oid = a.attrelid
          AND dt.refobjsubid = a.attnum
          AND pg_has_role(t.relowner, 'USAGE');

GRANT SELECT ON view_column_usage TO PUBLIC;


/*
 * 5.74
 * VIEW_ROUTINE_USAGE
 */

CREATE VIEW view_routine_usage AS
    SELECT DISTINCT
           CAST(current_database() AS sql_identifier) AS table_catalog,
           CAST(nv.nspname AS sql_identifier) AS table_schema,
           CAST(v.relname AS sql_identifier) AS table_name,
           CAST(current_database() AS sql_identifier) AS specific_catalog,
           CAST(np.nspname AS sql_identifier) AS specific_schema,
           CAST(p.proname || '_' || CAST(p.oid AS text)  AS sql_identifier) AS specific_name

    FROM pg_namespace nv, pg_class v, pg_depend dv,
         pg_depend dp, pg_proc p, pg_namespace np

    WHERE nv.oid = v.relnamespace
          AND v.relkind = 'v'
          AND v.oid = dv.refobjid
          AND dv.refclassid = 'pg_catalog.pg_class'::regclass
          AND dv.classid = 'pg_catalog.pg_rewrite'::regclass
          AND dv.deptype = 'i'
          AND dv.objid = dp.objid
          AND dp.classid = 'pg_catalog.pg_rewrite'::regclass
          AND dp.refclassid = 'pg_catalog.pg_proc'::regclass
          AND dp.refobjid = p.oid
          AND p.pronamespace = np.oid
          AND pg_has_role(p.proowner, 'USAGE');

GRANT SELECT ON view_routine_usage TO PUBLIC;


/*
 * 5.75
 * VIEW_TABLE_USAGE
 */

CREATE VIEW view_table_usage AS
    SELECT DISTINCT
           CAST(current_database() AS sql_identifier) AS view_catalog,
           CAST(nv.nspname AS sql_identifier) AS view_schema,
           CAST(v.relname AS sql_identifier) AS view_name,
           CAST(current_database() AS sql_identifier) AS table_catalog,
           CAST(nt.nspname AS sql_identifier) AS table_schema,
           CAST(t.relname AS sql_identifier) AS table_name

    FROM pg_namespace nv, pg_class v, pg_depend dv,
         pg_depend dt, pg_class t, pg_namespace nt

    WHERE nv.oid = v.relnamespace
          AND v.relkind = 'v'
          AND v.oid = dv.refobjid
          AND dv.refclassid = 'pg_catalog.pg_class'::regclass
          AND dv.classid = 'pg_catalog.pg_rewrite'::regclass
          AND dv.deptype = 'i'
          AND dv.objid = dt.objid
          AND dv.refobjid <> dt.refobjid
          AND dt.classid = 'pg_catalog.pg_rewrite'::regclass
          AND dt.refclassid = 'pg_catalog.pg_class'::regclass
          AND dt.refobjid = t.oid
          AND t.relnamespace = nt.oid
          AND t.relkind IN ('r', 'v')
          AND pg_has_role(t.relowner, 'USAGE');

GRANT SELECT ON view_table_usage TO PUBLIC;


/*
 * 5.76
 * VIEWS view
 */

CREATE VIEW views AS
    SELECT CAST(current_database() AS sql_identifier) AS table_catalog,
           CAST(nc.nspname AS sql_identifier) AS table_schema,
           CAST(c.relname AS sql_identifier) AS table_name,

           CAST(
             CASE WHEN pg_has_role(c.relowner, 'USAGE')
                  THEN pg_get_viewdef(c.oid)
                  ELSE null END
             AS character_data) AS view_definition,

           CAST('NONE' AS character_data) AS check_option,

           CAST(
             CASE WHEN EXISTS (SELECT 1 FROM pg_rewrite WHERE ev_class = c.oid AND ev_type = '2' AND is_instead)
                   AND EXISTS (SELECT 1 FROM pg_rewrite WHERE ev_class = c.oid AND ev_type = '4' AND is_instead)
                  THEN 'YES' ELSE 'NO' END
             AS character_data) AS is_updatable,

           CAST(
             CASE WHEN EXISTS (SELECT 1 FROM pg_rewrite WHERE ev_class = c.oid AND ev_type = '3' AND is_instead)
                  THEN 'YES' ELSE 'NO' END
             AS character_data) AS is_insertable_into

    FROM pg_namespace nc, pg_class c

    WHERE c.relnamespace = nc.oid
          AND c.relkind = 'v'
          AND (NOT pg_is_other_temp_schema(nc.oid))
          AND (pg_has_role(c.relowner, 'USAGE')
               OR has_table_privilege(c.oid, 'SELECT, INSERT, UPDATE, DELETE, TRUNCATE, REFERENCES, TRIGGER')
               OR has_any_column_privilege(c.oid, 'SELECT, INSERT, UPDATE, REFERENCES') );

GRANT SELECT ON views TO PUBLIC;


-- The following views have dependencies that force them to appear out of order.

/*
 * 5.23
 * DATA_TYPE_PRIVILEGES view
 */

CREATE VIEW data_type_privileges AS
    SELECT CAST(current_database() AS sql_identifier) AS object_catalog,
           CAST(x.objschema AS sql_identifier) AS object_schema,
           CAST(x.objname AS sql_identifier) AS object_name,
           CAST(x.objtype AS character_data) AS object_type,
           CAST(x.objdtdid AS sql_identifier) AS dtd_identifier

    FROM
      (
        SELECT udt_schema, udt_name, 'USER-DEFINED TYPE'::text, dtd_identifier FROM attributes
        UNION ALL
        SELECT table_schema, table_name, 'TABLE'::text, dtd_identifier FROM columns
        UNION ALL
        SELECT domain_schema, domain_name, 'DOMAIN'::text, dtd_identifier FROM domains
        UNION ALL
        SELECT specific_schema, specific_name, 'ROUTINE'::text, dtd_identifier FROM parameters
        UNION ALL
        SELECT specific_schema, specific_name, 'ROUTINE'::text, dtd_identifier FROM routines
      ) AS x (objschema, objname, objtype, objdtdid);

GRANT SELECT ON data_type_privileges TO PUBLIC;


/*
 * 5.28
 * ELEMENT_TYPES view
 */

CREATE VIEW element_types AS
    SELECT CAST(current_database() AS sql_identifier) AS object_catalog,
           CAST(n.nspname AS sql_identifier) AS object_schema,
           CAST(x.objname AS sql_identifier) AS object_name,
           CAST(x.objtype AS character_data) AS object_type,
           CAST(x.objdtdid AS sql_identifier) AS collection_type_identifier,
           CAST(
             CASE WHEN nbt.nspname = 'pg_catalog' THEN format_type(bt.oid, null)
                  ELSE 'USER-DEFINED' END AS character_data) AS data_type,

           CAST(null AS cardinal_number) AS character_maximum_length,
           CAST(null AS cardinal_number) AS character_octet_length,
           CAST(null AS sql_identifier) AS character_set_catalog,
           CAST(null AS sql_identifier) AS character_set_schema,
           CAST(null AS sql_identifier) AS character_set_name,
           CAST(null AS sql_identifier) AS collation_catalog,
           CAST(null AS sql_identifier) AS collation_schema,
           CAST(null AS sql_identifier) AS collation_name,
           CAST(null AS cardinal_number) AS numeric_precision,
           CAST(null AS cardinal_number) AS numeric_precision_radix,
           CAST(null AS cardinal_number) AS numeric_scale,
           CAST(null AS cardinal_number) AS datetime_precision,
           CAST(null AS character_data) AS interval_type,
           CAST(null AS character_data) AS interval_precision,
           
           CAST(null AS character_data) AS domain_default, -- XXX maybe a bug in the standard

           CAST(current_database() AS sql_identifier) AS udt_catalog,
           CAST(nbt.nspname AS sql_identifier) AS udt_schema,
           CAST(bt.typname AS sql_identifier) AS udt_name,

           CAST(null AS sql_identifier) AS scope_catalog,
           CAST(null AS sql_identifier) AS scope_schema,
           CAST(null AS sql_identifier) AS scope_name,

           CAST(null AS cardinal_number) AS maximum_cardinality,
           CAST('a' || CAST(x.objdtdid AS text) AS sql_identifier) AS dtd_identifier

    FROM pg_namespace n, pg_type at, pg_namespace nbt, pg_type bt,
         (
           /* columns */
           SELECT c.relnamespace, CAST(c.relname AS sql_identifier),
                  'TABLE'::text, a.attnum, a.atttypid
           FROM pg_class c, pg_attribute a
           WHERE c.oid = a.attrelid
                 AND c.relkind IN ('r', 'v')
                 AND attnum > 0 AND NOT attisdropped

           UNION ALL

           /* domains */
           SELECT t.typnamespace, CAST(t.typname AS sql_identifier),
                  'DOMAIN'::text, 1, t.typbasetype
           FROM pg_type t
           WHERE t.typtype = 'd'

           UNION ALL

           /* parameters */
           SELECT pronamespace, CAST(proname || '_' || CAST(oid AS text) AS sql_identifier),
                  'ROUTINE'::text, (ss.x).n, (ss.x).x
           FROM (SELECT p.pronamespace, p.proname, p.oid,
                        _pg_expandarray(coalesce(p.proallargtypes, p.proargtypes::oid[])) AS x
                 FROM pg_proc p) AS ss

           UNION ALL

           /* result types */
           SELECT p.pronamespace, CAST(p.proname || '_' || CAST(p.oid AS text) AS sql_identifier),
                  'ROUTINE'::text, 0, p.prorettype
           FROM pg_proc p

         ) AS x (objschema, objname, objtype, objdtdid, objtypeid)

    WHERE n.oid = x.objschema
          AND at.oid = x.objtypeid
          AND (at.typelem <> 0 AND at.typlen = -1)
          AND at.typelem = bt.oid
          AND nbt.oid = bt.typnamespace

          AND (n.nspname, x.objname, x.objtype, CAST(x.objdtdid AS sql_identifier)) IN
              ( SELECT object_schema, object_name, object_type, dtd_identifier
                    FROM data_type_privileges );

GRANT SELECT ON element_types TO PUBLIC;


-- SQL/MED views; these use section numbers from part 9 of the standard.

/* Base view for foreign-data wrappers */
CREATE VIEW _pg_foreign_data_wrappers AS
    SELECT w.oid,
           w.fdwowner,
           w.fdwoptions,
           CAST(current_database() AS sql_identifier) AS foreign_data_wrapper_catalog,
           CAST(fdwname AS sql_identifier) AS foreign_data_wrapper_name,
           CAST(u.rolname AS sql_identifier) AS authorization_identifier,
           CAST('c' AS character_data) AS foreign_data_wrapper_language
    FROM pg_foreign_data_wrapper w, pg_authid u
    WHERE u.oid = w.fdwowner
          AND (pg_has_role(fdwowner, 'USAGE')
               OR has_foreign_data_wrapper_privilege(w.oid, 'USAGE'));


/*
 * 24.4
 * FOREIGN_DATA_WRAPPER_OPTIONS view
 */
CREATE VIEW foreign_data_wrapper_options AS
    SELECT foreign_data_wrapper_catalog,
           foreign_data_wrapper_name,
           CAST((pg_options_to_table(w.fdwoptions)).option_name AS sql_identifier) AS option_name,
           CAST((pg_options_to_table(w.fdwoptions)).option_value AS character_data) AS option_value
    FROM _pg_foreign_data_wrappers w;

GRANT SELECT ON foreign_data_wrapper_options TO PUBLIC;


/*
 * 24.5
 * FOREIGN_DATA_WRAPPERS view
 */
CREATE VIEW foreign_data_wrappers AS
    SELECT foreign_data_wrapper_catalog,
           foreign_data_wrapper_name,
           authorization_identifier,
           CAST(NULL AS character_data) AS library_name,
           foreign_data_wrapper_language
    FROM _pg_foreign_data_wrappers w;

GRANT SELECT ON foreign_data_wrappers TO PUBLIC;


/* Base view for foreign servers */
CREATE VIEW _pg_foreign_servers AS
    SELECT s.oid,
           s.srvoptions,
           CAST(current_database() AS sql_identifier) AS foreign_server_catalog,
           CAST(srvname AS sql_identifier) AS foreign_server_name,
           CAST(current_database() AS sql_identifier) AS foreign_data_wrapper_catalog,
           CAST(w.fdwname AS sql_identifier) AS foreign_data_wrapper_name,
           CAST(srvtype AS character_data) AS foreign_server_type,
           CAST(srvversion AS character_data) AS foreign_server_version,
           CAST(u.rolname AS sql_identifier) AS authorization_identifier
    FROM pg_foreign_server s, pg_foreign_data_wrapper w, pg_authid u
    WHERE w.oid = s.srvfdw
          AND u.oid = s.srvowner
          AND (pg_has_role(s.srvowner, 'USAGE')
               OR has_server_privilege(s.oid, 'USAGE'));


/*
 * 24.6
 * FOREIGN_SERVER_OPTIONS view
 */
CREATE VIEW foreign_server_options AS
    SELECT foreign_server_catalog,
           foreign_server_name,
           CAST((pg_options_to_table(s.srvoptions)).option_name AS sql_identifier) AS option_name,
           CAST((pg_options_to_table(s.srvoptions)).option_value AS character_data) AS option_value
    FROM _pg_foreign_servers s;

GRANT SELECT ON TABLE foreign_server_options TO PUBLIC;


/*
 * 24.7
 * FOREIGN_SERVERS view
 */
CREATE VIEW foreign_servers AS
    SELECT foreign_server_catalog,
           foreign_server_name,
           foreign_data_wrapper_catalog,
           foreign_data_wrapper_name,
           foreign_server_type,
           foreign_server_version,
           authorization_identifier
    FROM _pg_foreign_servers;

GRANT SELECT ON foreign_servers TO PUBLIC;


/* Base view for user mappings */
CREATE VIEW _pg_user_mappings AS
    SELECT um.oid,
           um.umoptions,
           um.umuser,
           CAST(COALESCE(u.rolname,'PUBLIC') AS sql_identifier ) AS authorization_identifier,
           s.foreign_server_catalog,
           s.foreign_server_name,
           s.authorization_identifier AS srvowner
    FROM pg_user_mapping um LEFT JOIN pg_authid u ON (u.oid = um.umuser),
         _pg_foreign_servers s
    WHERE s.oid = um.umserver;


/*
 * 24.12
 * USER_MAPPING_OPTIONS view
 */
CREATE VIEW user_mapping_options AS
    SELECT authorization_identifier,
           foreign_server_catalog,
           foreign_server_name,
           CAST((pg_options_to_table(um.umoptions)).option_name AS sql_identifier) AS option_name,
           CAST(CASE WHEN (umuser <> 0 AND authorization_identifier = current_user)
                       OR (umuser = 0 AND pg_has_role(srvowner, 'USAGE'))
                       OR (SELECT rolsuper FROM pg_authid WHERE rolname = current_user) THEN (pg_options_to_table(um.umoptions)).option_value
                     ELSE NULL END AS character_data) AS option_value
    FROM _pg_user_mappings um;

GRANT SELECT ON user_mapping_options TO PUBLIC;


/*
 * 24.13
 * USER_MAPPINGS view
 */
CREATE VIEW user_mappings AS
    SELECT authorization_identifier,
           foreign_server_catalog,
           foreign_server_name
    FROM _pg_user_mappings;

GRANT SELECT ON user_mappings TO PUBLIC;<|MERGE_RESOLUTION|>--- conflicted
+++ resolved
@@ -1107,7 +1107,6 @@
 
     FROM (pg_namespace ncon
           INNER JOIN pg_constraint con ON ncon.oid = con.connamespace
-<<<<<<< HEAD
           INNER JOIN pg_class c ON con.conrelid = c.oid AND con.contype = 'f')
          LEFT JOIN pg_depend d1  -- find constraint's dependency on an index
           ON d1.objid = con.oid AND d1.classid = 'pg_constraint'::regclass
@@ -1122,15 +1121,6 @@
             AND pkc.conrelid = con.confrelid
          LEFT JOIN pg_namespace npkc ON pkc.connamespace = npkc.oid
 
-    WHERE pg_has_role(c.relowner, 'USAGE');
-=======
-          INNER JOIN pg_class c ON con.conrelid = c.oid)
-         LEFT JOIN
-         (pg_constraint pkc
-          INNER JOIN pg_namespace npkc ON pkc.connamespace = npkc.oid)
-         ON con.confrelid = pkc.conrelid
-            AND _pg_keysequal(con.confkey, pkc.conkey)
-
     WHERE c.relkind = 'r'
           AND con.contype = 'f'
           AND (pkc.contype IN ('p', 'u') OR pkc.contype IS NULL)
@@ -1138,7 +1128,6 @@
                -- SELECT privilege omitted, per SQL standard
                OR has_table_privilege(c.oid, 'INSERT, UPDATE, DELETE, TRUNCATE, REFERENCES, TRIGGER')
                OR has_any_column_privilege(c.oid, 'INSERT, UPDATE, REFERENCES') );
->>>>>>> 4d53a2f9
 
 GRANT SELECT ON referential_constraints TO PUBLIC;
 
@@ -1838,17 +1827,8 @@
           AND (NOT pg_is_other_temp_schema(nr.oid))
           AND (pg_has_role(r.relowner, 'USAGE')
                -- SELECT privilege omitted, per SQL standard
-<<<<<<< HEAD
-               OR has_table_privilege(r.oid, 'INSERT')
-               OR has_table_privilege(r.oid, 'UPDATE')
-               OR has_table_privilege(r.oid, 'DELETE')
-               OR has_table_privilege(r.oid, 'TRUNCATE')
-               OR has_table_privilege(r.oid, 'REFERENCES')
-               OR has_table_privilege(r.oid, 'TRIGGER') );
-=======
                OR has_table_privilege(r.oid, 'INSERT, UPDATE, DELETE, TRUNCATE, REFERENCES, TRIGGER')
                OR has_any_column_privilege(r.oid, 'INSERT, UPDATE, REFERENCES') );
->>>>>>> 4d53a2f9
 
 GRANT SELECT ON table_constraints TO PUBLIC;
 
@@ -1933,7 +1913,6 @@
            CAST(null AS sql_identifier) AS user_defined_type_schema,
            CAST(null AS sql_identifier) AS user_defined_type_name,
 
-<<<<<<< HEAD
            CAST(CASE WHEN (c.relkind != 'r' 
            				   OR (nc.nspname = 'pg_catalog' 
            				       AND (c.relname LIKE 'gp_persistent_%'
@@ -1941,15 +1920,10 @@
            				   OR c.relstorage = 'f'
            				   OR (c.relstorage = 'x'
            				       AND x.writable = 'f'))
-           
-                THEN 'NO' ELSE 'YES' END AS character_data) AS is_insertable_into,
-=======
-           CAST(CASE WHEN c.relkind = 'r'
                           OR (c.relkind = 'v'
                               AND EXISTS (SELECT 1 FROM pg_rewrite WHERE ev_class = c.oid AND ev_type = '3' AND is_instead))
                 THEN 'YES' ELSE 'NO' END AS character_data) AS is_insertable_into,
 
->>>>>>> 4d53a2f9
            CAST('NO' AS character_data) AS is_typed,
            CAST(
              CASE WHEN nc.oid = pg_my_temp_schema() THEN 'PRESERVE' -- FIXME
