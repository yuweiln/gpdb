--- conflicted
+++ resolved
@@ -13,11 +13,7 @@
  *
  *
  * IDENTIFICATION
-<<<<<<< HEAD
- *	  $PostgreSQL: pgsql/src/backend/main/main.c,v 1.112 2009/01/01 17:23:43 momjian Exp $
-=======
  *	  $PostgreSQL: pgsql/src/backend/main/main.c,v 1.111 2008/12/11 07:34:07 petere Exp $
->>>>>>> 38e93482
  *
  *-------------------------------------------------------------------------
  */
