--- conflicted
+++ resolved
@@ -273,7 +273,7 @@
  * *needToAssignDirectDispatchContentIds is set to true.
  */
 Path *
-create_motion_for_top_plan(PlannerInfo *root, Path *best_path, bool *needToAssignDirectDispatchContentIds)
+create_motion_for_top_plan(PlannerInfo *root, Path *best_path, bool *needToAssignDirectDispatchContentIds, int cursorOptions)
 {
 	Query	   *query = root->parse;
 	GpPolicy   *targetPolicy = NULL;
@@ -469,7 +469,8 @@
 	else if (query->commandType == CMD_SELECT)
 	{
 		Assert(query->parentStmtType == PARENTSTMTTYPE_NONE);
-		bringResultToDispatcher = true;
+		if (!(cursorOptions & CURSOR_OPT_PARALLEL_RETRIEVE))
+			bringResultToDispatcher = true;
 		*needToAssignDirectDispatchContentIds = root->config->gp_enable_direct_dispatch;
 	}
 	else if (query->commandType == CMD_INSERT)
@@ -573,11 +574,7 @@
  * ------------------------------------------------------------------------- *
  */
 Plan *
-<<<<<<< HEAD
-cdbparallelize(PlannerInfo *root, Plan *plan, bool *needToAssignDirectDispatchContentIds, int cursorOptions)
-=======
-cdbparallelize(PlannerInfo *root, Plan *plan)
->>>>>>> d5254740
+cdbparallelize(PlannerInfo *root, Plan *plan, int cursorOptions)
 {
 	PlanProfile profile;
 	PlanProfile *context = &profile;
@@ -693,12 +690,7 @@
 	 * processes.
 	 */
 	if (context->dispatchParallel || context->anyInitPlanParallel)
-<<<<<<< HEAD
-		plan = apply_motion(root, plan, needToAssignDirectDispatchContentIds, cursorOptions);
-=======
-		plan = apply_motion(root, plan);
->>>>>>> d5254740
-
+		plan = apply_motion(root, plan, cursorOptions);
 	/*
 	 * Mark the root plan to DISPATCH_PARALLEL if prescan() says it is
 	 * parallel. Each init plan has its own flag to indicate
