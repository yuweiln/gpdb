--- conflicted
+++ resolved
@@ -8,11 +8,7 @@
  *
  *
  * IDENTIFICATION
-<<<<<<< HEAD
- *	  $PostgreSQL: pgsql/src/backend/access/hash/hashscan.c,v 1.43.2.1 2008/03/07 15:59:09 tgl Exp $
-=======
  *	  $PostgreSQL: pgsql/src/backend/access/hash/hashscan.c,v 1.44 2008/03/07 15:59:03 tgl Exp $
->>>>>>> f260edb1
  *
  *-------------------------------------------------------------------------
  */
