--- conflicted
+++ resolved
@@ -39,11 +39,7 @@
  * follow-right flag, because that change is not included in the full-page
  * image.  To be sure that the intermediate state with the wrong flag value is
  * not visible to concurrent Hot Standby queries, this function handles
-<<<<<<< HEAD
- * restoring the full-page image as well as updating the flag.  (Note that
-=======
  * restoring the full-page image as well as updating the flag.	(Note that
->>>>>>> e472b921
  * we never need to do anything else to the child page in the current WAL
  * action.)
  */
@@ -69,15 +65,9 @@
 	 * of this record, because the updated NSN is not included in the full
 	 * page image.
 	 */
-<<<<<<< HEAD
-	if (!XLByteLT(lsn, PageGetLSN(page)))
-	{
-		GistPageGetOpaque(page)->nsn = lsn;
-=======
 	if (lsn >= PageGetLSN(page))
 	{
 		GistPageSetNSN(page, lsn);
->>>>>>> e472b921
 		GistClearFollowRight(page);
 
 		PageSetLSN(page, lsn);
@@ -100,11 +90,7 @@
 
 	/*
 	 * We need to acquire and hold lock on target page while updating the left
-<<<<<<< HEAD
-	 * child page.  If we have a full-page image of target page, getting the
-=======
 	 * child page.	If we have a full-page image of target page, getting the
->>>>>>> e472b921
 	 * lock is a side-effect of restoring that image.  Note that even if the
 	 * target page no longer exists, we'll still attempt to replay the change
 	 * on the child page.
@@ -124,11 +110,7 @@
 		return;
 
 	/* nothing more to do if page was backed up (and no info to do it with) */
-<<<<<<< HEAD
-	if (IsBkpBlockApplied(record, 0))
-=======
 	if (record->xl_info & XLR_BKP_BLOCK(0))
->>>>>>> e472b921
 	{
 		UnlockReleaseBuffer(buffer);
 		return;
@@ -137,11 +119,7 @@
 	page = (Page) BufferGetPage(buffer);
 
 	/* nothing more to do if change already applied */
-<<<<<<< HEAD
-	if (XLByteLE(lsn, PageGetLSN(page)))
-=======
 	if (lsn <= PageGetLSN(page))
->>>>>>> e472b921
 	{
 		UnlockReleaseBuffer(buffer);
 		return;
@@ -381,57 +359,6 @@
 	MemoryContextReset(opCtx);
 }
 
-<<<<<<< HEAD
-static void
-out_target(StringInfo buf, RelFileNode node)
-{
-	appendStringInfo(buf, "rel %u/%u/%u",
-					 node.spcNode, node.dbNode, node.relNode);
-}
-
-static void
-out_gistxlogPageUpdate(StringInfo buf, gistxlogPageUpdate *xlrec)
-{
-	out_target(buf, xlrec->node);
-	appendStringInfo(buf, "; block number %u", xlrec->blkno);
-}
-
-static void
-out_gistxlogPageSplit(StringInfo buf, gistxlogPageSplit *xlrec)
-{
-	appendStringInfo(buf, "page_split: ");
-	out_target(buf, xlrec->node);
-	appendStringInfo(buf, "; block number %u splits to %d pages",
-					 xlrec->origblkno, xlrec->npage);
-}
-
-void
-gist_desc(StringInfo buf, XLogRecord *record)
-{
-	uint8		info = record->xl_info & ~XLR_INFO_MASK;
-	char		*rec = XLogRecGetData(record);
-
-	switch (info)
-	{
-		case XLOG_GIST_PAGE_UPDATE:
-			appendStringInfo(buf, "page_update: ");
-			out_gistxlogPageUpdate(buf, (gistxlogPageUpdate *) rec);
-			break;
-		case XLOG_GIST_PAGE_SPLIT:
-			out_gistxlogPageSplit(buf, (gistxlogPageSplit *) rec);
-			break;
-		case XLOG_GIST_CREATE_INDEX:
-			appendStringInfo(buf, "create_index: rel %u/%u/%u",
-							 ((RelFileNode *) rec)->spcNode,
-							 ((RelFileNode *) rec)->dbNode,
-							 ((RelFileNode *) rec)->relNode);
-			break;
-		default:
-			appendStringInfo(buf, "unknown gist op code %u", info);
-			break;
-	}
-}
-
 /*
  * Mask a Gist page before running consistency checks on it.
  */
@@ -478,8 +405,6 @@
 #endif
 }
 
-=======
->>>>>>> e472b921
 void
 gist_xlog_startup(void)
 {
