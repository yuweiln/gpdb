/*-------------------------------------------------------------------------
 *
 * heaptuple.c
 *	  This file contains heap tuple accessor and mutator routines, as well
 *	  as various tuple utilities.
 *
 * Some notes about varlenas and this code:
 *
 * Before Postgres 8.3 varlenas always had a 4-byte length header, and
 * therefore always needed 4-byte alignment (at least).  This wasted space
 * for short varlenas, for example CHAR(1) took 5 bytes and could need up to
 * 3 additional padding bytes for alignment.
 *
 * Now, a short varlena (up to 126 data bytes) is reduced to a 1-byte header
 * and we don't align it.  To hide this from datatype-specific functions that
 * don't want to deal with it, such a datum is considered "toasted" and will
 * be expanded back to the normal 4-byte-header format by pg_detoast_datum.
 * (In performance-critical code paths we can use pg_detoast_datum_packed
 * and the appropriate access macros to avoid that overhead.)  Note that this
 * conversion is performed directly in heap_form_tuple, without invoking
 * tuptoaster.c.
 *
 * This change will break any code that assumes it needn't detoast values
 * that have been put into a tuple but never sent to disk.	Hopefully there
 * are few such places.
 *
 * Varlenas still have alignment 'i' (or 'd') in pg_type/pg_attribute, since
 * that's the normal requirement for the untoasted format.  But we ignore that
 * for the 1-byte-header format.  This means that the actual start position
 * of a varlena datum may vary depending on which format it has.  To determine
 * what is stored, we have to require that alignment padding bytes be zero.
 * (Postgres actually has always zeroed them, but now it's required!)  Since
 * the first byte of a 1-byte-header varlena can never be zero, we can examine
 * the first byte after the previous datum to tell if it's a pad byte or the
 * start of a 1-byte-header varlena.
 *
 * Note that while formerly we could rely on the first varlena column of a
 * system catalog to be at the offset suggested by the C struct for the
 * catalog, this is now risky: it's only safe if the preceding field is
 * word-aligned, so that there will never be any padding.
 *
 * We don't pack varlenas whose attstorage is 'p', since the data type
 * isn't expecting to have to detoast values.  This is used in particular
 * by oidvector and int2vector, which are used in the system catalogs
 * and we'd like to still refer to them via C struct offsets.
 *
 *
<<<<<<< HEAD
 * Portions Copyright (c) 2006-2009, Greenplum inc
 * Portions Copyright (c) 2012-Present Pivotal Software, Inc.
 * Portions Copyright (c) 1996-2009, PostgreSQL Global Development Group
=======
 * Portions Copyright (c) 1996-2010, PostgreSQL Global Development Group
>>>>>>> 1084f317
 * Portions Copyright (c) 1994, Regents of the University of California
 *
 *
 * IDENTIFICATION
 *	  $PostgreSQL: pgsql/src/backend/access/common/heaptuple.c,v 1.130 2010/01/10 04:26:36 rhaas Exp $
 *
 *-------------------------------------------------------------------------
 */

#include "postgres.h"

#include "access/heapam.h"
#include "access/sysattr.h"
#include "access/tuptoaster.h"
#include "executor/tuptable.h"

#include "catalog/pg_type.h"
#include "cdb/cdbvars.h"                /* Gp_segment */

/* Does att's datatype allow packing into the 1-byte-header varlena format? */
#define ATT_IS_PACKABLE(att) \
	((att)->attlen == -1 && (att)->attstorage != 'p')
/* Use this if it's already known varlena */
#define VARLENA_ATT_IS_PACKABLE(att) \
	((att)->attstorage != 'p')


/* Does att's datatype allow packing into the 1-byte-header varlena format? */
#define ATT_IS_PACKABLE(att) \
	((att)->attlen == -1 && (att)->attstorage != 'p')
/* Use this if it's already known varlena */
#define VARLENA_ATT_IS_PACKABLE(att) \
	((att)->attstorage != 'p')


/* ----------------------------------------------------------------
 *						misc support routines
 * ----------------------------------------------------------------
 */


/*
 * heap_compute_data_size
 *		Determine size of the data area of a tuple to be constructed
 */
Size
heap_compute_data_size(TupleDesc tupleDesc,
					   Datum *values,
					   bool *isnull)
{
	Size		data_length = 0;
	int			i;
	int			numberOfAttributes = tupleDesc->natts;
	Form_pg_attribute *att = tupleDesc->attrs;

	for (i = 0; i < numberOfAttributes; i++)
	{
		Datum		val;

		if (isnull[i])
			continue;

		val = values[i];

		if (ATT_IS_PACKABLE(att[i]) &&
			VARATT_CAN_MAKE_SHORT(DatumGetPointer(val)))
		{
			/*
			 * we're anticipating converting to a short varlena header, so
			 * adjust length and don't count any alignment
			 */
			data_length += VARATT_CONVERTED_SHORT_SIZE(DatumGetPointer(val));
		}
		else
		{
			data_length = att_align_datum(data_length, att[i]->attalign,
										  att[i]->attlen, val);
			data_length = att_addlength_datum(data_length, att[i]->attlen,
											  val);
		}
	}

	return data_length;
}

/*
 * heap_fill_tuple
 *		Load data portion of a tuple from values/isnull arrays
 *
 * We also fill the null bitmap (if any) and set the infomask bits
 * that reflect the tuple's data contents.
 *
 * NOTE: it is now REQUIRED that the caller have pre-zeroed the data area.
 *
 *
 * @param isnull will only be used if <code>bit</code> is non-NULL
 * @param bit should be non-NULL (refer to td->t_bits) if isnull is set and contains non-null values
 */
Size
heap_fill_tuple(TupleDesc tupleDesc,
				Datum *values, bool *isnull,
				char *data, Size data_size,
				uint16 *infomask, bits8 *bit)
{
	bits8	   *bitP;
	int			bitmask;
	int			i;
	int			numberOfAttributes = tupleDesc->natts;
	Form_pg_attribute *att = tupleDesc->attrs;
	char	   *start = data;

	if (bit != NULL)
	{
		bitP = &bit[-1];
		bitmask = HIGHBIT;
	}
	else
	{
		/* just to keep compiler quiet */
		bitP = NULL;
		bitmask = 0;
	}

	*infomask &= ~(HEAP_HASNULL | HEAP_HASVARWIDTH | HEAP_HASEXTERNAL);

	for (i = 0; i < numberOfAttributes; i++)
	{
		Size		data_length;

		if (bit != NULL)
		{
			if (bitmask != HIGHBIT)
				bitmask <<= 1;
			else
			{
				bitP += 1;
				*bitP = 0x0;
				bitmask = 1;
			}

			if (isnull[i])
			{
				*infomask |= HEAP_HASNULL;
				continue;
			}

			*bitP |= bitmask;
		}

		/*
		 * XXX we use the att_align macros on the pointer value itself, not on
		 * an offset.  This is a bit of a hack.
		 */

		if (att[i]->attbyval)
		{
			/* pass-by-value */
			data = (char *) att_align_nominal(data, att[i]->attalign);
			store_att_byval(data, values[i], att[i]->attlen);
			data_length = att[i]->attlen;
		}
		else if (att[i]->attlen == -1)
		{
			/* varlena */
			Pointer		val = DatumGetPointer(values[i]);

			*infomask |= HEAP_HASVARWIDTH;
			if (VARATT_IS_EXTERNAL(val))
			{
				*infomask |= HEAP_HASEXTERNAL;
				/* no alignment, since it's short by definition */
				data_length = VARSIZE_EXTERNAL(val);
				memcpy(data, val, data_length);
			}
			else if (VARATT_IS_SHORT(val))
			{
				/* no alignment for short varlenas */
				data_length = VARSIZE_SHORT(val);
				memcpy(data, val, data_length);
			}
			else if (VARLENA_ATT_IS_PACKABLE(att[i]) &&
					 VARATT_CAN_MAKE_SHORT(val))
			{
				/* convert to short varlena -- no alignment */
				data_length = VARATT_CONVERTED_SHORT_SIZE(val);
				SET_VARSIZE_SHORT(data, data_length);
				memcpy(data + 1, VARDATA(val), data_length - 1);
			}
			else
			{
				/* full 4-byte header varlena */
				data = (char *) att_align_nominal(data,
												  att[i]->attalign);
				data_length = VARSIZE(val);
				memcpy(data, val, data_length);
			}
		}
		else if (att[i]->attlen == -2)
		{
			/* cstring ... never needs alignment */
			*infomask |= HEAP_HASVARWIDTH;
			Assert(att[i]->attalign == 'c');
			data_length = strlen(DatumGetCString(values[i])) + 1;
			memcpy(data, DatumGetPointer(values[i]), data_length);
		}
		else
		{
			/* fixed-length pass-by-reference */
			data = (char *) att_align_nominal(data, att[i]->attalign);
			Assert(att[i]->attlen > 0);
			data_length = att[i]->attlen;
			memcpy(data, DatumGetPointer(values[i]), data_length);
		}

		data += data_length;
	}

	Assert((data - start) == data_size);

	return data - start;
}

/* ----------------------------------------------------------------
 *						heap tuple interface
 * ----------------------------------------------------------------
 */

/* ----------------
 *		heap_attisnull	- returns TRUE iff tuple attribute is not present
 * ----------------
 */
bool
heap_attisnull(HeapTuple tup, int attnum)
{
	Assert(!is_memtuple((GenericTuple) tup));

	if (attnum > (int) HeapTupleHeaderGetNatts(tup->t_data))
		return true;

	if (attnum > 0)
	{
		if (HeapTupleNoNulls(tup))
			return false;
		return att_isnull(attnum - 1, tup->t_data->t_bits);
	}

	switch (attnum)
	{
		case TableOidAttributeNumber:
		case SelfItemPointerAttributeNumber:
		case ObjectIdAttributeNumber:
		case MinTransactionIdAttributeNumber:
		case MinCommandIdAttributeNumber:
		case MaxTransactionIdAttributeNumber:
		case MaxCommandIdAttributeNumber:
        case GpSegmentIdAttributeNumber:       /*CDB*/
			/* these are never null */
			break;

		default:
			elog(ERROR, "invalid attnum: %d", attnum);
	}

	return false;
}
bool
heap_attisnull_normalattr(HeapTuple tup, int attnum)
{
	Assert(attnum > 0);
	if (HeapTupleNoNulls(tup))
		return false;
	return att_isnull(attnum - 1, tup->t_data->t_bits);
}

/* ----------------
 *		nocachegetattr
 *
 *		This only gets called from fastgetattr() macro, in cases where
 *		we can't use a cacheoffset and the value is not null.
 *
 *		This caches attribute offsets in the attribute descriptor.
 *
 *		An alternative way to speed things up would be to cache offsets
 *		with the tuple, but that seems more difficult unless you take
 *		the storage hit of actually putting those offsets into the
 *		tuple you send to disk.  Yuck.
 *
 *		This scheme will be slightly slower than that, but should
 *		perform well for queries which hit large #'s of tuples.  After
 *		you cache the offsets once, examining all the other tuples using
 *		the same attribute descriptor will go much quicker. -cim 5/4/91
 *
 *		NOTE: if you need to change this code, see also heap_deform_tuple.
 *		Also see nocache_index_getattr, which is the same code for index
 *		tuples.
 * ----------------
 */
Datum
nocachegetattr(HeapTuple tuple,
			   int attnum,
			   TupleDesc tupleDesc)
{
	HeapTupleHeader tup = tuple->t_data;
	Form_pg_attribute *att = tupleDesc->attrs;
	char	   *tp;				/* ptr to data part of tuple */
	bits8	   *bp = tup->t_bits;		/* ptr to null bitmap in tuple */
	bool		slow = false;	/* do we have to walk attrs? */
	int			off;			/* current offset within data */

<<<<<<< HEAD
	Assert(!is_memtuple((GenericTuple) tuple));

=======
>>>>>>> 1084f317
	/* ----------------
	 *	 Three cases:
	 *
	 *	 1: No nulls and no variable-width attributes.
	 *	 2: Has a null or a var-width AFTER att.
	 *	 3: Has nulls or var-widths BEFORE att.
	 * ----------------
	 */

	attnum--;

	if (!HeapTupleNoNulls(tuple))
	{
		/*
		 * there's a null somewhere in the tuple
		 *
		 * check to see if any preceding bits are null...
		 */
		int byte = attnum >> 3;
		int			finalbit = attnum & 0x07;

		/* check for nulls "before" final bit of last byte */
		if ((~bp[byte]) & ((1 << finalbit) - 1))
			slow = true;
		else
		{
			/* check for nulls in any "earlier" bytes */
			int			i;

			for (i = 0; i < byte; i++)
			{
				if (bp[i] != 0xFF)
				{
					slow = true;
					break;
				}
			}
		}
	}

	tp = (char *) tup + tup->t_hoff;

	if (!slow)
	{
		/*
		 * If we get here, there are no nulls up to and including the target
		 * attribute.  If we have a cached offset, we can use it.
		 */
		if (att[attnum]->attcacheoff >= 0)
		{
			return fetchatt(att[attnum],
							tp + att[attnum]->attcacheoff);
		}

		/*
		 * Otherwise, check for non-fixed-length attrs up to and including
		 * target.	If there aren't any, it's safe to cheaply initialize the
		 * cached offsets for these attrs.
		 */
		if (HeapTupleHasVarWidth(tuple))
		{
			int			j;

			for (j = 0; j <= attnum; j++)
			{
				if (att[j]->attlen <= 0)
				{
					slow = true;
					break;
				}
			}
		}
	}

	if (!slow)
	{
		int			natts = tupleDesc->natts;
		int			j = 1;

		/*
		 * If we get here, we have a tuple with no nulls or var-widths up to
		 * and including the target attribute, so we can use the cached offset
		 * ... only we don't have it yet, or we'd not have got here.  Since
		 * it's cheap to compute offsets for fixed-width columns, we take the
		 * opportunity to initialize the cached offsets for *all* the leading
		 * fixed-width columns, in hope of avoiding future visits to this
		 * routine.
		 */
		att[0]->attcacheoff = 0;

		/* we might have set some offsets in the slow path previously */
		while (j < natts && att[j]->attcacheoff > 0)
			j++;

		off = att[j - 1]->attcacheoff + att[j - 1]->attlen;

		for (; j < natts; j++)
		{
			if (att[j]->attlen <= 0)
				break;

			off = att_align_nominal(off, att[j]->attalign);

			att[j]->attcacheoff = off;

			off += att[j]->attlen;
		}

		Assert(j > attnum);

		off = att[attnum]->attcacheoff;
	}
	else
	{
		bool		usecache = true;
		int			i;

		/* this is always true */
		att[0]->attcacheoff = 0;

		/*
		 * Now we know that we have to walk the tuple CAREFULLY.  But we still
		 * might be able to cache some offsets for next time.
		 *
		 * Note - This loop is a little tricky.  For each non-null attribute,
		 * we have to first account for alignment padding before the attr,
		 * then advance over the attr based on its length.	Nulls have no
		 * storage and no alignment padding either.  We can use/set
		 * attcacheoff until we reach either a null or a var-width attribute.
		 */
		off = 0;
		for (i = 0;; i++)		/* loop exit is at "break" */
		{
			if (HeapTupleHasNulls(tuple) && att_isnull(i, bp))
			{
				usecache = false;
				continue;		/* this cannot be the target att */
			}

			/* If we know the next offset, we can skip the rest */
			if (usecache && att[i]->attcacheoff >= 0)
				off = att[i]->attcacheoff;
			else if (att[i]->attlen == -1)
			{
				/*
				 * We can only cache the offset for a varlena attribute if the
				 * offset is already suitably aligned, so that there would be
				 * no pad bytes in any case: then the offset will be valid for
				 * either an aligned or unaligned value.
				 */
				if (usecache &&
					off == att_align_nominal(off, att[i]->attalign))
					att[i]->attcacheoff = off;
				else
				{
					off = att_align_pointer(off, att[i]->attalign, -1,
											tp + off);
					usecache = false;
				}
			}
			else
			{
				/* not varlena, so safe to use att_align_nominal */
				off = att_align_nominal(off, att[i]->attalign);

				if (usecache)
					att[i]->attcacheoff = off;
			}

			if (i == attnum)
				break;

			off = att_addlength_pointer(off, att[i]->attlen, tp + off);

			if (usecache && att[i]->attlen <= 0)
				usecache = false;
		}
	}

	return fetchatt(att[attnum], tp + off);
}

/* ----------------
 *		heap_getsysattr
 *
 *		Fetch the value of a system attribute for a tuple.
 *
 * This is a support routine for the heap_getattr macro.  The macro
 * has already determined that the attnum refers to a system attribute.
 * ----------------
 */
Datum
heap_getsysattr(HeapTuple tup, int attnum, bool *isnull)
{
	Datum		result;

	Assert(tup);
	Assert(!is_memtuple((GenericTuple) tup));

	/* Currently, no sys attribute ever reads as NULL. */
	*isnull = false;

	switch (attnum)
	{
		case SelfItemPointerAttributeNumber:
			/* pass-by-reference datatype */
			result = PointerGetDatum(&(tup->t_self));
			break;
		case ObjectIdAttributeNumber:
			result = ObjectIdGetDatum(HeapTupleGetOid(tup));
			break;
		case MinTransactionIdAttributeNumber:
			result = TransactionIdGetDatum(HeapTupleHeaderGetXmin(tup->t_data));
			break;
		case MaxTransactionIdAttributeNumber:
			result = TransactionIdGetDatum(HeapTupleHeaderGetXmax(tup->t_data));
			break;
		case MinCommandIdAttributeNumber:
		case MaxCommandIdAttributeNumber:

			/*
			 * cmin and cmax are now both aliases for the same field, which
			 * can in fact also be a combo command id.	XXX perhaps we should
			 * return the "real" cmin or cmax if possible, that is if we are
			 * inside the originating transaction?
			 */
			result = CommandIdGetDatum(HeapTupleHeaderGetRawCommandId(tup->t_data));
			break;
		case TableOidAttributeNumber:
            /* CDB: Must now use a TupleTableSlot to access the 'tableoid'. */
			result = ObjectIdGetDatum(InvalidOid);
			elog(ERROR, "Invalid reference to \"tableoid\" system attribute");
			break;
		case GpSegmentIdAttributeNumber:                       /*CDB*/
			result = Int32GetDatum(Gp_segment);
			break;
		default:
			elog(ERROR, "invalid attnum: %d", attnum);
			result = 0;			/* keep compiler quiet */
			break;
	}
	return result;
}

/* ----------------
 *		heap_copytuple
 *
 *		returns a copy of an entire tuple
 *
 * The HeapTuple struct, tuple header, and tuple data are all allocated
 * as a single palloc() block.
 * ----------------
 */
HeapTuple
heaptuple_copy_to(HeapTuple tuple, HeapTuple dest, uint32 *destlen)
{
	HeapTuple	newTuple;
	uint32 len;

	if (!HeapTupleIsValid(tuple) || tuple->t_data == NULL)
		return NULL;

	Assert(!is_memtuple((GenericTuple) tuple));

	len = HEAPTUPLESIZE + tuple->t_len;
	if(destlen && *destlen < len)
	{
		*destlen = len;
		return NULL;
	}

	if(destlen)
	{
		*destlen = len;
		newTuple = dest;
	}
	else
		newTuple = (HeapTuple) palloc(HEAPTUPLESIZE + tuple->t_len);

	newTuple->t_len = tuple->t_len;
	newTuple->t_self = tuple->t_self;
	newTuple->t_data = (HeapTupleHeader) ((char *) newTuple + HEAPTUPLESIZE);
	memcpy((char *) newTuple->t_data, (char *) tuple->t_data, tuple->t_len);
	return newTuple;
}

/* ----------------
 *		heap_copytuple_with_tuple
 *
 *		copy a tuple into a caller-supplied HeapTuple management struct
 *
 * Note that after calling this function, the "dest" HeapTuple will not be
 * allocated as a single palloc() block (unlike with heap_copytuple()).
 * ----------------
 */
void
heap_copytuple_with_tuple(HeapTuple src, HeapTuple dest)
{
	if (!HeapTupleIsValid(src) || src->t_data == NULL)
	{
		dest->t_data = NULL;
		return;
	}

	Assert(!is_memtuple((GenericTuple) src));

	dest->t_len = src->t_len;
	dest->t_self = src->t_self;
	dest->t_data = (HeapTupleHeader) palloc(src->t_len);
	memcpy((char *) dest->t_data, (char *) src->t_data, src->t_len);
}

/*
 * heap_form_tuple
 *		construct a tuple from the given values[] and isnull[] arrays,
 *		which are of the length indicated by tupleDescriptor->natts
 *
 * The result is allocated in the current memory context.
 */
HeapTuple
heaptuple_form_to(TupleDesc tupleDescriptor, Datum *values, bool *isnull, HeapTuple dst, uint32 *dstlen)
{
	HeapTuple	tuple;			/* return tuple */
	HeapTupleHeader td;			/* tuple data */
	Size		actual_len;
	Size		len,
				data_len;
	int			hoff;
	bool		hasnull = false;
	Form_pg_attribute *att = tupleDescriptor->attrs;
	int			numberOfAttributes = tupleDescriptor->natts;
	int			i;

	if (numberOfAttributes > MaxTupleAttributeNumber)
		ereport(ERROR,
				(errcode(ERRCODE_TOO_MANY_COLUMNS),
				 errmsg("number of columns (%d) exceeds limit (%d)",
						numberOfAttributes, MaxTupleAttributeNumber)));

	/*
	 * Check for nulls and embedded tuples; expand any toasted attributes in
	 * embedded tuples.  This preserves the invariant that toasting can only
	 * go one level deep.
	 *
	 * We can skip calling toast_flatten_tuple_attribute() if the attribute
	 * couldn't possibly be of composite type.  All composite datums are
	 * varlena and have alignment 'd'; furthermore they aren't arrays. Also,
	 * if an attribute is already toasted, it must have been sent to disk
	 * already and so cannot contain toasted attributes.
	 */
	for (i = 0; i < numberOfAttributes; i++)
	{
		if (isnull[i])
			hasnull = true;
		else if (att[i]->attlen == -1 &&
				 att[i]->attalign == 'd' &&
				 att[i]->attndims == 0 &&
				 !VARATT_IS_EXTENDED(DatumGetPointer(values[i])))
		{
			values[i] = toast_flatten_tuple_attribute(values[i],
													  att[i]->atttypid,
													  att[i]->atttypmod);
		}
	}

	/*
	 * Determine total space needed
	 */
	len = offsetof(HeapTupleHeaderData, t_bits);

	if (hasnull)
		len += BITMAPLEN(numberOfAttributes);

	if (tupleDescriptor->tdhasoid)
		len += sizeof(Oid);

	hoff = len = MAXALIGN(len); /* align user data safely */

	data_len = heap_compute_data_size(tupleDescriptor, values, isnull);

	len += data_len;

	if (dstlen && (*dstlen) < (HEAPTUPLESIZE + len))
	{
		*dstlen = HEAPTUPLESIZE + len;
		return NULL;
	}

	if (dstlen)
	{
		*dstlen = HEAPTUPLESIZE + len;
		tuple = dst;
		memset(tuple, 0, HEAPTUPLESIZE + len);
	}
	else
		tuple = (HeapTuple) palloc0(HEAPTUPLESIZE + len);

	/*
	 * Allocate and zero the space needed.	Note that the tuple body and
	 * HeapTupleData management structure are allocated in one chunk.
	 */
	tuple->t_data = td = (HeapTupleHeader) ((char *) tuple + HEAPTUPLESIZE);

	/*
	 * And fill in the information.  Note we fill the Datum fields even though
	 * this tuple may never become a Datum.
	 */
	tuple->t_len = len;
	ItemPointerSetInvalid(&(tuple->t_self));

	HeapTupleHeaderSetDatumLength(td, len);
	HeapTupleHeaderSetTypeId(td, tupleDescriptor->tdtypeid);
	HeapTupleHeaderSetTypMod(td, tupleDescriptor->tdtypmod);

	HeapTupleHeaderSetNatts(td, numberOfAttributes);
	td->t_hoff = hoff;

	if (tupleDescriptor->tdhasoid)		/* else leave infomask = 0 */
		td->t_infomask = HEAP_HASOID;

	actual_len = heap_fill_tuple(tupleDescriptor,
								 values,
								 isnull,
								 (char *) td + hoff,
								 data_len,
								 &td->t_infomask,
								 (hasnull ? td->t_bits : NULL));

	Assert(data_len == actual_len);
	Assert(!is_memtuple((GenericTuple) tuple));

	return tuple;
}

/*
 *		heap_formtuple
 *
 *		construct a tuple from the given values[] and nulls[] arrays
 *
 *		Null attributes are indicated by a 'n' in the appropriate byte
 *		of nulls[]. Non-null attributes are indicated by a ' ' (space).
 *
 * OLD API with char 'n'/' ' convention for indicating nulls.
 * This is deprecated and should not be used in new code, but we keep it
 * around for use by old add-on modules.
 */
HeapTuple
heap_formtuple(TupleDesc tupleDescriptor,
			   Datum *values,
			   char *nulls)
{
	HeapTuple	tuple;			/* return tuple */
	int			numberOfAttributes = tupleDescriptor->natts;
	bool	   *boolNulls = (bool *) palloc(numberOfAttributes * sizeof(bool));
	int			i;

	for (i = 0; i < numberOfAttributes; i++)
		boolNulls[i] = (nulls[i] == 'n');

	tuple = heap_form_tuple(tupleDescriptor, values, boolNulls);

	pfree(boolNulls);

	return tuple;
}


/*
 * heap_modify_tuple
 *		form a new tuple from an old tuple and a set of replacement values.
 *
 * The replValues, replIsnull, and doReplace arrays must be of the length
 * indicated by tupleDesc->natts.  The new tuple is constructed using the data
 * from replValues/replIsnull at columns where doReplace is true, and using
 * the data from the old tuple at columns where doReplace is false.
 *
 * The result is allocated in the current memory context.
 */
HeapTuple
heap_modify_tuple(HeapTuple tuple,
				  TupleDesc tupleDesc,
				  Datum *replValues,
				  bool *replIsnull,
				  bool *doReplace)
{
	int			numberOfAttributes = tupleDesc->natts;
	int			attoff;
	Datum	   *values;
	bool	   *isnull;
	HeapTuple	newTuple;

	Assert(!is_memtuple((GenericTuple) tuple));

	/*
	 * allocate and fill values and isnull arrays from either the tuple or the
	 * repl information, as appropriate.
	 *
	 * NOTE: it's debatable whether to use heap_deform_tuple() here or just
	 * heap_getattr() only the non-replaced colums.  The latter could win if
	 * there are many replaced columns and few non-replaced ones. However,
	 * heap_deform_tuple costs only O(N) while the heap_getattr way would cost
	 * O(N^2) if there are many non-replaced columns, so it seems better to
	 * err on the side of linear cost.
	 */
	values = (Datum *) palloc(numberOfAttributes * sizeof(Datum));
	isnull = (bool *) palloc(numberOfAttributes * sizeof(bool));

	heap_deform_tuple(tuple, tupleDesc, values, isnull);

	for (attoff = 0; attoff < numberOfAttributes; attoff++)
	{
		if (doReplace[attoff])
		{
			values[attoff] = replValues[attoff];
			isnull[attoff] = replIsnull[attoff];
		}
	}

	/*
	 * create a new tuple from the values and isnull arrays
	 */
	newTuple = heap_form_tuple(tupleDesc, values, isnull);

	pfree(values);
	pfree(isnull);

	/*
	 * copy the identification info of the old tuple: t_ctid, t_self, and OID
	 * (if any)
	 */
	newTuple->t_data->t_ctid = tuple->t_data->t_ctid;
	newTuple->t_self = tuple->t_self;
	if (tupleDesc->tdhasoid)
		HeapTupleSetOid(newTuple, HeapTupleGetOid(tuple));

	return newTuple;
}

/*
 *		heap_modifytuple
 *
 *		forms a new tuple from an old tuple and a set of replacement values.
 *		returns a new palloc'ed tuple.
 *
 * OLD API with char 'n'/' ' convention for indicating nulls, and
 * char 'r'/' ' convention for indicating whether to replace columns.
 * This is deprecated and should not be used in new code, but we keep it
 * around for use by old add-on modules.
 */
HeapTuple
heap_modifytuple(HeapTuple tuple,
				 TupleDesc tupleDesc,
				 Datum *replValues,
				 char *replNulls,
				 char *replActions)
{
	HeapTuple	result;
	int			numberOfAttributes = tupleDesc->natts;
	bool	   *boolNulls = (bool *) palloc(numberOfAttributes * sizeof(bool));
	bool	   *boolActions = (bool *) palloc(numberOfAttributes * sizeof(bool));
	int			attnum;

	for (attnum = 0; attnum < numberOfAttributes; attnum++)
	{
		boolNulls[attnum] = (replNulls[attnum] == 'n');
		boolActions[attnum] = (replActions[attnum] == 'r');
	}

	result = heap_modify_tuple(tuple, tupleDesc, replValues, boolNulls, boolActions);

	pfree(boolNulls);
	pfree(boolActions);

	return result;
}

/*
 * heap_deform_tuple
 *		Given a tuple, extract data into values/isnull arrays; this is
 *		the inverse of heap_form_tuple.
 *
 *		Storage for the values/isnull arrays is provided by the caller;
 *		it should be sized according to tupleDesc->natts not tuple->t_natts.
 *
 *		Note that for pass-by-reference datatypes, the pointer placed
 *		in the Datum will point into the given tuple.
 *
 *		When all or most of a tuple's fields need to be extracted,
 *		this routine will be significantly quicker than a loop around
 *		heap_getattr; the loop will become O(N^2) as soon as any
 *		noncacheable attribute offsets are involved.
 */
void
heap_deform_tuple(HeapTuple tuple, TupleDesc tupleDesc,
				  Datum *values, bool *isnull)
{
	HeapTupleHeader tup = tuple->t_data;
	bool		hasnulls = HeapTupleHasNulls(tuple);
	Form_pg_attribute *att = tupleDesc->attrs;
	int			tdesc_natts = tupleDesc->natts;
	int			natts;			/* number of atts to extract */
	int			attnum;
	char	   *tp;				/* ptr to tuple data */
	long		off;			/* offset in tuple data */
	bits8	   *bp = tup->t_bits;		/* ptr to null bitmap in tuple */
	bool		slow = false;	/* can we use/set attcacheoff? */

	Assert(!is_memtuple((GenericTuple) tuple));
	natts = HeapTupleHeaderGetNatts(tup);

	/*
	 * In inheritance situations, it is possible that the given tuple actually
	 * has more fields than the caller is expecting.  Don't run off the end of
	 * the caller's arrays.
	 */
	natts = Min(natts, tdesc_natts);

	tp = (char *) tup + tup->t_hoff;

	off = 0;

	for (attnum = 0; attnum < natts; attnum++)
	{
		Form_pg_attribute thisatt = att[attnum];

		if (hasnulls && att_isnull(attnum, bp))
		{
			values[attnum] = (Datum) 0;
			isnull[attnum] = true;
			slow = true;		/* can't use attcacheoff anymore */
			continue;
		}

		isnull[attnum] = false;

		if (!slow && thisatt->attcacheoff >= 0)
			off = thisatt->attcacheoff;
		else if (thisatt->attlen == -1)
		{
			/*
			 * We can only cache the offset for a varlena attribute if the
			 * offset is already suitably aligned, so that there would be no
			 * pad bytes in any case: then the offset will be valid for either
			 * an aligned or unaligned value.
			 */
			if (!slow &&
				off == att_align_nominal(off, thisatt->attalign))
				thisatt->attcacheoff = off;
			else
			{
				off = att_align_pointer(off, thisatt->attalign, -1,
										tp + off);
				slow = true;
			}
		}
		else
		{
			/* not varlena, so safe to use att_align_nominal */
			off = att_align_nominal(off, thisatt->attalign);

			if (!slow)
				thisatt->attcacheoff = off;

		}
		if (!slow && thisatt->attlen < 0)
			slow = true;

		values[attnum] = fetchatt(thisatt, tp + off);

		off = att_addlength_pointer(off, thisatt->attlen, tp + off);
	}

	/*
	 * If tuple doesn't have all the atts indicated by tupleDesc, read the
	 * rest as null
	 */
	for (; attnum < tdesc_natts; attnum++)
	{
		values[attnum] = (Datum) 0;
		isnull[attnum] = true;
	}
}

/*
 *		heap_deformtuple
 *
 *		Given a tuple, extract data into values/nulls arrays; this is
 *		the inverse of heap_formtuple.
 *
 *		Storage for the values/nulls arrays is provided by the caller;
 *		it should be sized according to tupleDesc->natts not tuple->t_natts.
 *
 *		Note that for pass-by-reference datatypes, the pointer placed
 *		in the Datum will point into the given tuple.
 *
 *		When all or most of a tuple's fields need to be extracted,
 *		this routine will be significantly quicker than a loop around
 *		heap_getattr; the loop will become O(N^2) as soon as any
 *		noncacheable attribute offsets are involved.
 *
 * OLD API with char 'n'/' ' convention for indicating nulls.
 * This is deprecated and should not be used in new code, but we keep it
 * around for use by old add-on modules.
 */
void
heap_deformtuple(HeapTuple tuple,
				 TupleDesc tupleDesc,
				 Datum *values,
				 char *nulls)
{
	int			natts = tupleDesc->natts;
	bool	   *boolNulls = (bool *) palloc(natts * sizeof(bool));
	int			attnum;

	heap_deform_tuple(tuple, tupleDesc, values, boolNulls);

	for (attnum = 0; attnum < natts; attnum++)
		nulls[attnum] = (boolNulls[attnum] ? 'n' : ' ');

	pfree(boolNulls);
}

/*
 * slot_deform_tuple
 *		Given a TupleTableSlot, extract data from the slot's physical tuple
 *		into its Datum/isnull arrays.  Data is extracted up through the
 *		natts'th column (caller must ensure this is a legal column number).
 *
 *		This is essentially an incremental version of heap_deform_tuple:
 *		on each call we extract attributes up to the one needed, without
 *		re-computing information about previously extracted attributes.
 *		slot->tts_nvalid is the number of attributes already extracted.
 */
static void
slot_deform_tuple(TupleTableSlot *slot, int natts)
{
	HeapTuple	tuple = TupGetHeapTuple(slot); 
	TupleDesc	tupleDesc = slot->tts_tupleDescriptor;
	Datum	   *values = slot->PRIVATE_tts_values;
	bool	   *isnull = slot->PRIVATE_tts_isnull;
	HeapTupleHeader tup = tuple->t_data;
	bool		hasnulls = HeapTupleHasNulls(tuple);
	Form_pg_attribute *att = tupleDesc->attrs;
	int			attnum;
	char	   *tp;				/* ptr to tuple data */
	long		off;			/* offset in tuple data */
	bits8	   *bp = tup->t_bits;		/* ptr to null bitmap in tuple */
	bool		slow;			/* can we use/set attcacheoff? */

	/*
	 * Check whether the first call for this tuple, and initialize or restore
	 * loop state.
	 */
	attnum = slot->PRIVATE_tts_nvalid;
	if (attnum == 0)
	{
		/* Start from the first attribute */
		off = 0;
		slow = false;
	}
	else
	{
		/* Restore state from previous execution */
		off = slot->PRIVATE_tts_off;
		slow = slot->PRIVATE_tts_slow;
	}

	tp = (char *) tup + tup->t_hoff;

	for (; attnum < natts; attnum++)
	{
		Form_pg_attribute thisatt = att[attnum];

		if (hasnulls && att_isnull(attnum, bp))
		{
			values[attnum] = (Datum) 0;
			isnull[attnum] = true;
			slow = true;		/* can't use attcacheoff anymore */
			continue;
		}

		isnull[attnum] = false;

		if (!slow && thisatt->attcacheoff >= 0)
			off = thisatt->attcacheoff;
		else if (thisatt->attlen == -1)
		{
			/*
			 * We can only cache the offset for a varlena attribute if the
			 * offset is already suitably aligned, so that there would be no
			 * pad bytes in any case: then the offset will be valid for either
			 * an aligned or unaligned value.
			 */
			if (!slow &&
				off == att_align_nominal(off, thisatt->attalign))
				thisatt->attcacheoff = off;
			else
			{
				off = att_align_pointer(off, thisatt->attalign, -1,
										tp + off);
				slow = true;
			}
		}
		else
		{
			/* not varlena, so safe to use att_align_nominal */
			off = att_align_nominal(off, thisatt->attalign);

			if (!slow)
				thisatt->attcacheoff = off;
		}
		if (!slow && thisatt->attlen < 0)
			slow = true;

		values[attnum] = fetchatt(thisatt, tp + off);

		off = att_addlength_pointer(off, thisatt->attlen, tp + off);

		if (thisatt->attlen <= 0)
			slow = true;		/* can't use attcacheoff anymore */
	}

	/*
	 * Save state for next execution
	 */
	slot->PRIVATE_tts_nvalid = attnum;
	slot->PRIVATE_tts_off = off;
	slot->PRIVATE_tts_slow = slow;
}

/*
 * slot_getsomeattrs
 *		This function forces the entries of the slot's Datum/isnull
 *		arrays to be valid at least up through the attnum'th entry.
 */
void
_slot_getsomeattrs(TupleTableSlot *slot, int attnum)
{
	HeapTuple	tuple;
	int			attno;

	/* Quick out if we have 'em all already */
	if (slot->PRIVATE_tts_nvalid >= attnum)
		return;

	/* Check for caller error */
	if (attnum <= 0 || attnum > slot->tts_tupleDescriptor->natts)
		elog(ERROR, "invalid attribute number %d", attnum);

	/*
	 * otherwise we had better have a physical tuple (tts_nvalid should equal
	 * natts in all virtual-tuple cases)
	 */
	tuple = TupGetHeapTuple(slot); 
	if (tuple == NULL)			/* internal error */
		elog(ERROR, "cannot extract attribute from empty tuple slot");

	/*
	 * load up any slots available from physical tuple
	 */
	attno = HeapTupleHeaderGetNatts(tuple->t_data);
	attno = Min(attno, attnum);

	slot_deform_tuple(slot, attno);


	/*
	 * If tuple doesn't have all the atts indicated by tupleDesc, read the
	 * rest as null
	 */
	for (; attno < attnum; attno++)
	{
		slot->PRIVATE_tts_values[attno] = (Datum) 0;
		slot->PRIVATE_tts_isnull[attno] = true;
	}
	slot->PRIVATE_tts_nvalid = attnum;
	TupSetVirtualTuple(slot);
}

/*
 * heap_freetuple
 */
void
heap_freetuple(HeapTuple htup)
{
	pfree(htup);
}


/*
 * heap_form_minimal_tuple
 *		construct a MinimalTuple from the given values[] and isnull[] arrays,
 *		which are of the length indicated by tupleDescriptor->natts
 *
 * This is exactly like heap_form_tuple() except that the result is a
 * "minimal" tuple lacking a HeapTupleData header as well as room for system
 * columns.
 *
 * The result is allocated in the current memory context.
 */
MinimalTuple
heap_form_minimal_tuple(TupleDesc tupleDescriptor,
						Datum *values,
						bool *isnull)
{
	MinimalTuple tuple;			/* return tuple */
	Size		len,
				data_len;
	int			hoff;
	bool		hasnull = false;
	Form_pg_attribute *att = tupleDescriptor->attrs;
	int			numberOfAttributes = tupleDescriptor->natts;
	int			i;

	if (numberOfAttributes > MaxTupleAttributeNumber)
		ereport(ERROR,
				(errcode(ERRCODE_TOO_MANY_COLUMNS),
				 errmsg("number of columns (%d) exceeds limit (%d)",
						numberOfAttributes, MaxTupleAttributeNumber)));

	/*
	 * Check for nulls and embedded tuples; expand any toasted attributes in
	 * embedded tuples.  This preserves the invariant that toasting can only
	 * go one level deep.
	 *
	 * We can skip calling toast_flatten_tuple_attribute() if the attribute
	 * couldn't possibly be of composite type.  All composite datums are
	 * varlena and have alignment 'd'; furthermore they aren't arrays. Also,
	 * if an attribute is already toasted, it must have been sent to disk
	 * already and so cannot contain toasted attributes.
	 */
	for (i = 0; i < numberOfAttributes; i++)
	{
		if (isnull[i])
			hasnull = true;
		else if (att[i]->attlen == -1 &&
				 att[i]->attalign == 'd' &&
				 att[i]->attndims == 0 &&
				 !VARATT_IS_EXTENDED(values[i]))
		{
			values[i] = toast_flatten_tuple_attribute(values[i],
													  att[i]->atttypid,
													  att[i]->atttypmod);
		}
	}

	/*
	 * Determine total space needed
	 */
	len = offsetof(MinimalTupleData, t_bits);

	if (hasnull)
		len += BITMAPLEN(numberOfAttributes);

	if (tupleDescriptor->tdhasoid)
		len += sizeof(Oid);

	hoff = len = MAXALIGN(len); /* align user data safely */

	data_len = heap_compute_data_size(tupleDescriptor, values, isnull);

	len += data_len;

	/*
	 * Allocate and zero the space needed.
	 */
	tuple = (MinimalTuple) palloc0(len);

	/*
	 * And fill in the information.
	 */
	tuple->t_len = len;
	HeapTupleHeaderSetNatts(tuple, numberOfAttributes);
	tuple->t_hoff = hoff + MINIMAL_TUPLE_OFFSET;

	if (tupleDescriptor->tdhasoid)		/* else leave infomask = 0 */
		tuple->t_infomask = HEAP_HASOID;

	heap_fill_tuple(tupleDescriptor,
					values,
					isnull,
					(char *) tuple + hoff,
					data_len,
					&tuple->t_infomask,
					(hasnull ? tuple->t_bits : NULL));

	return tuple;
}

/*
 * heap_free_minimal_tuple
 */
void
heap_free_minimal_tuple(MinimalTuple mtup)
{
	pfree(mtup);
}

/*
 * heap_copy_minimal_tuple
 *		copy a MinimalTuple
 *
 * The result is allocated in the current memory context.
 */
MinimalTuple
heap_copy_minimal_tuple(MinimalTuple mtup)
{
	MinimalTuple result;

	result = (MinimalTuple) palloc(mtup->t_len);
	memcpy(result, mtup, mtup->t_len);
	return result;
}

/*
 * heap_tuple_from_minimal_tuple
 *		create a HeapTuple by copying from a MinimalTuple;
 *		system columns are filled with zeroes
 *
 * The result is allocated in the current memory context.
 * The HeapTuple struct, tuple header, and tuple data are all allocated
 * as a single palloc() block.
 */
HeapTuple
heap_tuple_from_minimal_tuple(MinimalTuple mtup)
{
	HeapTuple	result;
	uint32		len = mtup->t_len + MINIMAL_TUPLE_OFFSET;

	result = (HeapTuple) palloc(HEAPTUPLESIZE + len);
	result->t_len = len;
	ItemPointerSetInvalid(&(result->t_self));
	result->t_data = (HeapTupleHeader) ((char *) result + HEAPTUPLESIZE);
	memcpy((char *) result->t_data + MINIMAL_TUPLE_OFFSET, mtup, mtup->t_len);
	memset(result->t_data, 0, offsetof(HeapTupleHeaderData, t_infomask2));
	return result;
}

/*
 * minimal_tuple_from_heap_tuple
 *		create a MinimalTuple by copying from a HeapTuple
 *
 * The result is allocated in the current memory context.
 */
MinimalTuple
minimal_tuple_from_heap_tuple(HeapTuple htup)
{
	MinimalTuple result;
	uint32		len;

	Assert(htup->t_len > MINIMAL_TUPLE_OFFSET);
	len = htup->t_len - MINIMAL_TUPLE_OFFSET;
	result = (MinimalTuple) palloc(len);
	memcpy(result, (char *) htup->t_data + MINIMAL_TUPLE_OFFSET, len);
	result->t_len = len;
	return result;
}<|MERGE_RESOLUTION|>--- conflicted
+++ resolved
@@ -45,13 +45,9 @@
  * and we'd like to still refer to them via C struct offsets.
  *
  *
-<<<<<<< HEAD
  * Portions Copyright (c) 2006-2009, Greenplum inc
  * Portions Copyright (c) 2012-Present Pivotal Software, Inc.
- * Portions Copyright (c) 1996-2009, PostgreSQL Global Development Group
-=======
  * Portions Copyright (c) 1996-2010, PostgreSQL Global Development Group
->>>>>>> 1084f317
  * Portions Copyright (c) 1994, Regents of the University of California
  *
  *
@@ -361,11 +357,8 @@
 	bool		slow = false;	/* do we have to walk attrs? */
 	int			off;			/* current offset within data */
 
-<<<<<<< HEAD
 	Assert(!is_memtuple((GenericTuple) tuple));
 
-=======
->>>>>>> 1084f317
 	/* ----------------
 	 *	 Three cases:
 	 *
