/*-------------------------------------------------------------------------
 *
 * printtup.c
 *	  Routines to print out tuples to the destination (both frontend
 *	  clients and standalone backends are supported here).
 *
 *
 * Portions Copyright (c) 1996-2016, PostgreSQL Global Development Group
 * Portions Copyright (c) 1994, Regents of the University of California
 *
 * IDENTIFICATION
 *	  src/backend/access/common/printtup.c
 *
 *-------------------------------------------------------------------------
 */
#include "postgres.h"

#include "access/printtup.h"
#include "libpq/libpq.h"
#include "libpq/pqformat.h"
#include "tcop/pquery.h"
#include "utils/lsyscache.h"
#include "utils/memdebug.h"
#include "utils/memutils.h"


static void printtup_startup(DestReceiver *self, int operation,
				 TupleDesc typeinfo);
static bool printtup(TupleTableSlot *slot, DestReceiver *self);
static bool printtup_20(TupleTableSlot *slot, DestReceiver *self);
static bool printtup_internal_20(TupleTableSlot *slot, DestReceiver *self);
static void printtup_shutdown(DestReceiver *self);
static void printtup_destroy(DestReceiver *self);


/* ----------------------------------------------------------------
 *		printtup / debugtup support
 * ----------------------------------------------------------------
 */

/* ----------------
 *		Private state for a printtup destination object
 *
 * NOTE: finfo is the lookup info for either typoutput or typsend, whichever
 * we are using for this column.
 * ----------------
 */
typedef struct
{								/* Per-attribute information */
	Oid			typoutput;		/* Oid for the type's text output fn */
	Oid			typsend;		/* Oid for the type's binary output fn */
	bool		typisvarlena;	/* is it varlena (ie possibly toastable)? */
	int16		format;			/* format code for this column */
	FmgrInfo	finfo;			/* Precomputed call info for output fn */
} PrinttupAttrInfo;

typedef struct
{
	DestReceiver pub;			/* publicly-known function pointers */
	Portal		portal;			/* the Portal we are printing from */
	bool		sendDescrip;	/* send RowDescription at startup? */
	TupleDesc	attrinfo;		/* The attr info we are set up for */
	int			nattrs;
	PrinttupAttrInfo *myinfo;	/* Cached info about each attr */
	MemoryContext tmpcontext;	/* Memory context for per-row workspace */
} DR_printtup;

/* ----------------
 *		Initialize: create a DestReceiver for printtup
 * ----------------
 */
DestReceiver *
printtup_create_DR(CommandDest dest)
{
	DR_printtup *self = (DR_printtup *) palloc0(sizeof(DR_printtup));

	self->pub.receiveSlot = printtup;	/* might get changed later */
	self->pub.rStartup = printtup_startup;
	self->pub.rShutdown = printtup_shutdown;
	self->pub.rDestroy = printtup_destroy;
	self->pub.mydest = dest;

	/*
	 * Send T message automatically if DestRemote, but not if
	 * DestRemoteExecute
	 */
	self->sendDescrip = (dest == DestRemote);

	self->attrinfo = NULL;
	self->nattrs = 0;
	self->myinfo = NULL;
	self->tmpcontext = NULL;

	return (DestReceiver *) self;
}

/*
 * Set parameters for a DestRemote (or DestRemoteExecute) receiver
 */
void
SetRemoteDestReceiverParams(DestReceiver *self, Portal portal)
{
	DR_printtup *myState = (DR_printtup *) self;

	Assert(myState->pub.mydest == DestRemote ||
		   myState->pub.mydest == DestRemoteExecute);

	myState->portal = portal;

	if (PG_PROTOCOL_MAJOR(FrontendProtocol) < 3)
	{
		/*
		 * In protocol 2.0 the Bind message does not exist, so there is no way
		 * for the columns to have different print formats; it's sufficient to
		 * look at the first one.
		 */
		if (portal->formats && portal->formats[0] != 0)
			myState->pub.receiveSlot = printtup_internal_20;
		else
			myState->pub.receiveSlot = printtup_20;
	}
}

static void
printtup_startup(DestReceiver *self, int operation pg_attribute_unused(), TupleDesc typeinfo)
{
	DR_printtup *myState = (DR_printtup *) self;
	Portal		portal = myState->portal;

	/*
	 * Create a temporary memory context that we can reset once per row to
	 * recover palloc'd memory.  This avoids any problems with leaks inside
	 * datatype output routines, and should be faster than retail pfree's
	 * anyway.
	 */
	myState->tmpcontext = AllocSetContextCreate(CurrentMemoryContext,
												"printtup",
												ALLOCSET_DEFAULT_MINSIZE,
												ALLOCSET_DEFAULT_INITSIZE,
												ALLOCSET_DEFAULT_MAXSIZE);

	if (PG_PROTOCOL_MAJOR(FrontendProtocol) < 3)
	{
		/*
		 * Send portal name to frontend (obsolete cruft, gone in proto 3.0)
		 *
		 * If portal name not specified, use "blank" portal.
		 */
		const char *portalName = portal->name;

		if (portalName == NULL || portalName[0] == '\0')
			portalName = "blank";

		pq_puttextmessage('P', portalName);
	}

	/*
	 * If we are supposed to emit row descriptions, then send the tuple
	 * descriptor of the tuples.
	 */
	if (myState->sendDescrip)
		SendRowDescriptionMessage(typeinfo,
								  FetchPortalTargetList(portal),
								  portal->formats);

	/* ----------------
	 * We could set up the derived attr info at this time, but we postpone it
	 * until the first call of printtup, for 2 reasons:
	 * 1. We don't waste time (compared to the old way) if there are no
	 *	  tuples at all to output.
	 * 2. Checking in printtup allows us to handle the case that the tuples
	 *	  change type midway through (although this probably can't happen in
	 *	  the current executor).
	 * ----------------
	 */
}

/*
 * SendRowDescriptionMessage --- send a RowDescription message to the frontend
 *
 * Notes: the TupleDesc has typically been manufactured by ExecTypeFromTL()
 * or some similar function; it does not contain a full set of fields.
 * The targetlist will be NIL when executing a utility function that does
 * not have a plan.  If the targetlist isn't NIL then it is a Query node's
 * targetlist; it is up to us to ignore resjunk columns in it.  The formats[]
 * array pointer might be NULL (if we are doing Describe on a prepared stmt);
 * send zeroes for the format codes in that case.
 */
void
SendRowDescriptionMessage(TupleDesc typeinfo, List *targetlist, int16 *formats)
{
	Form_pg_attribute *attrs = typeinfo->attrs;
	int			natts = typeinfo->natts;
	int			proto = PG_PROTOCOL_MAJOR(FrontendProtocol);
	int			i;
	StringInfoData buf;
	ListCell   *tlist_item = list_head(targetlist);

	pq_beginmessage(&buf, 'T'); /* tuple descriptor message type */
	pq_sendint(&buf, natts, 2); /* # of attrs in tuples */

	for (i = 0; i < natts; ++i)
	{
		Oid			atttypid = attrs[i]->atttypid;
		int32		atttypmod = attrs[i]->atttypmod;

		pq_sendstring(&buf, NameStr(attrs[i]->attname));
		/* column ID info appears in protocol 3.0 and up */
		if (proto >= 3)
		{
			/* Do we have a non-resjunk tlist item? */
			while (tlist_item &&
				   ((TargetEntry *) lfirst(tlist_item))->resjunk)
				tlist_item = lnext(tlist_item);
			if (tlist_item)
			{
				TargetEntry *tle = (TargetEntry *) lfirst(tlist_item);

				pq_sendint(&buf, tle->resorigtbl, 4);
				pq_sendint(&buf, tle->resorigcol, 2);
				tlist_item = lnext(tlist_item);
			}
			else
			{
				/* No info available, so send zeroes */
				pq_sendint(&buf, 0, 4);
				pq_sendint(&buf, 0, 2);
			}
		}
		/* If column is a domain, send the base type and typmod instead */
		atttypid = getBaseTypeAndTypmod(atttypid, &atttypmod);
		pq_sendint(&buf, (int) atttypid, sizeof(atttypid));
		pq_sendint(&buf, attrs[i]->attlen, sizeof(attrs[i]->attlen));
		/* typmod appears in protocol 2.0 and up */
		if (proto >= 2)
			pq_sendint(&buf, atttypmod, sizeof(atttypmod));
		/* format info appears in protocol 3.0 and up */
		if (proto >= 3)
		{
			if (formats)
				pq_sendint(&buf, formats[i], 2);
			else
				pq_sendint(&buf, 0, 2);
		}
	}
	pq_endmessage(&buf);
}

/*
 * Get the lookup info that printtup() needs
 */
static void
printtup_prepare_info(DR_printtup *myState, TupleDesc typeinfo, int numAttrs)
{
	int16	   *formats = myState->portal->formats;
	int			i;

	/* get rid of any old data */
	if (myState->myinfo)
		pfree(myState->myinfo);
	myState->myinfo = NULL;

	myState->attrinfo = typeinfo;
	myState->nattrs = numAttrs;
	if (numAttrs <= 0)
		return;

	myState->myinfo = (PrinttupAttrInfo *)
		palloc0(numAttrs * sizeof(PrinttupAttrInfo));

	for (i = 0; i < numAttrs; i++)
	{
		PrinttupAttrInfo *thisState = myState->myinfo + i;
		int16		format = (formats ? formats[i] : 0);

		thisState->format = format;
		if (format == 0)
		{
			getTypeOutputInfo(typeinfo->attrs[i]->atttypid,
							  &thisState->typoutput,
							  &thisState->typisvarlena);
			fmgr_info(thisState->typoutput, &thisState->finfo);
		}
		else if (format == 1)
		{
			getTypeBinaryOutputInfo(typeinfo->attrs[i]->atttypid,
									&thisState->typsend,
									&thisState->typisvarlena);
			fmgr_info(thisState->typsend, &thisState->finfo);
		}
		else
			ereport(ERROR,
					(errcode(ERRCODE_INVALID_PARAMETER_VALUE),
					 errmsg("unsupported format code: %d", format)));
	}
}

/* ----------------
 *		printtup --- print a tuple in protocol 3.0
 * ----------------
 */
static bool
printtup(TupleTableSlot *slot, DestReceiver *self)
{
	TupleDesc	typeinfo = slot->tts_tupleDescriptor;
	DR_printtup *myState = (DR_printtup *) self;
	MemoryContext oldcontext;
	StringInfoData buf;
	int			natts = typeinfo->natts;
	int			i;

	/* Set or update my derived attribute info, if needed */
	if (myState->attrinfo != typeinfo || myState->nattrs != natts)
		printtup_prepare_info(myState, typeinfo, natts);

	/* Make sure the tuple is fully deconstructed */
	slot_getallattrs(slot);

	/* Switch into per-row context so we can recover memory below */
	oldcontext = MemoryContextSwitchTo(myState->tmpcontext);

	/*
	 * Prepare a DataRow message (note buffer is in per-row context)
	 */
	pq_beginmessage(&buf, 'D');

	pq_sendint(&buf, natts, 2);

	/*
	 * send the attributes of this tuple
	 */
	for (i = 0; i < natts; ++i)
	{
		PrinttupAttrInfo *thisState = myState->myinfo + i;
		bool 		isnull;
		Datum		attr = slot_getattr(slot, i+1, &isnull);
		
		if (isnull)
		{
			/* -1 is the same in both byte orders.  This is the same as pg_sendint */
			int32 n32 = -1;
			appendBinaryStringInfo(&buf, (char *) &n32, 4);
			continue;
		}

		/*
		 * Here we catch undefined bytes in datums that are returned to the
		 * client without hitting disk; see comments at the related check in
		 * PageAddItem().  This test is most useful for uncompressed,
		 * non-external datums, but we're quite likely to see such here when
		 * testing new C functions.
		 */
		if (thisState->typisvarlena)
			VALGRIND_CHECK_MEM_IS_DEFINED(DatumGetPointer(attr),
										  VARSIZE_ANY(attr));

		if (thisState->format == 0)
		{
			/* Text output */
			char str[256];
			int32 n32;

			switch (typeinfo->attrs[i]->atttypid)
			{
				case INT2OID: /* int2 */
				case INT4OID: /* int4 */
				{
					/* 
					 * The standard postgres way is to call the output function, but that involves one or more pallocs,
					 * and a call to sprintf, followed by a conversion to client charset.  
					 * Do a fast conversion to string instead.
					 */
					char tmp[33];
					char *tp = tmp;
					char *sp;
					long li = 0;
					unsigned long v;
					long value;
					bool sign;
					if (typeinfo->attrs[i]->atttypid == INT2OID)
						value =(long)DatumGetInt16(attr);
					else
						value =(long)DatumGetInt32(attr);
					sign = (value < 0);
					if (sign)
						v = -value;
					else
						v = (unsigned long)value;
					while (v || tp == tmp)
					{
						li = v % 10;
						v = v / 10;
						*tp++ = li+'0';
					}
					sp = str;
					if (sign)
						*sp++ = '-';
					while (tp > tmp)
						*sp++ = *--tp;
					*sp = 0;
					/* send the size as a 4 byte big-endian int (same as pg_sendint) */
#if BYTE_ORDER == LITTLE_ENDIAN
					n32 = (uint32)((sp-str) << 24);  /* We know len is < 127, so this works, replaces htonl */
#elif BYTE_ORDER == BIG_ENDIAN
					n32 = (uint32) (sp-str);
#else
#error BYTE_ORDER must be BIG_ENDIAN or LITTLE_ENDIAN
#endif
					appendBinaryStringInfo(&buf, (char *) &n32, 4);
					appendBinaryStringInfo(&buf, str, strlen(str));
				}
				break;
			case INT8OID: /* int8 */
				{
					char tmp[33];
					char *tp = tmp;
					char *sp;
					uint64 v;
					long li = 0;
					int64 value =DatumGetInt64(attr);
					bool sign = (value < 0);
					if (sign)
						v = -value;
					else
						v = (uint64)value;
					while (v || tp == tmp)
					{
						li = v % 10;
						v = v / 10;
						*tp++ = li+'0';
					}
					sp = str;
					if (sign)
						*sp++ = '-';
					while (tp > tmp)
						*sp++ = *--tp;
					*sp = 0;
#if BYTE_ORDER == LITTLE_ENDIAN
					n32 = (uint32)((sp-str) << 24);  /* We know len is < 127, so this works, replaces htonl */
#else
					n32 = (uint32) (sp-str);
#endif
					appendBinaryStringInfo(&buf, (char *) &n32, 4);
					appendBinaryStringInfo(&buf, str, strlen(str));
				}
				break;

			case VARCHAROID:
			case TEXTOID:
			case BPCHAROID:
				{
					const char *s;
					char *p;
					int len;
					struct varlena *dptr;

					/*
					 * Detoast if needed. Packed, unaligned data is OK.
					 * (This is a substitute for calling textout())
					 */
					dptr = PG_DETOAST_DATUM_PACKED(attr);
					s = VARDATA_ANY(dptr);
					len = VARSIZE_ANY_EXHDR(dptr);

					/* inlined version of pq_sendcountedtext() */
					p = pg_server_to_client(s, len);
					if (p != s)				/* actual conversion has been done? */
					{
						len = strlen(p);
						n32 = htonl((uint32) len);
						appendBinaryStringInfo(&buf, (char *) &n32, 4);
						appendBinaryStringInfo(&buf, p, len);
						pfree(p);
					}
					else
					{
						n32 = htonl((uint32) len);
						appendBinaryStringInfo(&buf, (char *) &n32, 4);
						appendBinaryStringInfo(&buf, s, len);
					}
				}
				break;

			default:
				{
					char *outputstr;
					outputstr = OutputFunctionCall(&thisState->finfo, attr);
					pq_sendcountedtext(&buf, outputstr, strlen(outputstr), false);
				}
			}
		}
		else
		{
			/* Binary output */
			int32 n32;

			switch (typeinfo->attrs[i]->atttypid)
			{
			case INT2OID: /* int2 */
				{
					short int2 = DatumGetInt16(attr);
#if BYTE_ORDER == LITTLE_ENDIAN
                    int2 = htons(int2);
					n32 = (uint32)(2 << 24);   /* replaced htonl */
#else
					n32 = (uint32) 2;
#endif
					appendBinaryStringInfo(&buf, (char *) &n32, 4);
					appendBinaryStringInfo(&buf, &int2, 2);
				}
				break;
			case INT4OID: /* int4 */
				{
					int32 int4 = DatumGetInt32(attr);
#if BYTE_ORDER == LITTLE_ENDIAN
                    int4 = htonl(int4);
					n32 = (uint32)(4 << 24);   /* replaced htonl */
#else
					n32 = (uint32) 4;
#endif
					appendBinaryStringInfo(&buf, (char *) &n32, 4);
					appendBinaryStringInfo(&buf, &int4, 4);
				}
				break;
			case INT8OID: /* int8 */
				{
					int64 int8 = DatumGetInt64(attr);
#if BYTE_ORDER == LITTLE_ENDIAN
#define local_htonll(n)  ((((uint64) htonl(n)) << 32LL) | htonl((n) >> 32LL))
#define local_ntohll(n)  ((((uint64) ntohl(n)) << 32LL) | (uint32) ntohl(((uint64)n) >> 32LL))
                    int8 = local_htonll(int8);
					n32 = (uint32)(8 << 24);   /* replaced htonl */
#else
					n32 = (uint32) 8;
#endif
					appendBinaryStringInfo(&buf, (char *) &n32, 4);
					appendBinaryStringInfo(&buf, &int8, 8);
				}
				break;

			case VARCHAROID:
			case TEXTOID:
			case BPCHAROID:
				{
					const char *s;
					char *p;
					int len;
					struct varlena *dptr;

					/*
					 * Detoast if needed. Packed, unaligned data is OK.
					 * (This is a substitute for calling textsend())
					 */
					dptr = PG_DETOAST_DATUM_PACKED(attr);
					s = VARDATA_ANY(dptr);
					len = VARSIZE_ANY_EXHDR(dptr);

					/* inlined version of pq_sendtext(), as done by textsend() */
					p = pg_server_to_client(s, len);
					if (p != s)				/* actual conversion has been done? */
					{
						len = strlen(p);
						n32 = htonl((uint32) len);
						appendBinaryStringInfo(&buf, (char *) &n32, 4);
						appendBinaryStringInfo(&buf, p, len);
						pfree(p);
					}
					else
					{
						n32 = htonl((uint32) len);
						appendBinaryStringInfo(&buf, (char *) &n32, 4);
						appendBinaryStringInfo(&buf, s, len);
					}
				}
				break;

			default:
				{
					bytea *outputbytes;
					outputbytes = SendFunctionCall(&thisState->finfo, attr);
					pq_sendint(&buf, VARSIZE(outputbytes) - VARHDRSZ, 4);
					pq_sendbytes(&buf, VARDATA(outputbytes),
								 VARSIZE(outputbytes) - VARHDRSZ);
				}
			}
		}
	}

	pq_endmessage(&buf);

	/* Return to caller's context, and flush row's temporary memory */
	MemoryContextSwitchTo(oldcontext);
	MemoryContextReset(myState->tmpcontext);

	return true;
}

/* ----------------
 *		printtup_20 --- print a tuple in protocol 2.0
 * ----------------
 */
static bool
printtup_20(TupleTableSlot *slot, DestReceiver *self)
{
	TupleDesc	typeinfo = slot->tts_tupleDescriptor;
	DR_printtup *myState = (DR_printtup *) self;
	MemoryContext oldcontext;
	StringInfoData buf;
	int			natts = typeinfo->natts;
	int			i,
				j,
				k;

	/* Set or update my derived attribute info, if needed */
	if (myState->attrinfo != typeinfo || myState->nattrs != natts)
		printtup_prepare_info(myState, typeinfo, natts);

	/* Make sure the tuple is fully deconstructed */
	slot_getallattrs(slot);

	/* Switch into per-row context so we can recover memory below */
	oldcontext = MemoryContextSwitchTo(myState->tmpcontext);

	/*
	 * tell the frontend to expect new tuple data (in ASCII style)
	 */
	pq_beginmessage(&buf, 'D');

	/*
	 * send a bitmap of which attributes are not null
	 */
	j = 0;
	k = 1 << 7;
	for (i = 0; i < natts; ++i)
	{
        bool 		orignull;
		slot_getattr(slot, i+1, &orignull);

		if (!orignull) 
			j |= k;				/* set bit if not null */
		k >>= 1;
		if (k == 0)				/* end of byte? */
		{
			pq_sendint(&buf, j, 1);
			j = 0;
			k = 1 << 7;
		}
	}
	if (k != (1 << 7))			/* flush last partial byte */
		pq_sendint(&buf, j, 1);

	/*
	 * send the attributes of this tuple
	 */
	for (i = 0; i < natts; ++i)
	{
		PrinttupAttrInfo *thisState = myState->myinfo + i;
		bool		isnull;
		Datum		attr = slot_getattr(slot, i+1, &isnull);
		char	   *outputstr;

		if (isnull)
			continue;

		Assert(thisState->format == 0);

		outputstr = OutputFunctionCall(&thisState->finfo, attr);
		pq_sendcountedtext(&buf, outputstr, strlen(outputstr), true);
	}

	pq_endmessage(&buf);

	/* Return to caller's context, and flush row's temporary memory */
	MemoryContextSwitchTo(oldcontext);
	MemoryContextReset(myState->tmpcontext);

	return true;
}

/* ----------------
 *		printtup_shutdown
 * ----------------
 */
static void
printtup_shutdown(DestReceiver *self)
{
	DR_printtup *myState = (DR_printtup *) self;

	if (myState->myinfo)
		pfree(myState->myinfo);
	myState->myinfo = NULL;

	myState->attrinfo = NULL;

	if (myState->tmpcontext)
		MemoryContextDelete(myState->tmpcontext);
	myState->tmpcontext = NULL;
}

/* ----------------
 *		printtup_destroy
 * ----------------
 */
static void
printtup_destroy(DestReceiver *self)
{
	pfree(self);
}

/* ----------------
 *		printatt
 * ----------------
 */
static void
printatt(unsigned attributeId,
		 Form_pg_attribute attributeP,
		 char *value)
{
	printf("\t%2d: %s%s%s%s\t(typeid = %u, len = %d, typmod = %d, byval = %c)\n",
		   attributeId,
		   NameStr(attributeP->attname),
		   value != NULL ? " = \"" : "",
		   value != NULL ? value : "",
		   value != NULL ? "\"" : "",
		   (unsigned int) (attributeP->atttypid),
		   attributeP->attlen,
		   attributeP->atttypmod,
		   attributeP->attbyval ? 't' : 'f');
}

/* ----------------
 *		debugStartup - prepare to print tuples for an interactive backend
 * ----------------
 */
void
debugStartup(DestReceiver *self pg_attribute_unused(), int operation pg_attribute_unused(), TupleDesc typeinfo)
{
	int			natts = typeinfo->natts;
	Form_pg_attribute *attinfo = typeinfo->attrs;
	int			i;

	/*
	 * show the return type of the tuples
	 */
	for (i = 0; i < natts; ++i)
		printatt((unsigned) i + 1, attinfo[i], NULL);
	printf("\t----\n");
}

/* ----------------
 *		debugtup - print one tuple for an interactive backend
 * ----------------
 */
<<<<<<< HEAD
void
debugtup(TupleTableSlot *slot, DestReceiver *self pg_attribute_unused())
=======
bool
debugtup(TupleTableSlot *slot, DestReceiver *self)
>>>>>>> b5bce6c1
{
	TupleDesc	typeinfo = slot->tts_tupleDescriptor;
	int			natts = typeinfo->natts;
	int			i;
	Datum		attr;
	char	   *value;
	bool		isnull;
	Oid			typoutput;
	bool		typisvarlena;

	for (i = 0; i < natts; ++i)
	{
		attr = slot_getattr(slot, i + 1, &isnull);
		if (isnull)
			continue;
		getTypeOutputInfo(typeinfo->attrs[i]->atttypid,
						  &typoutput, &typisvarlena);

		value = OidOutputFunctionCall(typoutput, attr);

		printatt((unsigned) i + 1, typeinfo->attrs[i], value);
	}
	printf("\t----\n");

	return true;
}

/* ----------------
 *		printtup_internal_20 --- print a binary tuple in protocol 2.0
 *
 * We use a different message type, i.e. 'B' instead of 'D' to
 * indicate a tuple in internal (binary) form.
 *
 * This is largely same as printtup_20, except we use binary formatting.
 * ----------------
 */
static bool
printtup_internal_20(TupleTableSlot *slot, DestReceiver *self)
{
	TupleDesc	typeinfo = slot->tts_tupleDescriptor;
	DR_printtup *myState = (DR_printtup *) self;
	MemoryContext oldcontext;
	StringInfoData buf;
	int			natts = typeinfo->natts;
	int			i,
				j,
				k;

	/* Set or update my derived attribute info, if needed */
	if (myState->attrinfo != typeinfo || myState->nattrs != natts)
		printtup_prepare_info(myState, typeinfo, natts);

	/* Make sure the tuple is fully deconstructed */
	slot_getallattrs(slot);

	/* Switch into per-row context so we can recover memory below */
	oldcontext = MemoryContextSwitchTo(myState->tmpcontext);

	/*
	 * tell the frontend to expect new tuple data (in binary style)
	 */
	pq_beginmessage(&buf, 'B');

	/*
	 * send a bitmap of which attributes are not null
	 */
	j = 0;
	k = 1 << 7;
	for (i = 0; i < natts; ++i)
	{
        bool 		orignull;
		slot_getattr(slot, i+1, &orignull);
		if (!orignull)
			j |= k;				/* set bit if not null */
		k >>= 1;
		if (k == 0)				/* end of byte? */
		{
			pq_sendint(&buf, j, 1);
			j = 0;
			k = 1 << 7;
		}
	}
	if (k != (1 << 7))			/* flush last partial byte */
		pq_sendint(&buf, j, 1);

	/*
	 * send the attributes of this tuple
	 */
	for (i = 0; i < natts; ++i)
	{
		PrinttupAttrInfo *thisState = myState->myinfo + i;
		bool		isnull;
		Datum		attr = slot_getattr(slot, i+1, &isnull);
		bytea	   *outputbytes;

		if (isnull)
			continue;

		Assert(thisState->format == 1);

		outputbytes = SendFunctionCall(&thisState->finfo, attr);
		pq_sendint(&buf, VARSIZE(outputbytes) - VARHDRSZ, 4);
		pq_sendbytes(&buf, VARDATA(outputbytes),
					 VARSIZE(outputbytes) - VARHDRSZ);
	}

	pq_endmessage(&buf);

	/* Return to caller's context, and flush row's temporary memory */
	MemoryContextSwitchTo(oldcontext);
	MemoryContextReset(myState->tmpcontext);

	return true;
}<|MERGE_RESOLUTION|>--- conflicted
+++ resolved
@@ -751,13 +751,8 @@
  *		debugtup - print one tuple for an interactive backend
  * ----------------
  */
-<<<<<<< HEAD
-void
-debugtup(TupleTableSlot *slot, DestReceiver *self pg_attribute_unused())
-=======
 bool
 debugtup(TupleTableSlot *slot, DestReceiver *self)
->>>>>>> b5bce6c1
 {
 	TupleDesc	typeinfo = slot->tts_tupleDescriptor;
 	int			natts = typeinfo->natts;
