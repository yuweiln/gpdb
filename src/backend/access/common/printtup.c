/*-------------------------------------------------------------------------
 *
 * printtup.c
 *	  Routines to print out tuples to the destination (both frontend
 *	  clients and standalone backends are supported here).
 *
 *
 * Portions Copyright (c) 1996-2014, PostgreSQL Global Development Group
 * Portions Copyright (c) 1994, Regents of the University of California
 *
 * IDENTIFICATION
 *	  src/backend/access/common/printtup.c
 *
 *-------------------------------------------------------------------------
 */
#include "postgres.h"

#include "access/printtup.h"
#include "libpq/libpq.h"
#include "libpq/pqformat.h"
#include "tcop/pquery.h"
#include "utils/lsyscache.h"
<<<<<<< HEAD
#include "mb/pg_wchar.h"
=======
#include "utils/memdebug.h"
#include "utils/memutils.h"

>>>>>>> ab76208e

static void printtup_startup(DestReceiver *self, int operation,
				 TupleDesc typeinfo);
static void printtup(TupleTableSlot *slot, DestReceiver *self);
static void printtup_20(TupleTableSlot *slot, DestReceiver *self);
static void printtup_internal_20(TupleTableSlot *slot, DestReceiver *self);
static void printtup_shutdown(DestReceiver *self);
static void printtup_destroy(DestReceiver *self);


/* ----------------------------------------------------------------
 *		printtup / debugtup support
 * ----------------------------------------------------------------
 */

/* ----------------
 *		Private state for a printtup destination object
 *
 * NOTE: finfo is the lookup info for either typoutput or typsend, whichever
 * we are using for this column.
 * ----------------
 */
typedef struct
{								/* Per-attribute information */
	Oid			typoutput;		/* Oid for the type's text output fn */
	Oid			typsend;		/* Oid for the type's binary output fn */
	bool		typisvarlena;	/* is it varlena (ie possibly toastable)? */
	int16		format;			/* format code for this column */
	FmgrInfo	finfo;			/* Precomputed call info for output fn */
} PrinttupAttrInfo;

typedef struct
{
	DestReceiver pub;			/* publicly-known function pointers */
	Portal		portal;			/* the Portal we are printing from */
	bool		sendDescrip;	/* send RowDescription at startup? */
	TupleDesc	attrinfo;		/* The attr info we are set up for */
	int			nattrs;
	PrinttupAttrInfo *myinfo;	/* Cached info about each attr */
	MemoryContext tmpcontext;	/* Memory context for per-row workspace */
} DR_printtup;

/* ----------------
 *		Initialize: create a DestReceiver for printtup
 * ----------------
 */
DestReceiver *
printtup_create_DR(CommandDest dest)
{
	DR_printtup *self = (DR_printtup *) palloc0(sizeof(DR_printtup));

	self->pub.receiveSlot = printtup;	/* might get changed later */
	self->pub.rStartup = printtup_startup;
	self->pub.rShutdown = printtup_shutdown;
	self->pub.rDestroy = printtup_destroy;
	self->pub.mydest = dest;

	/*
	 * Send T message automatically if DestRemote, but not if
	 * DestRemoteExecute
	 */
	self->sendDescrip = (dest == DestRemote);

	self->attrinfo = NULL;
	self->nattrs = 0;
	self->myinfo = NULL;
	self->tmpcontext = NULL;

	return (DestReceiver *) self;
}

/*
 * Set parameters for a DestRemote (or DestRemoteExecute) receiver
 */
void
SetRemoteDestReceiverParams(DestReceiver *self, Portal portal)
{
	DR_printtup *myState = (DR_printtup *) self;

	Assert(myState->pub.mydest == DestRemote ||
		   myState->pub.mydest == DestRemoteExecute);

	myState->portal = portal;

	if (PG_PROTOCOL_MAJOR(FrontendProtocol) < 3)
	{
		/*
		 * In protocol 2.0 the Bind message does not exist, so there is no way
		 * for the columns to have different print formats; it's sufficient to
		 * look at the first one.
		 */
		if (portal->formats && portal->formats[0] != 0)
			myState->pub.receiveSlot = printtup_internal_20;
		else
			myState->pub.receiveSlot = printtup_20;
	}
}

static void
printtup_startup(DestReceiver *self, int operation __attribute__((unused)), TupleDesc typeinfo)
{
	DR_printtup *myState = (DR_printtup *) self;
	Portal		portal = myState->portal;

	/*
	 * Create a temporary memory context that we can reset once per row to
	 * recover palloc'd memory.  This avoids any problems with leaks inside
	 * datatype output routines, and should be faster than retail pfree's
	 * anyway.
	 */
	myState->tmpcontext = AllocSetContextCreate(CurrentMemoryContext,
												"printtup",
												ALLOCSET_DEFAULT_MINSIZE,
												ALLOCSET_DEFAULT_INITSIZE,
												ALLOCSET_DEFAULT_MAXSIZE);

	if (PG_PROTOCOL_MAJOR(FrontendProtocol) < 3)
	{
		/*
		 * Send portal name to frontend (obsolete cruft, gone in proto 3.0)
		 *
		 * If portal name not specified, use "blank" portal.
		 */
		const char *portalName = portal->name;

		if (portalName == NULL || portalName[0] == '\0')
			portalName = "blank";

		pq_puttextmessage('P', portalName);
	}

	/*
	 * If we are supposed to emit row descriptions, then send the tuple
	 * descriptor of the tuples.
	 */
	if (myState->sendDescrip)
		SendRowDescriptionMessage(typeinfo,
								  FetchPortalTargetList(portal),
								  portal->formats);

	/* ----------------
	 * We could set up the derived attr info at this time, but we postpone it
	 * until the first call of printtup, for 2 reasons:
	 * 1. We don't waste time (compared to the old way) if there are no
	 *	  tuples at all to output.
	 * 2. Checking in printtup allows us to handle the case that the tuples
	 *	  change type midway through (although this probably can't happen in
	 *	  the current executor).
	 * ----------------
	 */
}

/*
 * SendRowDescriptionMessage --- send a RowDescription message to the frontend
 *
 * Notes: the TupleDesc has typically been manufactured by ExecTypeFromTL()
 * or some similar function; it does not contain a full set of fields.
 * The targetlist will be NIL when executing a utility function that does
 * not have a plan.  If the targetlist isn't NIL then it is a Query node's
 * targetlist; it is up to us to ignore resjunk columns in it.  The formats[]
 * array pointer might be NULL (if we are doing Describe on a prepared stmt);
 * send zeroes for the format codes in that case.
 */
void
SendRowDescriptionMessage(TupleDesc typeinfo, List *targetlist, int16 *formats)
{
	Form_pg_attribute *attrs = typeinfo->attrs;
	int			natts = typeinfo->natts;
	int			proto = PG_PROTOCOL_MAJOR(FrontendProtocol);
	int			i;
	StringInfoData buf;
	ListCell   *tlist_item = list_head(targetlist);

	pq_beginmessage(&buf, 'T'); /* tuple descriptor message type */
	pq_sendint(&buf, natts, 2); /* # of attrs in tuples */

	for (i = 0; i < natts; ++i)
	{
		Oid			atttypid = attrs[i]->atttypid;
		int32		atttypmod = attrs[i]->atttypmod;

		pq_sendstring(&buf, NameStr(attrs[i]->attname));
		/* column ID info appears in protocol 3.0 and up */
		if (proto >= 3)
		{
			/* Do we have a non-resjunk tlist item? */
			while (tlist_item &&
				   ((TargetEntry *) lfirst(tlist_item))->resjunk)
				tlist_item = lnext(tlist_item);
			if (tlist_item)
			{
				TargetEntry *tle = (TargetEntry *) lfirst(tlist_item);

				pq_sendint(&buf, tle->resorigtbl, 4);
				pq_sendint(&buf, tle->resorigcol, 2);
				tlist_item = lnext(tlist_item);
			}
			else
			{
				/* No info available, so send zeroes */
				pq_sendint(&buf, 0, 4);
				pq_sendint(&buf, 0, 2);
			}
		}
		/* If column is a domain, send the base type and typmod instead */
		atttypid = getBaseTypeAndTypmod(atttypid, &atttypmod);
		pq_sendint(&buf, (int) atttypid, sizeof(atttypid));
		pq_sendint(&buf, attrs[i]->attlen, sizeof(attrs[i]->attlen));
		/* typmod appears in protocol 2.0 and up */
		if (proto >= 2)
			pq_sendint(&buf, atttypmod, sizeof(atttypmod));
		/* format info appears in protocol 3.0 and up */
		if (proto >= 3)
		{
			if (formats)
				pq_sendint(&buf, formats[i], 2);
			else
				pq_sendint(&buf, 0, 2);
		}
	}
	pq_endmessage(&buf);
}

/*
 * Get the lookup info that printtup() needs
 */
static void
printtup_prepare_info(DR_printtup *myState, TupleDesc typeinfo, int numAttrs)
{
	int16	   *formats = myState->portal->formats;
	int			i;

	/* get rid of any old data */
	if (myState->myinfo)
		pfree(myState->myinfo);
	myState->myinfo = NULL;

	myState->attrinfo = typeinfo;
	myState->nattrs = numAttrs;
	if (numAttrs <= 0)
		return;

	myState->myinfo = (PrinttupAttrInfo *)
		palloc0(numAttrs * sizeof(PrinttupAttrInfo));

	for (i = 0; i < numAttrs; i++)
	{
		PrinttupAttrInfo *thisState = myState->myinfo + i;
		int16		format = (formats ? formats[i] : 0);

		thisState->format = format;
		if (format == 0)
		{
			getTypeOutputInfo(typeinfo->attrs[i]->atttypid,
							  &thisState->typoutput,
							  &thisState->typisvarlena);
			fmgr_info(thisState->typoutput, &thisState->finfo);
		}
		else if (format == 1)
		{
			getTypeBinaryOutputInfo(typeinfo->attrs[i]->atttypid,
									&thisState->typsend,
									&thisState->typisvarlena);
			fmgr_info(thisState->typsend, &thisState->finfo);
		}
		else
			ereport(ERROR,
					(errcode(ERRCODE_INVALID_PARAMETER_VALUE),
					 errmsg("unsupported format code: %d", format)));
	}
}

/* ----------------
 *		printtup --- print a tuple in protocol 3.0
 * ----------------
 */
static void
printtup(TupleTableSlot *slot, DestReceiver *self)
{
	TupleDesc	typeinfo = slot->tts_tupleDescriptor;
	DR_printtup *myState = (DR_printtup *) self;
	MemoryContext oldcontext;
	StringInfoData buf;
	int			natts = typeinfo->natts;
	int			i;

	/* Set or update my derived attribute info, if needed */
	if (myState->attrinfo != typeinfo || myState->nattrs != natts)
		printtup_prepare_info(myState, typeinfo, natts);

	/* Make sure the tuple is fully deconstructed */
	slot_getallattrs(slot);

	/* Switch into per-row context so we can recover memory below */
	oldcontext = MemoryContextSwitchTo(myState->tmpcontext);

	/*
	 * Prepare a DataRow message (note buffer is in per-row context)
	 */
	pq_beginmessage(&buf, 'D');

	pq_sendint(&buf, natts, 2);

	/*
	 * send the attributes of this tuple
	 */
	for (i = 0; i < natts; ++i)
	{
		PrinttupAttrInfo *thisState = myState->myinfo + i;
<<<<<<< HEAD
		bool 		orignull;
		Datum		origattr = slot_getattr(slot, i+1, &orignull);
		Datum 		attr;
		
		if (orignull) 
=======
		Datum		attr = slot->tts_values[i];

		if (slot->tts_isnull[i])
>>>>>>> ab76208e
		{
			/* -1 is the same in both byte orders.  This is the same as pg_sendint */
			int32 n32 = -1;
			appendBinaryStringInfo(&buf, (char *) &n32, 4);
			continue;
		}

		/*
		 * Here we catch undefined bytes in datums that are returned to the
		 * client without hitting disk; see comments at the related check in
		 * PageAddItem().  This test is most useful for uncompressed,
		 * non-external datums, but we're quite likely to see such here when
		 * testing new C functions.
		 */
		if (thisState->typisvarlena)
			VALGRIND_CHECK_MEM_IS_DEFINED(DatumGetPointer(attr),
										  VARSIZE_ANY(attr));

		if (thisState->format == 0)
		{
			/* Text output */
			char str[256];
			int32 n32;

<<<<<<< HEAD
			switch (typeinfo->attrs[i]->atttypid)
			{
			case INT2OID: /* int2 */
			case INT4OID: /* int4 */
				{
					/* 
					 * The standard postgres way is to call the output function, but that involves one or more pallocs,
					 * and a call to sprintf, followed by a conversion to client charset.  
					 * Do a fast conversion to string instead.
					 */
					char tmp[33];
					char *tp = tmp;
					char *sp;
					long li = 0;
					unsigned long v;
					long value;
					bool sign;
					if (typeinfo->attrs[i]->atttypid == INT2OID)
						value =(long)DatumGetInt16(attr);
					else
						value =(long)DatumGetInt32(attr);
					sign = (value < 0);
					if (sign)
						v = -value;
					else
						v = (unsigned long)value;
					while (v || tp == tmp)
					{
						li = v % 10;
						v = v / 10;
						*tp++ = li+'0';
					}
					sp = str;
					if (sign)
						*sp++ = '-';
					while (tp > tmp)
						*sp++ = *--tp;
					*sp = 0;
					/* send the size as a 4 byte big-endian int (same as pg_sendint) */
#if BYTE_ORDER == LITTLE_ENDIAN
					n32 = (uint32)((sp-str) << 24);  /* We know len is < 127, so this works, replaces htonl */
#elif BYTE_ORDER == BIG_ENDIAN
					n32 = (uint32) (sp-str);
#else
#error BYTE_ORDER must be BIG_ENDIAN or LITTLE_ENDIAN
#endif
					appendBinaryStringInfo(&buf, (char *) &n32, 4);
					appendBinaryStringInfo(&buf, str, strlen(str));
				}
				break;
			case INT8OID: /* int8 */
				{
					char tmp[33];
					char *tp = tmp;
					char *sp;
					uint64 v;
					long li = 0;
					int64 value =DatumGetInt64(attr);
					bool sign = (value < 0);
					if (sign)
						v = -value;
					else
						v = (uint64)value;
					while (v || tp == tmp)
					{
						li = v % 10;
						v = v / 10;
						*tp++ = li+'0';
					}
					sp = str;
					if (sign)
						*sp++ = '-';
					while (tp > tmp)
						*sp++ = *--tp;
					*sp = 0;
#if BYTE_ORDER == LITTLE_ENDIAN
					n32 = (uint32)((sp-str) << 24);  /* We know len is < 127, so this works, replaces htonl */
#else
					n32 = (uint32) (sp-str);
#endif
					appendBinaryStringInfo(&buf, (char *) &n32, 4);
					appendBinaryStringInfo(&buf, str, strlen(str));
				}
				break;

			case VARCHAROID:
			case TEXTOID:
			case BPCHAROID:
				{
					const char *s;
					char *p;
					int len;
					char *dptr = DatumGetPointer(attr);
	
					/* 
					 * We called PG_DETOAST_DATUM up above, so we don't 
					 * need to do it again
					 */
					s = VARDATA(dptr);
					len = VARSIZE(dptr) - VARHDRSZ;

					p = pg_server_to_client(s, len);
					if (p != s)				/* actual conversion has been done? */
					{
						len = strlen(p);
						n32 = htonl((uint32) len);
						appendBinaryStringInfo(&buf, (char *) &n32, 4);
						appendBinaryStringInfo(&buf, p, len);
						pfree(p);
					}
					else
					{
						n32 = htonl((uint32) len);
						appendBinaryStringInfo(&buf, (char *) &n32, 4);
						appendBinaryStringInfo(&buf, s, len);
					}

				}
				break;
				
			default:
				{
					char *outputstr;
					outputstr = OutputFunctionCall(&thisState->finfo, attr);
					pq_sendcountedtext(&buf, outputstr, strlen(outputstr), false);
					pfree(outputstr);
				}
			}
=======
			outputstr = OutputFunctionCall(&thisState->finfo, attr);
			pq_sendcountedtext(&buf, outputstr, strlen(outputstr), false);
>>>>>>> ab76208e
		}
		else
		{
			/* Binary output */
			int32 n32;

<<<<<<< HEAD
			switch (typeinfo->attrs[i]->atttypid)
			{
			case INT2OID: /* int2 */
				{
					short int2 = DatumGetInt16(attr);
#if BYTE_ORDER == LITTLE_ENDIAN
                    int2 = htons(int2);
					n32 = (uint32)(2 << 24);   /* replaced htonl */
#else
					n32 = (uint32) 2;
#endif
					appendBinaryStringInfo(&buf, (char *) &n32, 4);
					appendBinaryStringInfo(&buf, &int2, 2);
				}
				break;
			case INT4OID: /* int4 */
				{
					int32 int4 = DatumGetInt32(attr);
#if BYTE_ORDER == LITTLE_ENDIAN
                    int4 = htonl(int4);
					n32 = (uint32)(4 << 24);   /* replaced htonl */
#else
					n32 = (uint32) 4;
#endif
					appendBinaryStringInfo(&buf, (char *) &n32, 4);
					appendBinaryStringInfo(&buf, &int4, 4);
				}
				break;
			case INT8OID: /* int8 */
				{
					int64 int8 = DatumGetInt64(attr);
#if BYTE_ORDER == LITTLE_ENDIAN
#define local_htonll(n)  ((((uint64) htonl(n)) << 32LL) | htonl((n) >> 32LL))
#define local_ntohll(n)  ((((uint64) ntohl(n)) << 32LL) | (uint32) ntohl(((uint64)n) >> 32LL))
                    int8 = local_htonll(int8);
					n32 = (uint32)(8 << 24);   /* replaced htonl */
#else
					n32 = (uint32) 8;
#endif
					appendBinaryStringInfo(&buf, (char *) &n32, 4);
					appendBinaryStringInfo(&buf, &int8, 8);
				}
				break;

			case VARCHAROID:
			case TEXTOID:
			case BPCHAROID:
				{
					const char *s;
					char *p;
					int len;
					char *dptr = DatumGetPointer(attr);
	
					/* 
					 * We called PG_DETOAST_DATUM up above, so we don't need
					 * to do it again
					 */
					s = VARDATA(dptr);
					len = VARSIZE(dptr) - VARHDRSZ;

					p = pg_server_to_client(s, len);
					if (p != s)				/* actual conversion has been done? */
					{
						len = strlen(p);
						n32 = htonl((uint32) len);
						appendBinaryStringInfo(&buf, (char *) &n32, 4);
						appendBinaryStringInfo(&buf, p, len);
						pfree(p);
					}
					else
					{
						n32 = htonl((uint32) len);
						appendBinaryStringInfo(&buf, (char *) &n32, 4);
						appendBinaryStringInfo(&buf, s, len);
					}

				}
				break;
				
			default:
				{
					bytea *outputbytes;
					outputbytes = SendFunctionCall(&thisState->finfo, attr);
					pq_sendint(&buf, VARSIZE(outputbytes) - VARHDRSZ, 4);
					pq_sendbytes(&buf, VARDATA(outputbytes), 
					VARSIZE(outputbytes) - VARHDRSZ);
					pfree(outputbytes);
				}
			}
=======
			outputbytes = SendFunctionCall(&thisState->finfo, attr);
			pq_sendint(&buf, VARSIZE(outputbytes) - VARHDRSZ, 4);
			pq_sendbytes(&buf, VARDATA(outputbytes),
						 VARSIZE(outputbytes) - VARHDRSZ);
>>>>>>> ab76208e
		}
	}

	pq_endmessage(&buf);

	/* Return to caller's context, and flush row's temporary memory */
	MemoryContextSwitchTo(oldcontext);
	MemoryContextReset(myState->tmpcontext);
}

/* ----------------
 *		printtup_20 --- print a tuple in protocol 2.0
 * ----------------
 */
static void
printtup_20(TupleTableSlot *slot, DestReceiver *self)
{
	TupleDesc	typeinfo = slot->tts_tupleDescriptor;
	DR_printtup *myState = (DR_printtup *) self;
	MemoryContext oldcontext;
	StringInfoData buf;
	int			natts = typeinfo->natts;
	int			i,
				j,
				k;

	/* Set or update my derived attribute info, if needed */
	if (myState->attrinfo != typeinfo || myState->nattrs != natts)
		printtup_prepare_info(myState, typeinfo, natts);

	/* Make sure the tuple is fully deconstructed */
	slot_getallattrs(slot);

	/* Switch into per-row context so we can recover memory below */
	oldcontext = MemoryContextSwitchTo(myState->tmpcontext);

	/*
	 * tell the frontend to expect new tuple data (in ASCII style)
	 */
	pq_beginmessage(&buf, 'D');

	/*
	 * send a bitmap of which attributes are not null
	 */
	j = 0;
	k = 1 << 7;
	for (i = 0; i < natts; ++i)
	{
        bool 		orignull;
		slot_getattr(slot, i+1, &orignull);

		if (!orignull) 
			j |= k;				/* set bit if not null */
		k >>= 1;
		if (k == 0)				/* end of byte? */
		{
			pq_sendint(&buf, j, 1);
			j = 0;
			k = 1 << 7;
		}
	}
	if (k != (1 << 7))			/* flush last partial byte */
		pq_sendint(&buf, j, 1);

	/*
	 * send the attributes of this tuple
	 */
	for (i = 0; i < natts; ++i)
	{
		PrinttupAttrInfo *thisState = myState->myinfo + i;
<<<<<<< HEAD
		bool orignull;
		Datum	origattr = slot_getattr(slot, i+1, &orignull); 
		Datum attr;
=======
		Datum		attr = slot->tts_values[i];
>>>>>>> ab76208e
		char	   *outputstr;

		if (orignull)
			continue;

		Assert(thisState->format == 0);

		outputstr = OutputFunctionCall(&thisState->finfo, attr);
		pq_sendcountedtext(&buf, outputstr, strlen(outputstr), true);
	}

	pq_endmessage(&buf);

	/* Return to caller's context, and flush row's temporary memory */
	MemoryContextSwitchTo(oldcontext);
	MemoryContextReset(myState->tmpcontext);
}

/* ----------------
 *		printtup_shutdown
 * ----------------
 */
static void
printtup_shutdown(DestReceiver *self)
{
	DR_printtup *myState = (DR_printtup *) self;

	if (myState->myinfo)
		pfree(myState->myinfo);
	myState->myinfo = NULL;

	myState->attrinfo = NULL;

	if (myState->tmpcontext)
		MemoryContextDelete(myState->tmpcontext);
	myState->tmpcontext = NULL;
}

/* ----------------
 *		printtup_destroy
 * ----------------
 */
static void
printtup_destroy(DestReceiver *self)
{
	pfree(self);
}

/* ----------------
 *		printatt
 * ----------------
 */
static void
printatt(unsigned attributeId,
		 Form_pg_attribute attributeP,
		 char *value)
{
	printf("\t%2d: %s%s%s%s\t(typeid = %u, len = %d, typmod = %d, byval = %c)\n",
		   attributeId,
		   NameStr(attributeP->attname),
		   value != NULL ? " = \"" : "",
		   value != NULL ? value : "",
		   value != NULL ? "\"" : "",
		   (unsigned int) (attributeP->atttypid),
		   attributeP->attlen,
		   attributeP->atttypmod,
		   attributeP->attbyval ? 't' : 'f');
}

/* ----------------
 *		debugStartup - prepare to print tuples for an interactive backend
 * ----------------
 */
void
debugStartup(DestReceiver *self __attribute__((unused)), int operation __attribute__((unused)), TupleDesc typeinfo)
{
	int			natts = typeinfo->natts;
	Form_pg_attribute *attinfo = typeinfo->attrs;
	int			i;

	/*
	 * show the return type of the tuples
	 */
	for (i = 0; i < natts; ++i)
		printatt((unsigned) i + 1, attinfo[i], NULL);
	printf("\t----\n");
}

/* ----------------
 *		debugtup - print one tuple for an interactive backend
 * ----------------
 */
void
debugtup(TupleTableSlot *slot, DestReceiver *self __attribute__((unused)))
{
	TupleDesc	typeinfo = slot->tts_tupleDescriptor;
	int			natts = typeinfo->natts;
	int			i;
	Datum		attr;
	char	   *value;
	bool		isnull;
	Oid			typoutput;
	bool		typisvarlena;

	for (i = 0; i < natts; ++i)
	{
		attr = slot_getattr(slot, i + 1, &isnull);
		if (isnull)
			continue;
		getTypeOutputInfo(typeinfo->attrs[i]->atttypid,
						  &typoutput, &typisvarlena);

		value = OidOutputFunctionCall(typoutput, attr);

		printatt((unsigned) i + 1, typeinfo->attrs[i], value);
	}
	printf("\t----\n");
}

/* ----------------
 *		printtup_internal_20 --- print a binary tuple in protocol 2.0
 *
 * We use a different message type, i.e. 'B' instead of 'D' to
 * indicate a tuple in internal (binary) form.
 *
 * This is largely same as printtup_20, except we use binary formatting.
 * ----------------
 */
static void
printtup_internal_20(TupleTableSlot *slot, DestReceiver *self)
{
	TupleDesc	typeinfo = slot->tts_tupleDescriptor;
	DR_printtup *myState = (DR_printtup *) self;
	MemoryContext oldcontext;
	StringInfoData buf;
	int			natts = typeinfo->natts;
	int			i,
				j,
				k;

	/* Set or update my derived attribute info, if needed */
	if (myState->attrinfo != typeinfo || myState->nattrs != natts)
		printtup_prepare_info(myState, typeinfo, natts);

	/* Make sure the tuple is fully deconstructed */
	slot_getallattrs(slot);

	/* Switch into per-row context so we can recover memory below */
	oldcontext = MemoryContextSwitchTo(myState->tmpcontext);

	/*
	 * tell the frontend to expect new tuple data (in binary style)
	 */
	pq_beginmessage(&buf, 'B');

	/*
	 * send a bitmap of which attributes are not null
	 */
	j = 0;
	k = 1 << 7;
	for (i = 0; i < natts; ++i)
	{
        bool 		orignull;
		slot_getattr(slot, i+1, &orignull);
		if (!orignull)
			j |= k;				/* set bit if not null */
		k >>= 1;
		if (k == 0)				/* end of byte? */
		{
			pq_sendint(&buf, j, 1);
			j = 0;
			k = 1 << 7;
		}
	}
	if (k != (1 << 7))			/* flush last partial byte */
		pq_sendint(&buf, j, 1);

	/*
	 * send the attributes of this tuple
	 */
	for (i = 0; i < natts; ++i)
	{
		PrinttupAttrInfo *thisState = myState->myinfo + i;
<<<<<<< HEAD
		bool orignull;
		Datum	origattr = slot_getattr(slot, i+1, &orignull); 
		Datum 	attr;
=======
		Datum		attr = slot->tts_values[i];
>>>>>>> ab76208e
		bytea	   *outputbytes;

		if (orignull)
			continue;

		Assert(thisState->format == 1);

		outputbytes = SendFunctionCall(&thisState->finfo, attr);
		pq_sendint(&buf, VARSIZE(outputbytes) - VARHDRSZ, 4);
		pq_sendbytes(&buf, VARDATA(outputbytes),
					 VARSIZE(outputbytes) - VARHDRSZ);
	}

	pq_endmessage(&buf);

	/* Return to caller's context, and flush row's temporary memory */
	MemoryContextSwitchTo(oldcontext);
	MemoryContextReset(myState->tmpcontext);
}<|MERGE_RESOLUTION|>--- conflicted
+++ resolved
@@ -20,13 +20,9 @@
 #include "libpq/pqformat.h"
 #include "tcop/pquery.h"
 #include "utils/lsyscache.h"
-<<<<<<< HEAD
-#include "mb/pg_wchar.h"
-=======
 #include "utils/memdebug.h"
 #include "utils/memutils.h"
 
->>>>>>> ab76208e
 
 static void printtup_startup(DestReceiver *self, int operation,
 				 TupleDesc typeinfo);
@@ -336,17 +332,10 @@
 	for (i = 0; i < natts; ++i)
 	{
 		PrinttupAttrInfo *thisState = myState->myinfo + i;
-<<<<<<< HEAD
-		bool 		orignull;
-		Datum		origattr = slot_getattr(slot, i+1, &orignull);
-		Datum 		attr;
+		bool 		isnull;
+		Datum		attr = slot_getattr(slot, i+1, &isnull);
 		
-		if (orignull) 
-=======
-		Datum		attr = slot->tts_values[i];
-
-		if (slot->tts_isnull[i])
->>>>>>> ab76208e
+		if (isnull)
 		{
 			/* -1 is the same in both byte orders.  This is the same as pg_sendint */
 			int32 n32 = -1;
@@ -371,11 +360,10 @@
 			char str[256];
 			int32 n32;
 
-<<<<<<< HEAD
 			switch (typeinfo->attrs[i]->atttypid)
 			{
-			case INT2OID: /* int2 */
-			case INT4OID: /* int4 */
+				case INT2OID: /* int2 */
+				case INT4OID: /* int4 */
 				{
 					/* 
 					 * The standard postgres way is to call the output function, but that involves one or more pallocs,
@@ -470,8 +458,8 @@
 					 * We called PG_DETOAST_DATUM up above, so we don't 
 					 * need to do it again
 					 */
-					s = VARDATA(dptr);
-					len = VARSIZE(dptr) - VARHDRSZ;
+					s = VARDATA_ANY(dptr);
+					len = VARSIZE_ANY_EXHDR(dptr);
 
 					p = pg_server_to_client(s, len);
 					if (p != s)				/* actual conversion has been done? */
@@ -497,20 +485,14 @@
 					char *outputstr;
 					outputstr = OutputFunctionCall(&thisState->finfo, attr);
 					pq_sendcountedtext(&buf, outputstr, strlen(outputstr), false);
-					pfree(outputstr);
 				}
 			}
-=======
-			outputstr = OutputFunctionCall(&thisState->finfo, attr);
-			pq_sendcountedtext(&buf, outputstr, strlen(outputstr), false);
->>>>>>> ab76208e
 		}
 		else
 		{
 			/* Binary output */
 			int32 n32;
 
-<<<<<<< HEAD
 			switch (typeinfo->attrs[i]->atttypid)
 			{
 			case INT2OID: /* int2 */
@@ -568,8 +550,8 @@
 					 * We called PG_DETOAST_DATUM up above, so we don't need
 					 * to do it again
 					 */
-					s = VARDATA(dptr);
-					len = VARSIZE(dptr) - VARHDRSZ;
+					s = VARDATA_ANY(dptr);
+					len = VARSIZE_ANY_EXHDR(dptr);
 
 					p = pg_server_to_client(s, len);
 					if (p != s)				/* actual conversion has been done? */
@@ -595,17 +577,10 @@
 					bytea *outputbytes;
 					outputbytes = SendFunctionCall(&thisState->finfo, attr);
 					pq_sendint(&buf, VARSIZE(outputbytes) - VARHDRSZ, 4);
-					pq_sendbytes(&buf, VARDATA(outputbytes), 
-					VARSIZE(outputbytes) - VARHDRSZ);
-					pfree(outputbytes);
+					pq_sendbytes(&buf, VARDATA(outputbytes),
+								 VARSIZE(outputbytes) - VARHDRSZ);
 				}
 			}
-=======
-			outputbytes = SendFunctionCall(&thisState->finfo, attr);
-			pq_sendint(&buf, VARSIZE(outputbytes) - VARHDRSZ, 4);
-			pq_sendbytes(&buf, VARDATA(outputbytes),
-						 VARSIZE(outputbytes) - VARHDRSZ);
->>>>>>> ab76208e
 		}
 	}
 
@@ -676,16 +651,11 @@
 	for (i = 0; i < natts; ++i)
 	{
 		PrinttupAttrInfo *thisState = myState->myinfo + i;
-<<<<<<< HEAD
-		bool orignull;
-		Datum	origattr = slot_getattr(slot, i+1, &orignull); 
-		Datum attr;
-=======
-		Datum		attr = slot->tts_values[i];
->>>>>>> ab76208e
+		bool		isnull;
+		Datum		attr = slot_getattr(slot, i+1, &isnull);
 		char	   *outputstr;
 
-		if (orignull)
+		if (isnull)
 			continue;
 
 		Assert(thisState->format == 0);
@@ -866,16 +836,11 @@
 	for (i = 0; i < natts; ++i)
 	{
 		PrinttupAttrInfo *thisState = myState->myinfo + i;
-<<<<<<< HEAD
-		bool orignull;
-		Datum	origattr = slot_getattr(slot, i+1, &orignull); 
-		Datum 	attr;
-=======
-		Datum		attr = slot->tts_values[i];
->>>>>>> ab76208e
+		bool		isnull;
+		Datum		attr = slot_getattr(slot, i+1, &isnull);
 		bytea	   *outputbytes;
 
-		if (orignull)
+		if (isnull)
 			continue;
 
 		Assert(thisState->format == 1);
