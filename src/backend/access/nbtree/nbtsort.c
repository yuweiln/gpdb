--- conflicted
+++ resolved
@@ -161,15 +161,11 @@
 	 * work_mem.
 	 */
 	btKbytes = isdead ? work_mem : maintenance_work_mem;
-<<<<<<< HEAD
 	if(gp_enable_mk_sort)
 		btspool->sortstate = tuplesort_begin_index_mk(index, isunique, btKbytes, false);
 	else
-		btspool->sortstate = tuplesort_begin_index(index, isunique, btKbytes, false);
-=======
-	btspool->sortstate = tuplesort_begin_index_btree(index, isunique,
+		btspool->sortstate = tuplesort_begin_index_btree(index, isunique,
 													 btKbytes, false);
->>>>>>> f260edb1
 
 	return btspool;
 }
