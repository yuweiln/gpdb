--- conflicted
+++ resolved
@@ -12,11 +12,7 @@
  * Portions Copyright (c) 1994, Regents of the University of California
  *
  * IDENTIFICATION
-<<<<<<< HEAD
  *	  $PostgreSQL: pgsql/src/backend/access/nbtree/nbtree.c,v 1.156.2.2 2008/11/13 17:42:18 tgl Exp $
-=======
- *	  $PostgreSQL: pgsql/src/backend/access/nbtree/nbtree.c,v 1.157 2008/04/10 22:25:25 tgl Exp $
->>>>>>> 4e82a954
  *
  *-------------------------------------------------------------------------
  */
@@ -27,7 +23,6 @@
 #include "catalog/index.h"
 #include "catalog/pg_namespace.h"
 #include "commands/vacuum.h"
-#include "miscadmin.h"
 #include "storage/freespace.h"
 #include "storage/ipc.h"
 #include "storage/lmgr.h"
@@ -567,11 +562,7 @@
 }
 
 /*
-<<<<<<< HEAD
- * btgetmulti() -- construct a HashBitmap.
-=======
- * btgetbitmap() -- gets all matching tuples, and adds them to a bitmap
->>>>>>> 4e82a954
+ * btgetbitmap() -- construct a HashBitmap.
  */
 Datum
 btgetbitmap(PG_FUNCTION_ARGS)
@@ -579,64 +570,52 @@
 	MIRROREDLOCK_BUFMGR_VERIFY_NO_LOCK_LEAK_DECLARE;
 
 	IndexScanDesc scan = (IndexScanDesc) PG_GETARG_POINTER(0);
-<<<<<<< HEAD
 	Node *n = (Node *)PG_GETARG_POINTER(1);
-	HashBitmap	*hashBitmap;
-
-	BTScanOpaque so = (BTScanOpaque) scan->opaque;
-	bool		res = true;
-
-	MIRROREDLOCK_BUFMGR_VERIFY_NO_LOCK_LEAK_ENTER;
-
-	if (n == NULL)
-	{
-		/* XXX should we use less than work_mem for this? */
-		hashBitmap = tbm_create(work_mem * 1024L);
-	}
-	else if (!IsA(n, HashBitmap))
-	{
-		elog(ERROR, "non hash bitmap");
-	}
-	else
-	{
-		hashBitmap = (HashBitmap *)n;
-	}
-	/* If we haven't started the scan yet, fetch the first page & tuple. */
-	if (!BTScanPosIsValid(so->currPos))
-	{
-		res = _bt_first(scan, ForwardScanDirection);
-		if (res)
-		{
-			/* Save tuple ID, and continue scanning */
-			tbm_add_tuples(hashBitmap, &(scan->xs_ctup.t_self), 1);
-		}
-=======
-	TIDBitmap *tbm = (TIDBitmap *) PG_GETARG_POINTER(1);
+	HashBitmap	*tbm;
 	BTScanOpaque so = (BTScanOpaque) scan->opaque;
 	int64		ntids = 0;
 	ItemPointer heapTid;
 
-	/* Fetch the first page & tuple. */
-	if (!_bt_first(scan, ForwardScanDirection))
-	{
-		/* empty scan */
-		PG_RETURN_INT64(0);
->>>>>>> 4e82a954
-	}
-	/* Save tuple ID, and continue scanning */
-	heapTid = &scan->xs_ctup.t_self;
-	tbm_add_tuples(tbm, heapTid, 1, false);
-	ntids++;
-
-<<<<<<< HEAD
-	while (res)
-=======
+	MIRROREDLOCK_BUFMGR_VERIFY_NO_LOCK_LEAK_ENTER;
+
+	if (n == NULL)
+	{
+		/* XXX should we use less than work_mem for this? */
+		tbm = tbm_create(work_mem * 1024L);
+	}
+	else if (!IsA(n, HashBitmap))
+	{
+		elog(ERROR, "non hash bitmap");
+	}
+	else
+	{
+		tbm = (HashBitmap *)n;
+	}
+
+	/* If we haven't started the scan yet, fetch the first page & tuple. */
+	if (!BTScanPosIsValid(so->currPos))
+	{
+		/* Fetch the first page & tuple. */
+		if (_bt_first(scan, ForwardScanDirection))
+		{
+			/* Save tuple ID, and continue scanning */
+			heapTid = &scan->xs_ctup.t_self;
+			tbm_add_tuples(tbm, heapTid, 1, false);
+			ntids++;
+		}
+		else
+		{
+			MIRROREDLOCK_BUFMGR_VERIFY_NO_LOCK_LEAK_EXIT;
+
+			PG_RETURN_POINTER(tbm);
+		}
+	}
+
 	for (;;)
->>>>>>> 4e82a954
 	{
 		/*
-		 * Advance to next tuple within page.  This is the same as the
-		 * easy case in _bt_next().
+		 * Advance to next tuple within page.  This is the same as the easy
+		 * case in _bt_next().
 		 */
 		if (++so->currPos.itemIndex > so->currPos.lastItem)
 		{
@@ -648,23 +627,14 @@
 		}
 
 		/* Save tuple ID, and continue scanning */
-<<<<<<< HEAD
-		tbm_add_tuples(hashBitmap,
-					   &(so->currPos.items[so->currPos.itemIndex].heapTid),
-					   1);
-	}
-
-	MIRROREDLOCK_BUFMGR_VERIFY_NO_LOCK_LEAK_EXIT;
-
-	PG_RETURN_POINTER(hashBitmap);
-=======
 		heapTid = &so->currPos.items[so->currPos.itemIndex].heapTid;
 		tbm_add_tuples(tbm, heapTid, 1, false);
 		ntids++;
 	}
 
-	PG_RETURN_INT64(ntids);
->>>>>>> 4e82a954
+	MIRROREDLOCK_BUFMGR_VERIFY_NO_LOCK_LEAK_EXIT;
+
+	PG_RETURN_POINTER(tbm);
 }
 
 /*
