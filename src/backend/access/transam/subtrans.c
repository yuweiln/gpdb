/*-------------------------------------------------------------------------
 *
 * subtrans.c
 *		PostgreSQL subtransaction-log manager
 *
 * The pg_subtrans manager is a pg_clog-like manager that stores the parent
 * transaction Id for each transaction.  It is a fundamental part of the
 * nested transactions implementation.	A main transaction has a parent
 * of InvalidTransactionId, and each subtransaction has its immediate parent.
 * The tree can easily be walked from child to parent, but not in the
 * opposite direction.
 *
 * This code is based on clog.c, but the robustness requirements
 * are completely different from pg_clog, because we only need to remember
 * pg_subtrans information for currently-open transactions.  Thus, there is
 * no need to preserve data over a crash and restart.
 *
 * There are no XLOG interactions since we do not care about preserving
 * data across crashes.  During database startup, we simply force the
 * currently-active page of SUBTRANS to zeroes.
 *
<<<<<<< HEAD
 * Portions Copyright (c) 1996-2008, PostgreSQL Global Development Group
=======
 * Portions Copyright (c) 1996-2007, PostgreSQL Global Development Group
>>>>>>> 29dccf5f
 * Portions Copyright (c) 1994, Regents of the University of California
 *
 * $PostgreSQL: pgsql/src/backend/access/transam/subtrans.c,v 1.18 2007/01/05 22:19:23 momjian Exp $
 *
 *-------------------------------------------------------------------------
 */
#include "postgres.h"

#include "access/slru.h"
#include "access/subtrans.h"
#include "access/transam.h"
#include "utils/tqual.h"
#include "cdb/cdbpersistentstore.h"


/*
 * Defines for SubTrans page sizes.  A page is the same BLCKSZ as is used
 * everywhere else in Postgres.
 *
 * Note: because TransactionIds are 32 bits and wrap around at 0xFFFFFFFF,
 * SubTrans page numbering also wraps around at
 * 0xFFFFFFFF/SUBTRANS_XACTS_PER_PAGE, and segment numbering at
 * 0xFFFFFFFF/SUBTRANS_XACTS_PER_PAGE/SLRU_SEGMENTS_PER_PAGE.  We need take no
 * explicit notice of that fact in this module, except when comparing segment
 * and page numbers in TruncateSUBTRANS (see SubTransPagePrecedes).
 */

/* We need eight bytes per xact */
#define SUBTRANS_XACTS_PER_PAGE (BLCKSZ / sizeof(SubTransData))

#define TransactionIdToPage(xid) ((xid) / (uint32) SUBTRANS_XACTS_PER_PAGE)
#define TransactionIdToEntry(xid) ((xid) % (uint32) SUBTRANS_XACTS_PER_PAGE)


/*
 * Link to shared-memory data structures for SUBTRANS control
 */
static SlruCtlData SubTransCtlData;

#define SubTransCtl  (&SubTransCtlData)


static int	ZeroSUBTRANSPage(int pageno);
static bool SubTransPagePrecedes(int page1, int page2);

static void
SubTransGetData(TransactionId xid, SubTransData* subData)
{
	MIRRORED_LOCK_DECLARE;

	int			pageno = TransactionIdToPage(xid);
	int			entryno = TransactionIdToEntry(xid);
	int			slotno;
	SubTransData *ptr;

	/* Can't ask about stuff that might not be around anymore */
	Assert(TransactionIdFollowsOrEquals(xid, TransactionXmin));

	/* Bootstrap and frozen XIDs have no parent and itself as topMostParent */
	if (!TransactionIdIsNormal(xid))
	{
		subData->parent = InvalidTransactionId;
		subData->topMostParent = xid;
		return;
	}

	MIRRORED_LOCK;

	/* lock is acquired by SimpleLruReadPage_ReadOnly */

	slotno = SimpleLruReadPage_ReadOnly(SubTransCtl, pageno, xid, NULL);
	ptr = (SubTransData *) SubTransCtl->shared->page_buffer[slotno];
	ptr += entryno;

	subData->parent = ptr->parent;
	subData->topMostParent = ptr->topMostParent;
	if ( subData->topMostParent == InvalidTransactionId )
	{
		/* Here means parent is Main XID, hence set parent itself as topMostParent */
		subData->topMostParent = xid;
	}

	LWLockRelease(SubtransControlLock);

	MIRRORED_UNLOCK;

	return;
}

/*
 * Record the parent of a subtransaction in the subtrans log.
 */
void
SubTransSetParent(TransactionId xid, TransactionId parent)
{
	MIRRORED_LOCK_DECLARE;

	int			pageno = TransactionIdToPage(xid);
	int			entryno = TransactionIdToEntry(xid);
	int			slotno;
	SubTransData *ptr;
	SubTransData subData;

	/*
	 * Main Xact has parent and topMostParent as InvalidTransactionId
	 */
	if ( parent != InvalidTransactionId )
	{
		/* Get the topMostParent for Parent */
		SubTransGetData(parent, &subData);
	}
	else
	{
		subData.topMostParent = InvalidTransactionId;
	}

	MIRRORED_LOCK;

	LWLockAcquire(SubtransControlLock, LW_EXCLUSIVE);

	slotno = SimpleLruReadPage(SubTransCtl, pageno, xid);
	ptr = (SubTransData *) SubTransCtl->shared->page_buffer[slotno];
	ptr += entryno;

	/* Current state should be 0 */
	Assert(ptr->parent == InvalidTransactionId);
	Assert(ptr->topMostParent == InvalidTransactionId);

	ptr->parent = parent;
	ptr->topMostParent = subData.topMostParent;

	SubTransCtl->shared->page_dirty[slotno] = true;

	LWLockRelease(SubtransControlLock);

	MIRRORED_UNLOCK;
}

/*
 * Interrogate the parent of a transaction in the subtrans log.
 */
TransactionId
SubTransGetParent(TransactionId xid)
{
	SubTransData subData;
	SubTransGetData(xid, &subData);

	return subData.parent;
}

/*
 * SubTransGetTopmostTransaction
 *
 * Returns the topmost transaction of the given transaction id.
 */
TransactionId
SubTransGetTopmostTransaction(TransactionId xid)
{
	Assert(TransactionIdIsValid(xid));
	SubTransData subData;
	SubTransGetData(xid, &subData);

	Assert(TransactionIdIsValid(subData.topMostParent));
	return subData.topMostParent;
}

/*
 * Initialization of shared memory for SUBTRANS
 */
Size
SUBTRANSShmemSize(void)
{
	return SimpleLruShmemSize(NUM_SUBTRANS_BUFFERS);
}

void
SUBTRANSShmemInit(void)
{
	SubTransCtl->PagePrecedes = SubTransPagePrecedes;
	SimpleLruInit(SubTransCtl, "SUBTRANS Ctl", NUM_SUBTRANS_BUFFERS,
				  SubtransControlLock, SUBTRANS_DIR);
	/* Override default assumption that writes should be fsync'd */
	SubTransCtl->do_fsync = false;
}

/*
 * This func must be called ONCE on system install.  It creates
 * the initial SUBTRANS segment.  (The SUBTRANS directory is assumed to
 * have been created by the initdb shell script, and SUBTRANSShmemInit
 * must have been called already.)
 *
 * Note: it's not really necessary to create the initial segment now,
 * since slru.c would create it on first write anyway.	But we may as well
 * do it to be sure the directory is set up correctly.
 */
void
BootStrapSUBTRANS(void)
{
	MIRRORED_LOCK_DECLARE;

	int			slotno;

	MIRRORED_LOCK;

	LWLockAcquire(SubtransControlLock, LW_EXCLUSIVE);

	/* Create and zero the first page of the subtrans log */
	slotno = ZeroSUBTRANSPage(0);

	/* Make sure it's written out */
	SimpleLruWritePage(SubTransCtl, slotno, NULL);
	Assert(!SubTransCtl->shared->page_dirty[slotno]);

	LWLockRelease(SubtransControlLock);

	MIRRORED_UNLOCK;
}

/*
 * Initialize (or reinitialize) a page of SUBTRANS to zeroes.
 *
 * The page is not actually written, just set up in shared memory.
 * The slot number of the new page is returned.
 *
 * Control lock must be held at entry, and will be held at exit.
 */
static int
ZeroSUBTRANSPage(int pageno)
{
	MIRRORED_LOCK_DECLARE;

	int result;

	MIRRORED_LOCK;

	result = SimpleLruZeroPage(SubTransCtl, pageno);

	MIRRORED_UNLOCK;

	return result;
}

/*
 * This must be called ONCE during postmaster or standalone-backend startup,
 * after StartupXLOG has initialized ShmemVariableCache->nextXid.
 *
 * oldestActiveXID is the oldest XID of any prepared transaction, or nextXid
 * if there are none.
 */
void
StartupSUBTRANS(TransactionId oldestActiveXID)
{
	MIRRORED_LOCK_DECLARE;

	int			startPage;
	int			endPage;

	/*
	 * Since we don't expect pg_subtrans to be valid across crashes, we
	 * initialize the currently-active page(s) to zeroes during startup.
	 * Whenever we advance into a new page, ExtendSUBTRANS will likewise zero
	 * the new page without regard to whatever was previously on disk.
	 */

	MIRRORED_LOCK;

	LWLockAcquire(SubtransControlLock, LW_EXCLUSIVE);

	startPage = TransactionIdToPage(oldestActiveXID);
	endPage = TransactionIdToPage(ShmemVariableCache->nextXid);

	while (startPage != endPage)
	{
		(void) ZeroSUBTRANSPage(startPage);
		startPage++;
	}
	(void) ZeroSUBTRANSPage(startPage);

	LWLockRelease(SubtransControlLock);

	MIRRORED_UNLOCK;
}

/*
 * This must be called ONCE during postmaster or standalone-backend shutdown
 */
void
ShutdownSUBTRANS(void)
{
	MIRRORED_LOCK_DECLARE;

	MIRRORED_LOCK;

	/*
	 * Flush dirty SUBTRANS pages to disk
	 *
	 * This is not actually necessary from a correctness point of view. We do
	 * it merely as a debugging aid.
	 */
	SimpleLruFlush(SubTransCtl, false);

	MIRRORED_UNLOCK;
}

/*
 * Perform a checkpoint --- either during shutdown, or on-the-fly
 */
void
CheckPointSUBTRANS(void)
{
	MIRRORED_LOCK_DECLARE;

	MIRRORED_LOCK;

	/*
	 * Flush dirty SUBTRANS pages to disk
	 *
	 * This is not actually necessary from a correctness point of view. We do
	 * it merely to improve the odds that writing of dirty pages is done by
	 * the checkpoint process and not by backends.
	 */
	SimpleLruFlush(SubTransCtl, true);

	MIRRORED_UNLOCK;
}


/*
 * Make sure that SUBTRANS has room for a newly-allocated XID.
 *
 * NB: this is called while holding XidGenLock.  We want it to be very fast
 * most of the time; even when it's not so fast, no actual I/O need happen
 * unless we're forced to write out a dirty subtrans page to make room
 * in shared memory.
 */
void
ExtendSUBTRANS(TransactionId newestXact)
{
	int			pageno;

	/*
	 * Caller must have already taken mirrored lock shared.
	 */

	/*
	 * No work except at first XID of a page.  But beware: just after
	 * wraparound, the first XID of page zero is FirstNormalTransactionId.
	 */
	if (TransactionIdToEntry(newestXact) != 0 &&
		!TransactionIdEquals(newestXact, FirstNormalTransactionId))
		return;

	pageno = TransactionIdToPage(newestXact);

	LWLockAcquire(SubtransControlLock, LW_EXCLUSIVE);

	/* Zero the page */
	ZeroSUBTRANSPage(pageno);

	LWLockRelease(SubtransControlLock);
}


/*
 * Remove all SUBTRANS segments before the one holding the passed transaction ID
 *
 * This is normally called during checkpoint, with oldestXact being the
 * oldest TransactionXmin of any running transaction.
 */
void
TruncateSUBTRANS(TransactionId oldestXact)
{
	MIRRORED_LOCK_DECLARE;

	int			cutoffPage;

	/*
	 * The cutoff point is the start of the segment containing oldestXact. We
	 * pass the *page* containing oldestXact to SimpleLruTruncate.
	 */
	cutoffPage = TransactionIdToPage(oldestXact);

	MIRRORED_LOCK;

	SimpleLruTruncate(SubTransCtl, cutoffPage);

	MIRRORED_UNLOCK;
}


/*
 * Decide which of two SUBTRANS page numbers is "older" for truncation purposes.
 *
 * We need to use comparison of TransactionIds here in order to do the right
 * thing with wraparound XID arithmetic.  However, if we are asked about
 * page number zero, we don't want to hand InvalidTransactionId to
 * TransactionIdPrecedes: it'll get weird about permanent xact IDs.  So,
 * offset both xids by FirstNormalTransactionId to avoid that.
 */
static bool
SubTransPagePrecedes(int page1, int page2)
{
	TransactionId xid1;
	TransactionId xid2;

	xid1 = ((uint32) page1) * SUBTRANS_XACTS_PER_PAGE;
	xid1 += FirstNormalTransactionId;
	xid2 = ((uint32) page2) * SUBTRANS_XACTS_PER_PAGE;
	xid2 += FirstNormalTransactionId;

	return TransactionIdPrecedes(xid1, xid2);
}<|MERGE_RESOLUTION|>--- conflicted
+++ resolved
@@ -19,11 +19,7 @@
  * data across crashes.  During database startup, we simply force the
  * currently-active page of SUBTRANS to zeroes.
  *
-<<<<<<< HEAD
  * Portions Copyright (c) 1996-2008, PostgreSQL Global Development Group
-=======
- * Portions Copyright (c) 1996-2007, PostgreSQL Global Development Group
->>>>>>> 29dccf5f
  * Portions Copyright (c) 1994, Regents of the University of California
  *
  * $PostgreSQL: pgsql/src/backend/access/transam/subtrans.c,v 1.18 2007/01/05 22:19:23 momjian Exp $
