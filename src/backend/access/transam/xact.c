--- conflicted
+++ resolved
@@ -10,11 +10,7 @@
  *
  *
  * IDENTIFICATION
-<<<<<<< HEAD
- *	  $PostgreSQL: pgsql/src/backend/access/transam/xact.c,v 1.229.2.7 2010/01/24 21:49:47 tgl Exp $
-=======
  *	  $PostgreSQL: pgsql/src/backend/access/transam/xact.c,v 1.230 2006/12/06 18:06:47 neilc Exp $
->>>>>>> 782d68e3
  *
  *-------------------------------------------------------------------------
  */
@@ -3011,7 +3007,6 @@
 			
 			PG_TRACE1(transaction__start, s->transactionId);
 
-<<<<<<< HEAD
 			/*
 		 	 * set transaction_timestamp() (a/k/a now()).  We want this to be the
 		 	 * same as the first command's statement_timestamp(), so don't do a
@@ -3314,15 +3309,6 @@
 		 getDistributedTransactionId(),
 		 s->transactionId,
 		 DtxContextToString(DistributedTransactionContext));
-=======
-	/*
-	 * set transaction_timestamp() (a/k/a now()).  We want this to be the same
-	 * as the first command's statement_timestamp(), so don't do a fresh
-	 * GetCurrentTimestamp() call (which'd be expensive anyway).
-	 */
-	xactStartTimestamp = stmtStartTimestamp;
-	pgstat_report_txn_timestamp(xactStartTimestamp);
->>>>>>> 782d68e3
 
 	/*
 	 * initialize current transaction state fields
@@ -3706,16 +3692,11 @@
 	AtEOXact_Namespace(true);
 	/* smgrcommit already done */
 	AtEOXact_Files();
-<<<<<<< HEAD
 	AtEOXact_ComboCid();
 	AtEOXact_HashTables(true);
 	AtEOXact_PgStat(true);
 	//AtEOXact_Snapshot(true);
 	pgstat_report_xact_timestamp(0);
-=======
-	pgstat_count_xact_commit();
-	pgstat_report_txn_timestamp(0);
->>>>>>> 782d68e3
 
 	CurrentResourceOwner = NULL;
 	ResourceOwnerDelete(TopTransactionResourceOwner);
@@ -4248,7 +4229,6 @@
 	{
 		CHECKPOINT_START_UNLOCK;
 
-<<<<<<< HEAD
 		MIRRORED_UNLOCK;
 	}
 	if (TopTransactionResourceOwner != NULL)
@@ -4296,32 +4276,6 @@
 
 		LWLockRelease(ProcArrayLock);
 	}
-=======
-	ResourceOwnerRelease(TopTransactionResourceOwner,
-						 RESOURCE_RELEASE_BEFORE_LOCKS,
-						 false, true);
-	AtEOXact_Buffers(false);
-	AtEOXact_RelationCache(false);
-	AtEOXact_Inval(false);
-	smgrDoPendingDeletes(false);
-	AtEOXact_MultiXact();
-	ResourceOwnerRelease(TopTransactionResourceOwner,
-						 RESOURCE_RELEASE_LOCKS,
-						 false, true);
-	ResourceOwnerRelease(TopTransactionResourceOwner,
-						 RESOURCE_RELEASE_AFTER_LOCKS,
-						 false, true);
-	AtEOXact_CatCache(false);
-
-	AtEOXact_GUC(false, false);
-	AtEOXact_SPI(false);
-	AtEOXact_on_commit_actions(false);
-	AtEOXact_Namespace(false);
-	smgrabort();
-	AtEOXact_Files();
-	pgstat_count_xact_rollback();
-	pgstat_report_txn_timestamp(0);
->>>>>>> 782d68e3
 
 	/*
 	 * State remains TRANS_ABORT until CleanupTransaction().
