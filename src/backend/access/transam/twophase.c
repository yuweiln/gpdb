--- conflicted
+++ resolved
@@ -415,14 +415,10 @@
                 , XLogRecPtr *xlogrecptr)
 {
 	GlobalTransaction gxact;
-<<<<<<< HEAD
 	int	i;
 	int	idlen = strlen(gid);
-=======
 	PGPROC	   *proc;
 	PGXACT	   *pgxact;
-	int			i;
->>>>>>> 80edfd76
 
 	/* on first call, register the exit hook */
 	if (!twophaseExitRegistered)
@@ -446,30 +442,6 @@
 
 	LWLockAcquire(TwoPhaseStateLock, LW_EXCLUSIVE);
 
-<<<<<<< HEAD
-=======
-	/*
-	 * First, find and recycle any gxacts that failed during prepare. We do
-	 * this partly to ensure we don't mistakenly say their GIDs are still
-	 * reserved, and partly so we don't fail on out-of-slots unnecessarily.
-	 */
-	for (i = 0; i < TwoPhaseState->numPrepXacts; i++)
-	{
-		gxact = TwoPhaseState->prepXacts[i];
-		if (!gxact->valid && !TransactionIdIsActive(gxact->locking_xid))
-		{
-			/* It's dead Jim ... remove from the active array */
-			TwoPhaseState->numPrepXacts--;
-			TwoPhaseState->prepXacts[i] = TwoPhaseState->prepXacts[TwoPhaseState->numPrepXacts];
-			/* and put it back in the freelist */
-			gxact->next = TwoPhaseState->freeGXacts;
-			TwoPhaseState->freeGXacts = gxact;
-			/* Back up index count too, so we don't miss scanning one */
-			i--;
-		}
-	}
-
->>>>>>> 80edfd76
 	/* Check for conflicting GID */
 	for (i = 0; i < TwoPhaseState->numPrepXacts; i++)
 	{
@@ -502,26 +474,6 @@
 	SHMQueueElemInit(&(proc->links));
 	proc->waitStatus = STATUS_OK;
 	/* We set up the gxact's VXID as InvalidBackendId/XID */
-<<<<<<< HEAD
-	gxact->proc.lxid = (LocalTransactionId) xid;
-	gxact->proc.xid = xid;
-	gxact->proc.xmin = InvalidTransactionId;
-	gxact->proc.pid = 0;
-	gxact->proc.backendId = InvalidBackendId;
-	gxact->proc.databaseId = databaseid;
-	gxact->proc.roleId = owner;
-	gxact->proc.inCommit = false;
-	gxact->proc.vacuumFlags = 0;
-	gxact->proc.serializableIsoLevel = false;
-	gxact->proc.lwWaiting = false;
-	gxact->proc.lwExclusive = false;
-	gxact->proc.lwWaitLink = NULL;
-	gxact->proc.waitLock = NULL;
-	gxact->proc.waitProcLock = NULL;
-
-	gxact->proc.localDistribXactData = *localDistribXactRef;
-
-=======
 	proc->lxid = (LocalTransactionId) xid;
 	pgxact->xid = xid;
 	pgxact->xmin = InvalidTransactionId;
@@ -536,7 +488,10 @@
 	proc->lwWaitLink = NULL;
 	proc->waitLock = NULL;
 	proc->waitProcLock = NULL;
->>>>>>> 80edfd76
+	proc->serializableIsoLevel = false;
+
+	proc->localDistribXactData = *localDistribXactRef;
+
 	for (i = 0; i < NUM_LOCK_PARTITIONS; i++)
 		SHMQueueInit(&(proc->myProcLocks[i]));
 	/* subxid data must be filled later by GXactLoadSubxactData */
@@ -622,7 +577,7 @@
 	elog((Debug_print_full_dtm ? LOG : DEBUG5),"MarkAsPrepared marking GXACT gid = %s as valid (prepared)",
 		 gxact->gid);
 
-	LocalDistribXact_ChangeState(&gxact->proc,
+	LocalDistribXact_ChangeState(gxact->pgprocno,
 								 LOCALDISTRIBXACT_STATE_PREPARED);
 
 	/*
@@ -686,11 +641,7 @@
 		 * there may be some other issues as well.	Hence disallow until
 		 * someone gets motivated to make it work.
 		 */
-<<<<<<< HEAD
-		if (MyDatabaseId != gxact->proc.databaseId &&  (Gp_role != GP_ROLE_EXECUTE))
-=======
-		if (MyDatabaseId != proc->databaseId)
->>>>>>> 80edfd76
+		if (MyDatabaseId != proc->databaseId &&  (Gp_role != GP_ROLE_EXECUTE))
 			ereport(ERROR,
 					(errcode(ERRCODE_FEATURE_NOT_SUPPORTED),
 				  errmsg("prepared transaction belongs to another database"),
@@ -755,44 +706,6 @@
 
 	elog(ERROR, "failed to find %p in GlobalTransaction array", gxact);
 }
-
-<<<<<<< HEAD
-=======
-/*
- * TransactionIdIsPrepared
- *		True iff transaction associated with the identifier is prepared
- *		for two-phase commit
- *
- * Note: only gxacts marked "valid" are considered; but notice we do not
- * check the locking status.
- *
- * This is not currently exported, because it is only needed internally.
- */
-static bool
-TransactionIdIsPrepared(TransactionId xid)
-{
-	bool		result = false;
-	int			i;
-
-	LWLockAcquire(TwoPhaseStateLock, LW_SHARED);
-
-	for (i = 0; i < TwoPhaseState->numPrepXacts; i++)
-	{
-		GlobalTransaction gxact = TwoPhaseState->prepXacts[i];
-		PGXACT	   *pgxact = &ProcGlobal->allPgXact[gxact->pgprocno];
-
-		if (gxact->valid && pgxact->xid == xid)
-		{
-			result = true;
-			break;
-		}
-	}
-
-	LWLockRelease(TwoPhaseStateLock);
-
-	return result;
-}
->>>>>>> 80edfd76
 
 /*
  * Returns an array of all prepared transactions for the user-level
@@ -1391,9 +1304,8 @@
 	 * Validate the GID, and lock the GXACT to ensure that two backends do not
 	 * try to commit the same GID at once.
 	 */
-<<<<<<< HEAD
 	gxact = LockGXact(gid, GetUserId(), raiseErrorIfNotFound);
-	if (!raiseErrorIfNotFound && gxact == NULL)
+	if (gxact == NULL)
 	{
 		/*
 		 * We can be here for commit-prepared and abort-prepared. Incase of
@@ -1417,7 +1329,9 @@
 		return false;
 	}
 
-	xid = gxact->proc.xid;
+	proc = &ProcGlobal->allProcs[gxact->pgprocno];
+	pgxact = &ProcGlobal->allPgXact[gxact->pgprocno];
+	xid = pgxact->xid;
 	tfXLogRecPtr = gxact->prepare_begin_lsn;
 
 	elog((Debug_print_full_dtm ? LOG : DEBUG5),
@@ -1455,12 +1369,6 @@
 	}
 
 	buf = XLogRecGetData(tfRecord);
-=======
-	gxact = LockGXact(gid, GetUserId());
-	proc = &ProcGlobal->allProcs[gxact->pgprocno];
-	pgxact = &ProcGlobal->allPgXact[gxact->pgprocno];
-	xid = pgxact->xid;
->>>>>>> 80edfd76
 
 	if (buf == NULL)
 		ereport(ERROR,
@@ -1506,12 +1414,8 @@
 		RecordTransactionAbortPrepared(xid,
 									   hdr->nsubxacts, children,
 									   hdr->nabortrels, abortrels);
-<<<<<<< HEAD
-	ProcArrayRemove(&gxact->proc, latestXid);
-=======
 
 	ProcArrayRemove(proc, latestXid);
->>>>>>> 80edfd76
 
 	/*
 	 * In case we fail while running the callbacks, mark the gxact invalid so
@@ -1542,19 +1446,9 @@
 	}
 	for (i = 0; i < ndelrels; i++)
 	{
-<<<<<<< HEAD
 		SMgrRelation srel = smgropen(delrels[i].node, InvalidBackendId);
-		ForkNumber	fork;
-
-		for (fork = 0; fork <= MAX_FORKNUM; fork++)
-		{
-			smgrdounlink(srel, fork, false, delrels[i].relstorage);
-		}
-=======
-		SMgrRelation srel = smgropen(delrels[i], InvalidBackendId);
-
-		smgrdounlink(srel, false);
->>>>>>> 80edfd76
+
+		smgrdounlink(srel, false, delrels[i].relstorage);
 		smgrclose(srel);
 	}
 
@@ -1671,75 +1565,7 @@
 	 * We have already attached all the prepared transactions to
 	 * the checkpoint record. For now, just return from this.
 	 */
-<<<<<<< HEAD
 	return;
-=======
-	if (max_prepared_xacts <= 0)
-		return;					/* nothing to do */
-
-	TRACE_POSTGRESQL_TWOPHASE_CHECKPOINT_START();
-
-	xids = (TransactionId *) palloc(max_prepared_xacts * sizeof(TransactionId));
-	nxids = 0;
-
-	LWLockAcquire(TwoPhaseStateLock, LW_SHARED);
-
-	for (i = 0; i < TwoPhaseState->numPrepXacts; i++)
-	{
-		GlobalTransaction gxact = TwoPhaseState->prepXacts[i];
-		PGXACT	   *pgxact = &ProcGlobal->allPgXact[gxact->pgprocno];
-
-		if (gxact->valid &&
-			XLByteLE(gxact->prepare_lsn, redo_horizon))
-			xids[nxids++] = pgxact->xid;
-	}
-
-	LWLockRelease(TwoPhaseStateLock);
-
-	for (i = 0; i < nxids; i++)
-	{
-		TransactionId xid = xids[i];
-		int			fd;
-
-		TwoPhaseFilePath(path, xid);
-
-		fd = BasicOpenFile(path, O_RDWR | PG_BINARY, 0);
-		if (fd < 0)
-		{
-			if (errno == ENOENT)
-			{
-				/* OK if gxact is no longer valid */
-				if (!TransactionIdIsPrepared(xid))
-					continue;
-				/* Restore errno in case it was changed */
-				errno = ENOENT;
-			}
-			ereport(ERROR,
-					(errcode_for_file_access(),
-					 errmsg("could not open two-phase state file \"%s\": %m",
-							path)));
-		}
-
-		if (pg_fsync(fd) != 0)
-		{
-			close(fd);
-			ereport(ERROR,
-					(errcode_for_file_access(),
-					 errmsg("could not fsync two-phase state file \"%s\": %m",
-							path)));
-		}
-
-		if (close(fd) != 0)
-			ereport(ERROR,
-					(errcode_for_file_access(),
-					 errmsg("could not close two-phase state file \"%s\": %m",
-							path)));
-	}
-
-	pfree(xids);
-
-	TRACE_POSTGRESQL_TWOPHASE_CHECKPOINT_DONE();
->>>>>>> 80edfd76
 }
 
 /*
@@ -2272,11 +2098,12 @@
 
 	for (int i = 0; i < numberOfPrepareXacts; i++)
     {
-		if ((globalTransactionArray[i])->valid == false)
+		GlobalTransaction gxact = globalTransactionArray[i];
+		if (gxact->valid == false)
 			/* Skip any invalid prepared transacitons. */
 			continue;
-		xid       = (globalTransactionArray[i])->proc.xid;
-		recordPtr = &(globalTransactionArray[i])->prepare_begin_lsn;
+		xid 	  = ProcGlobal->allPgXact[gxact->pgprocno].xid;
+		recordPtr = &gxact->prepare_begin_lsn;
 
 		TwoPhaseAddPreparedTransaction(ptas,
 									   &maxCount,
