--- conflicted
+++ resolved
@@ -13,10 +13,7 @@
  */
 #include "postgres.h"
 
-<<<<<<< HEAD
-=======
 #include "access/htup_details.h"
->>>>>>> e472b921
 #include "access/transam.h"
 #include "catalog/pg_cast.h"
 #include "catalog/pg_type.h"
@@ -52,7 +49,6 @@
 	JSON_PARSE_END				/* saw the end of a document, expect nothing */
 } JsonParseContext;
 
-<<<<<<< HEAD
 typedef enum					/* type categories for datum_to_json */
 {
 	JSONTYPE_NULL,				/* null, so we didn't bother to identify */
@@ -74,16 +70,6 @@
 static void parse_object(JsonLexContext *lex, JsonSemAction *sem);
 static void parse_array_element(JsonLexContext *lex, JsonSemAction *sem);
 static void parse_array(JsonLexContext *lex, JsonSemAction *sem);
-=======
-static inline void json_lex(JsonLexContext *lex);
-static inline void json_lex_string(JsonLexContext *lex);
-static inline void json_lex_number(JsonLexContext *lex, char *s);
-static inline void parse_scalar(JsonLexContext *lex, JsonSemAction sem);
-static void parse_object_field(JsonLexContext *lex, JsonSemAction sem);
-static void parse_object(JsonLexContext *lex, JsonSemAction sem);
-static void parse_array_element(JsonLexContext *lex, JsonSemAction sem);
-static void parse_array(JsonLexContext *lex, JsonSemAction sem);
->>>>>>> e472b921
 static void report_parse_error(JsonParseContext ctx, JsonLexContext *lex);
 static void report_invalid_token(JsonLexContext *lex);
 static int	report_json_context(JsonLexContext *lex);
@@ -96,7 +82,6 @@
 				  bool use_line_feeds);
 static void array_to_json_internal(Datum array, StringInfo result,
 					   bool use_line_feeds);
-<<<<<<< HEAD
 static void json_categorize_type(Oid typoid,
 					 JsonTypeCategory *tcategory,
 					 Oid *outfuncoid);
@@ -174,90 +159,6 @@
 		report_parse_error(ctx, lex);
 }
 
-=======
-
-/* the null action object used for pure validation */
-static jsonSemAction nullSemAction =
-{
-	NULL, NULL, NULL, NULL, NULL,
-	NULL, NULL, NULL, NULL, NULL
-};
-static JsonSemAction NullSemAction = &nullSemAction;
-
-/* Recursive Descent parser support routines */
-
-/*
- * lex_peek
- *
- * what is the current look_ahead token?
-*/
-static inline JsonTokenType
-lex_peek(JsonLexContext *lex)
-{
-	return lex->token_type;
-}
-
-/*
- * lex_accept
- *
- * accept the look_ahead token and move the lexer to the next token if the
- * look_ahead token matches the token parameter. In that case, and if required,
- * also hand back the de-escaped lexeme.
- *
- * returns true if the token matched, false otherwise.
- */
-static inline bool
-lex_accept(JsonLexContext *lex, JsonTokenType token, char **lexeme)
-{
-	if (lex->token_type == token)
-	{
-		if (lexeme != NULL)
-		{
-			if (lex->token_type == JSON_TOKEN_STRING)
-			{
-				if (lex->strval != NULL)
-					*lexeme = pstrdup(lex->strval->data);
-			}
-			else
-			{
-				int			len = (lex->token_terminator - lex->token_start);
-				char	   *tokstr = palloc(len + 1);
-
-				memcpy(tokstr, lex->token_start, len);
-				tokstr[len] = '\0';
-				*lexeme = tokstr;
-			}
-		}
-		json_lex(lex);
-		return true;
-	}
-	return false;
-}
-
-/*
- * lex_accept
- *
- * move the lexer to the next token if the current look_ahead token matches
- * the parameter token. Otherwise, report an error.
- */
-static inline void
-lex_expect(JsonParseContext ctx, JsonLexContext *lex, JsonTokenType token)
-{
-	if (!lex_accept(lex, token, NULL))
-		report_parse_error(ctx, lex);;
-}
-
-/*
- * All the defined	type categories are upper case , so use lower case here
- * so we avoid any possible clash.
- */
-/* fake type category for JSON so we can distinguish it in datum_to_json */
-#define TYPCATEGORY_JSON 'j'
-/* fake category for types that have a cast to json */
-#define TYPCATEGORY_JSON_CAST 'c'
-/* letters appearing in numeric output that aren't valid in a JSON number */
-#define NON_NUMERIC_LETTER "NnAaIiFfTtYy"
->>>>>>> e472b921
 /* chars to consider as part of an alphanumeric token */
 #define JSON_ALPHANUMERIC_CHAR(c)  \
 	(((c) >= 'a' && (c) <= 'z') || \
@@ -266,7 +167,6 @@
 	 (c) == '_' || \
 	 IS_HIGHBIT_SET(c))
 
-<<<<<<< HEAD
 /*
  * Utility function to check if a string is a valid JSON number.
  *
@@ -304,8 +204,6 @@
 	return (!numeric_error) && (total_len == dummy_lex.input_length);
 }
 
-=======
->>>>>>> e472b921
 /*
  * Input.
  */
@@ -318,11 +216,7 @@
 
 	/* validate it */
 	lex = makeJsonLexContext(result, false);
-<<<<<<< HEAD
 	pg_parse_json(lex, &nullSemAction);
-=======
-	pg_parse_json(lex, NullSemAction);
->>>>>>> e472b921
 
 	/* Internal representation is the same as text, for now */
 	PG_RETURN_TEXT_P(result);
@@ -374,11 +268,7 @@
 
 	/* Validate it. */
 	lex = makeJsonLexContext(result, false);
-<<<<<<< HEAD
 	pg_parse_json(lex, &nullSemAction);
-=======
-	pg_parse_json(lex, NullSemAction);
->>>>>>> e472b921
 
 	PG_RETURN_TEXT_P(result);
 }
@@ -391,7 +281,6 @@
  *
  * Without is better as it makes the processing faster, so only make one
  * if really required.
-<<<<<<< HEAD
  */
 JsonLexContext *
 makeJsonLexContext(text *json, bool need_escapes)
@@ -454,70 +343,6 @@
  */
 static inline void
 parse_scalar(JsonLexContext *lex, JsonSemAction *sem)
-=======
- */
-JsonLexContext *
-makeJsonLexContext(text *json, bool need_escapes)
-{
-	JsonLexContext *lex = palloc0(sizeof(JsonLexContext));
-
-	lex->input = lex->token_terminator = lex->line_start = VARDATA(json);
-	lex->line_number = 1;
-	lex->input_length = VARSIZE(json) - VARHDRSZ;
-	if (need_escapes)
-		lex->strval = makeStringInfo();
-	return lex;
-}
-
-/*
- * pg_parse_json
- *
- * Publicly visible entry point for the JSON parser.
- *
- * lex is a lexing context, set up for the json to be processed by calling
- * makeJsonLexContext(). sem is a strucure of function pointers to semantic
- * action routines to be called at appropriate spots during parsing, and a
- * pointer to a state object to be passed to those routines.
- */
-void
-pg_parse_json(JsonLexContext *lex, JsonSemAction sem)
-{
-	JsonTokenType tok;
-
-	/* get the initial token */
-	json_lex(lex);
-
-	tok = lex_peek(lex);
-
-	/* parse by recursive descent */
-	switch (tok)
-	{
-		case JSON_TOKEN_OBJECT_START:
-			parse_object(lex, sem);
-			break;
-		case JSON_TOKEN_ARRAY_START:
-			parse_array(lex, sem);
-			break;
-		default:
-			parse_scalar(lex, sem);		/* json can be a bare scalar */
-	}
-
-	lex_expect(JSON_PARSE_END, lex, JSON_TOKEN_END);
-
-}
-
-/*
- *	Recursive Descent parse routines. There is one for each structural
- *	element in a json document:
- *	  - scalar (string, number, true, false, null)
- *	  - array  ( [ ] )
- *	  - array element
- *	  - object ( { } )
- *	  - object field
- */
-static inline void
-parse_scalar(JsonLexContext *lex, JsonSemAction sem)
->>>>>>> e472b921
 {
 	char	   *val = NULL;
 	json_scalar_action sfunc = sem->scalar;
@@ -553,11 +378,7 @@
 }
 
 static void
-<<<<<<< HEAD
 parse_object_field(JsonLexContext *lex, JsonSemAction *sem)
-=======
-parse_object_field(JsonLexContext *lex, JsonSemAction sem)
->>>>>>> e472b921
 {
 	/*
 	 * an object field is "fieldname" : value where value can be a scalar,
@@ -605,11 +426,7 @@
 }
 
 static void
-<<<<<<< HEAD
 parse_object(JsonLexContext *lex, JsonSemAction *sem)
-=======
-parse_object(JsonLexContext *lex, JsonSemAction sem)
->>>>>>> e472b921
 {
 	/*
 	 * an object is a possibly empty sequence of object fields, separated by
@@ -619,11 +436,8 @@
 	json_struct_action oend = sem->object_end;
 	JsonTokenType tok;
 
-<<<<<<< HEAD
 	check_stack_depth();
 
-=======
->>>>>>> e472b921
 	if (ostart != NULL)
 		(*ostart) (sem->semstate);
 
@@ -662,11 +476,7 @@
 }
 
 static void
-<<<<<<< HEAD
 parse_array_element(JsonLexContext *lex, JsonSemAction *sem)
-=======
-parse_array_element(JsonLexContext *lex, JsonSemAction sem)
->>>>>>> e472b921
 {
 	json_aelem_action astart = sem->array_element_start;
 	json_aelem_action aend = sem->array_element_end;
@@ -697,11 +507,7 @@
 }
 
 static void
-<<<<<<< HEAD
 parse_array(JsonLexContext *lex, JsonSemAction *sem)
-=======
-parse_array(JsonLexContext *lex, JsonSemAction sem)
->>>>>>> e472b921
 {
 	/*
 	 * an array is a possibly empty sequence of array elements, separated by
@@ -710,11 +516,8 @@
 	json_struct_action astart = sem->array_start;
 	json_struct_action aend = sem->array_end;
 
-<<<<<<< HEAD
 	check_stack_depth();
 
-=======
->>>>>>> e472b921
 	if (astart != NULL)
 		(*astart) (sem->semstate);
 
@@ -815,11 +618,7 @@
 				break;
 			case '-':
 				/* Negative number. */
-<<<<<<< HEAD
 				json_lex_number(lex, s + 1, NULL, NULL);
-=======
-				json_lex_number(lex, s + 1);
->>>>>>> e472b921
 				lex->token_type = JSON_TOKEN_NUMBER;
 				break;
 			case '0':
@@ -833,11 +632,7 @@
 			case '8':
 			case '9':
 				/* Positive number. */
-<<<<<<< HEAD
 				json_lex_number(lex, s, NULL, NULL);
-=======
-				json_lex_number(lex, s);
->>>>>>> e472b921
 				lex->token_type = JSON_TOKEN_NUMBER;
 				break;
 			default:
@@ -846,17 +641,10 @@
 
 					/*
 					 * We're not dealing with a string, number, legal
-<<<<<<< HEAD
 					 * punctuation mark, or end of string.  The only legal
 					 * tokens we might find here are true, false, and null,
 					 * but for error reporting purposes we scan until we see a
 					 * non-alphanumeric character.  That way, we can report
-=======
-					 * punctuation mark, or end of string.	The only legal
-					 * tokens we might find here are true, false, and null,
-					 * but for error reporting purposes we scan until we see a
-					 * non-alphanumeric character.	That way, we can report
->>>>>>> e472b921
 					 * the whole word as an unexpected token, rather than just
 					 * some unintuitive prefix thereof.
 					 */
@@ -991,11 +779,7 @@
 							ereport(ERROR,
 							   (errcode(ERRCODE_INVALID_TEXT_REPRESENTATION),
 								errmsg("invalid input syntax for type json"),
-<<<<<<< HEAD
 								errdetail("Unicode high surrogate must not follow a high surrogate."),
-=======
-								errdetail("high order surrogate must not follow a high order surrogate."),
->>>>>>> e472b921
 								report_json_context(lex)));
 						hi_surrogate = (ch & 0x3ff) << 10;
 						continue;
@@ -1006,11 +790,7 @@
 							ereport(ERROR,
 							   (errcode(ERRCODE_INVALID_TEXT_REPRESENTATION),
 								errmsg("invalid input syntax for type json"),
-<<<<<<< HEAD
 								errdetail("Unicode low surrogate must follow a high surrogate."),
-=======
-								errdetail("low order surrogate must follow a high order surrogate."),
->>>>>>> e472b921
 								report_json_context(lex)));
 						ch = 0x10000 + hi_surrogate + (ch & 0x3ff);
 						hi_surrogate = -1;
@@ -1020,11 +800,7 @@
 						ereport(ERROR,
 								(errcode(ERRCODE_INVALID_TEXT_REPRESENTATION),
 								 errmsg("invalid input syntax for type json"),
-<<<<<<< HEAD
 								 errdetail("Unicode low surrogate must follow a high surrogate."),
-=======
-								 errdetail("low order surrogate must follow a high order surrogate."),
->>>>>>> e472b921
 								 report_json_context(lex)));
 
 					/*
@@ -1058,11 +834,7 @@
 						ereport(ERROR,
 								(errcode(ERRCODE_INVALID_TEXT_REPRESENTATION),
 								 errmsg("invalid input syntax for type json"),
-<<<<<<< HEAD
 								 errdetail("Unicode escape values cannot be used for code point values above 007F when the server encoding is not UTF8."),
-=======
-								 errdetail("Unicode escape for code points higher than U+007F not permitted in non-UTF8 encoding"),
->>>>>>> e472b921
 								 report_json_context(lex)));
 					}
 
@@ -1074,11 +846,7 @@
 					ereport(ERROR,
 							(errcode(ERRCODE_INVALID_TEXT_REPRESENTATION),
 							 errmsg("invalid input syntax for type json"),
-<<<<<<< HEAD
 							 errdetail("Unicode low surrogate must follow a high surrogate."),
-=======
-							 errdetail("low order surrogate must follow a high order surrogate."),
->>>>>>> e472b921
 							 report_json_context(lex)));
 
 				switch (*s)
@@ -1132,7 +900,6 @@
 						 report_json_context(lex)));
 			}
 
-<<<<<<< HEAD
 		}
 		else if (lex->strval != NULL)
 		{
@@ -1145,20 +912,6 @@
 
 			appendStringInfoChar(lex->strval, *s);
 		}
-=======
-		}
-		else if (lex->strval != NULL)
-		{
-			if (hi_surrogate != -1)
-				ereport(ERROR,
-						(errcode(ERRCODE_INVALID_TEXT_REPRESENTATION),
-						 errmsg("invalid input syntax for type json"),
-						 errdetail("low order surrogate must follow a high order surrogate."),
-						 report_json_context(lex)));
-
-			appendStringInfoChar(lex->strval, *s);
-		}
->>>>>>> e472b921
 
 	}
 
@@ -1166,11 +919,7 @@
 		ereport(ERROR,
 				(errcode(ERRCODE_INVALID_TEXT_REPRESENTATION),
 				 errmsg("invalid input syntax for type json"),
-<<<<<<< HEAD
 		errdetail("Unicode low surrogate must follow a high surrogate."),
-=======
-		errdetail("low order surrogate must follow a high order surrogate."),
->>>>>>> e472b921
 				 report_json_context(lex)));
 
 	/* Hooray, we found the end of the string! */
@@ -1207,39 +956,22 @@
  * the distance from lex->input to the token end+1 is returned to *total_len.
  */
 static inline void
-<<<<<<< HEAD
 json_lex_number(JsonLexContext *lex, char *s,
 				bool *num_err, int *total_len)
 {
 	bool		error = false;
 	int			len = s - lex->input;
-=======
-json_lex_number(JsonLexContext *lex, char *s)
-{
-	bool		error = false;
-	char	   *p;
-	int			len;
->>>>>>> e472b921
-
-	len = s - lex->input;
+
 	/* Part (1): leading sign indicator. */
 	/* Caller already did this for us; so do nothing. */
 
 	/* Part (2): parse main digit string. */
-<<<<<<< HEAD
 	if (len < lex->input_length && *s == '0')
-=======
-	if (*s == '0')
->>>>>>> e472b921
 	{
 		s++;
 		len++;
 	}
-<<<<<<< HEAD
 	else if (len < lex->input_length && *s >= '1' && *s <= '9')
-=======
-	else if (*s >= '1' && *s <= '9')
->>>>>>> e472b921
 	{
 		do
 		{
@@ -1290,11 +1022,10 @@
 	}
 
 	/*
-	 * Check for trailing garbage.	As in json_lex(), any alphanumeric stuff
+	 * Check for trailing garbage.  As in json_lex(), any alphanumeric stuff
 	 * here should be considered part of the token for error-reporting
 	 * purposes.
 	 */
-<<<<<<< HEAD
 	for (; len < lex->input_length && JSON_ALPHANUMERIC_CHAR(*s); s++, len++)
 		error = true;
 
@@ -1315,14 +1046,6 @@
 		if (error)
 			report_invalid_token(lex);
 	}
-=======
-	for (p = s; len < lex->input_length && JSON_ALPHANUMERIC_CHAR(*p); p++, len++)
-		error = true;
-	lex->prev_token_terminator = lex->token_terminator;
-	lex->token_terminator = p;
-	if (error)
-		report_invalid_token(lex);
->>>>>>> e472b921
 }
 
 /*
@@ -1633,11 +1356,8 @@
 {
 	char	   *outputstr;
 	text	   *jsontext;
-<<<<<<< HEAD
 
 	check_stack_depth();
-=======
->>>>>>> e472b921
 
 	if (is_null)
 	{
@@ -1678,14 +1398,9 @@
 			appendStringInfoString(result, outputstr);
 			pfree(outputstr);
 			break;
-<<<<<<< HEAD
 		case JSONTYPE_CAST:
 			/* outfuncoid refers to a cast function, not an output function */
 			jsontext = DatumGetTextP(OidFunctionCall1(outfuncoid, val));
-=======
-		case TYPCATEGORY_JSON_CAST:
-			jsontext = DatumGetTextP(OidFunctionCall1(typoutputfunc, val));
->>>>>>> e472b921
 			outputstr = text_to_cstring(jsontext);
 			appendStringInfoString(result, outputstr);
 			pfree(outputstr);
@@ -1759,18 +1474,9 @@
 	bool	   *nulls;
 	int16		typlen;
 	bool		typbyval;
-<<<<<<< HEAD
 	char		typalign;
 	JsonTypeCategory tcategory;
 	Oid			outfuncoid;
-=======
-	char		typalign,
-				typdelim;
-	Oid			typioparam;
-	Oid			typoutputfunc;
-	TYPCATEGORY tcategory;
-	Oid			castfunc = InvalidOid;
->>>>>>> e472b921
 
 	ndim = ARR_NDIM(v);
 	dim = ARR_DIMS(v);
@@ -1788,41 +1494,10 @@
 	json_categorize_type(element_type,
 						 &tcategory, &outfuncoid);
 
-	if (element_type > FirstNormalObjectId)
-	{
-		HeapTuple	tuple;
-		Form_pg_cast castForm;
-
-		tuple = SearchSysCache2(CASTSOURCETARGET,
-								ObjectIdGetDatum(element_type),
-								ObjectIdGetDatum(JSONOID));
-		if (HeapTupleIsValid(tuple))
-		{
-			castForm = (Form_pg_cast) GETSTRUCT(tuple);
-
-			if (castForm->castmethod == COERCION_METHOD_FUNCTION)
-				castfunc = typoutputfunc = castForm->castfunc;
-
-			ReleaseSysCache(tuple);
-		}
-	}
-
 	deconstruct_array(v, element_type, typlen, typbyval,
 					  typalign, &elements, &nulls,
 					  &nitems);
 
-<<<<<<< HEAD
-=======
-	if (castfunc != InvalidOid)
-		tcategory = TYPCATEGORY_JSON_CAST;
-	else if (element_type == RECORDOID)
-		tcategory = TYPCATEGORY_COMPOSITE;
-	else if (element_type == JSONOID)
-		tcategory = TYPCATEGORY_JSON;
-	else
-		tcategory = TypeCategory(element_type);
-
->>>>>>> e472b921
 	array_dim_to_json(result, 0, ndim, dim, elements, nulls, &count, tcategory,
 					  outfuncoid, use_line_feeds);
 
@@ -1867,15 +1542,8 @@
 		Datum		val;
 		bool		isnull;
 		char	   *attname;
-<<<<<<< HEAD
 		JsonTypeCategory tcategory;
 		Oid			outfuncoid;
-=======
-		TYPCATEGORY tcategory;
-		Oid			typoutput;
-		bool		typisvarlena;
-		Oid			castfunc = InvalidOid;
->>>>>>> e472b921
 
 		if (tupdesc->attrs[i]->attisdropped)
 			continue;
@@ -1888,7 +1556,6 @@
 		escape_json(result, attname);
 		appendStringInfoChar(result, ':');
 
-<<<<<<< HEAD
 		val = heap_getattr(tuple, i + 1, tupdesc, &isnull);
 
 		if (isnull)
@@ -1896,49 +1563,6 @@
 			tcategory = JSONTYPE_NULL;
 			outfuncoid = InvalidOid;
 		}
-=======
-		origval = heap_getattr(tuple, i + 1, tupdesc, &isnull);
-
-		getTypeOutputInfo(tupdesc->attrs[i]->atttypid,
-						  &typoutput, &typisvarlena);
-
-		if (tupdesc->attrs[i]->atttypid > FirstNormalObjectId)
-		{
-			HeapTuple	cast_tuple;
-			Form_pg_cast castForm;
-
-			cast_tuple = SearchSysCache2(CASTSOURCETARGET,
-							   ObjectIdGetDatum(tupdesc->attrs[i]->atttypid),
-										 ObjectIdGetDatum(JSONOID));
-			if (HeapTupleIsValid(cast_tuple))
-			{
-				castForm = (Form_pg_cast) GETSTRUCT(cast_tuple);
-
-				if (castForm->castmethod == COERCION_METHOD_FUNCTION)
-					castfunc = typoutput = castForm->castfunc;
-
-				ReleaseSysCache(cast_tuple);
-			}
-		}
-
-		if (castfunc != InvalidOid)
-			tcategory = TYPCATEGORY_JSON_CAST;
-		else if (tupdesc->attrs[i]->atttypid == RECORDARRAYOID)
-			tcategory = TYPCATEGORY_ARRAY;
-		else if (tupdesc->attrs[i]->atttypid == RECORDOID)
-			tcategory = TYPCATEGORY_COMPOSITE;
-		else if (tupdesc->attrs[i]->atttypid == JSONOID)
-			tcategory = TYPCATEGORY_JSON;
-		else
-			tcategory = TypeCategory(tupdesc->attrs[i]->atttypid);
-
-		/*
-		 * If we have a toasted datum, forcibly detoast it here to avoid
-		 * memory leakage inside the type's output routine.
-		 */
-		if (typisvarlena && !isnull)
-			val = PointerGetDatum(PG_DETOAST_DATUM(origval));
->>>>>>> e472b921
 		else
 			json_categorize_type(tupdesc->attrs[i]->atttypid,
 								 &tcategory, &outfuncoid);
@@ -2022,99 +1646,31 @@
 Datum
 to_json(PG_FUNCTION_ARGS)
 {
-<<<<<<< HEAD
 	Datum		val = PG_GETARG_DATUM(0);
 	Oid			val_type = get_fn_expr_argtype(fcinfo->flinfo, 0);
 	StringInfo	result;
 	JsonTypeCategory tcategory;
 	Oid			outfuncoid;
-=======
-	Oid			val_type = get_fn_expr_argtype(fcinfo->flinfo, 0);
-	StringInfo	result;
-	Datum		orig_val,
-				val;
-	TYPCATEGORY tcategory;
-	Oid			typoutput;
-	bool		typisvarlena;
-	Oid			castfunc = InvalidOid;
->>>>>>> e472b921
 
 	if (val_type == InvalidOid)
 		ereport(ERROR,
 				(errcode(ERRCODE_INVALID_PARAMETER_VALUE),
 				 errmsg("could not determine input data type")));
 
-<<<<<<< HEAD
 	json_categorize_type(val_type,
 						 &tcategory, &outfuncoid);
 
 	result = makeStringInfo();
 
 	datum_to_json(val, false, result, tcategory, outfuncoid);
-=======
-
-	result = makeStringInfo();
-
-	orig_val = PG_ARGISNULL(0) ? (Datum) 0 : PG_GETARG_DATUM(0);
-
-	getTypeOutputInfo(val_type, &typoutput, &typisvarlena);
-
-	if (val_type > FirstNormalObjectId)
-	{
-		HeapTuple	tuple;
-		Form_pg_cast castForm;
-
-		tuple = SearchSysCache2(CASTSOURCETARGET,
-								ObjectIdGetDatum(val_type),
-								ObjectIdGetDatum(JSONOID));
-		if (HeapTupleIsValid(tuple))
-		{
-			castForm = (Form_pg_cast) GETSTRUCT(tuple);
-
-			if (castForm->castmethod == COERCION_METHOD_FUNCTION)
-				castfunc = typoutput = castForm->castfunc;
-
-			ReleaseSysCache(tuple);
-		}
-	}
-
-	if (castfunc != InvalidOid)
-		tcategory = TYPCATEGORY_JSON_CAST;
-	else if (val_type == RECORDARRAYOID)
-		tcategory = TYPCATEGORY_ARRAY;
-	else if (val_type == RECORDOID)
-		tcategory = TYPCATEGORY_COMPOSITE;
-	else if (val_type == JSONOID)
-		tcategory = TYPCATEGORY_JSON;
-	else
-		tcategory = TypeCategory(val_type);
-
-	/*
-	 * If we have a toasted datum, forcibly detoast it here to avoid memory
-	 * leakage inside the type's output routine.
-	 */
-	if (typisvarlena && orig_val != (Datum) 0)
-		val = PointerGetDatum(PG_DETOAST_DATUM(orig_val));
-	else
-		val = orig_val;
-
-	datum_to_json(val, false, result, tcategory, typoutput);
-
-	/* Clean up detoasted copy, if any */
-	if (val != orig_val)
-		pfree(DatumGetPointer(val));
->>>>>>> e472b921
 
 	PG_RETURN_TEXT_P(cstring_to_text(result->data));
 }
 
 /*
  * json_agg transition function
-<<<<<<< HEAD
  *
  * aggregate input column as a json array value.
-=======
->>>>>>> e472b921
  */
 Datum
 json_agg_transfn(PG_FUNCTION_ARGS)
@@ -2123,18 +1679,9 @@
 	MemoryContext aggcontext,
 				oldcontext;
 	StringInfo	state;
-<<<<<<< HEAD
 	Datum		val;
 	JsonTypeCategory tcategory;
 	Oid			outfuncoid;
-=======
-	Datum		orig_val,
-				val;
-	TYPCATEGORY tcategory;
-	Oid			typoutput;
-	bool		typisvarlena;
-	Oid			castfunc = InvalidOid;
->>>>>>> e472b921
 
 	if (val_type == InvalidOid)
 		ereport(ERROR,
@@ -2151,15 +1698,9 @@
 	{
 		/*
 		 * Make this StringInfo in a context where it will persist for the
-<<<<<<< HEAD
 		 * duration of the aggregate call.  MemoryContextSwitchTo is only
 		 * needed the first time, as the StringInfo routines make sure they
 		 * use the right context to enlarge the object if necessary.
-=======
-		 * duration off the aggregate call. It's only needed for this initial
-		 * piece, as the StringInfo routines make sure they use the right
-		 * context to enlarge the object if necessary.
->>>>>>> e472b921
 		 */
 		oldcontext = MemoryContextSwitchTo(aggcontext);
 		state = makeStringInfo();
@@ -2176,7 +1717,6 @@
 	/* fast path for NULLs */
 	if (PG_ARGISNULL(1))
 	{
-<<<<<<< HEAD
 		datum_to_json((Datum) 0, true, state, JSONTYPE_NULL, InvalidOid);
 		PG_RETURN_POINTER(state);
 	}
@@ -2190,80 +1730,15 @@
 	/* add some whitespace if structured type and not first item */
 	if (!PG_ARGISNULL(0) &&
 		(tcategory == JSONTYPE_ARRAY || tcategory == JSONTYPE_COMPOSITE))
-=======
-		orig_val = (Datum) 0;
-		datum_to_json(orig_val, true, state, 0, InvalidOid);
-		PG_RETURN_POINTER(state);
-	}
-
-
-	orig_val = PG_GETARG_DATUM(1);
-
-	getTypeOutputInfo(val_type, &typoutput, &typisvarlena);
-
-	if (val_type > FirstNormalObjectId)
-	{
-		HeapTuple	tuple;
-		Form_pg_cast castForm;
-
-		tuple = SearchSysCache2(CASTSOURCETARGET,
-								ObjectIdGetDatum(val_type),
-								ObjectIdGetDatum(JSONOID));
-		if (HeapTupleIsValid(tuple))
-		{
-			castForm = (Form_pg_cast) GETSTRUCT(tuple);
-
-			if (castForm->castmethod == COERCION_METHOD_FUNCTION)
-				castfunc = typoutput = castForm->castfunc;
-
-			ReleaseSysCache(tuple);
-		}
-	}
-
-	if (castfunc != InvalidOid)
-		tcategory = TYPCATEGORY_JSON_CAST;
-	else if (val_type == RECORDARRAYOID)
-		tcategory = TYPCATEGORY_ARRAY;
-	else if (val_type == RECORDOID)
-		tcategory = TYPCATEGORY_COMPOSITE;
-	else if (val_type == JSONOID)
-		tcategory = TYPCATEGORY_JSON;
-	else
-		tcategory = TypeCategory(val_type);
-
-	/*
-	 * If we have a toasted datum, forcibly detoast it here to avoid memory
-	 * leakage inside the type's output routine.
-	 */
-	if (typisvarlena)
-		val = PointerGetDatum(PG_DETOAST_DATUM(orig_val));
-	else
-		val = orig_val;
-
-	if (!PG_ARGISNULL(0) &&
-	  (tcategory == TYPCATEGORY_ARRAY || tcategory == TYPCATEGORY_COMPOSITE))
->>>>>>> e472b921
 	{
 		appendStringInfoString(state, "\n ");
 	}
 
-<<<<<<< HEAD
 	datum_to_json(val, false, state, tcategory, outfuncoid);
 
 	/*
 	 * The transition type for array_agg() is declared to be "internal", which
 	 * is a pass-by-value type the same size as a pointer.  So we can safely
-=======
-	datum_to_json(val, false, state, tcategory, typoutput);
-
-	/* Clean up detoasted copy, if any */
-	if (val != orig_val)
-		pfree(DatumGetPointer(val));
-
-	/*
-	 * The transition type for array_agg() is declared to be "internal", which
-	 * is a pass-by-value type the same size as a pointer.	So we can safely
->>>>>>> e472b921
 	 * pass the ArrayBuildState pointer through nodeAgg.c's machinations.
 	 */
 	PG_RETURN_POINTER(state);
@@ -2282,7 +1757,6 @@
 
 	state = PG_ARGISNULL(0) ? NULL : (StringInfo) PG_GETARG_POINTER(0);
 
-<<<<<<< HEAD
 	/* NULL result for no rows in, as is standard with aggregates */
 	if (state == NULL)
 		PG_RETURN_NULL();
@@ -2309,14 +1783,6 @@
 	memcpy(VARDATA(result) + buflen, addon, addlen);
 
 	return result;
-=======
-	if (state == NULL)
-		PG_RETURN_NULL();
-
-	appendStringInfoChar(state, ']');
-
-	PG_RETURN_TEXT_P(cstring_to_text(state->data));
->>>>>>> e472b921
 }
 
 /*
