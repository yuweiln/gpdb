--- conflicted
+++ resolved
@@ -3,11 +3,7 @@
  * varchar.c
  *	  Functions for the built-in types char(n) and varchar(n).
  *
-<<<<<<< HEAD
  * Portions Copyright (c) 1996-2009, PostgreSQL Global Development Group
-=======
- * Portions Copyright (c) 1996-2008, PostgreSQL Global Development Group
->>>>>>> d13f41d2
  * Portions Copyright (c) 1994, Regents of the University of California
  *
  *
@@ -214,32 +210,9 @@
 Datum
 bpcharout(PG_FUNCTION_ARGS)
 {
-<<<<<<< HEAD
-	Datum d = PG_GETARG_DATUM(0);
-	char *s; void *tofree; int len; 
-	char *result;
-
-	varattrib_untoast_ptr_len(d, &s, &len, &tofree); 
-
-	/* copy and add null term */
-	result = (char *) palloc(len + 1);
-	memcpy(result, s, len);
-=======
-	BpChar	   *s = PG_GETARG_BPCHAR_PP(0);
-	char	   *result;
-	int			len;
-
-	/* copy and add null term */
-	len = VARSIZE_ANY_EXHDR(s);
-	result = (char *) palloc(len + 1);
-	memcpy(result, VARDATA_ANY(s), len);
->>>>>>> d13f41d2
-	result[len] = '\0';
-
-	if(tofree)
-		pfree(tofree);
-
-	PG_RETURN_CSTRING(result);
+	Datum		txt = PG_GETARG_DATUM(0);
+
+	PG_RETURN_CSTRING(TextDatumGetCString(txt));
 }
 
 /*
@@ -290,16 +263,11 @@
 Datum
 bpchar(PG_FUNCTION_ARGS)
 {
-<<<<<<< HEAD
-	Datum 		d = PG_GETARG_DATUM(0);
-=======
 	BpChar	   *source = PG_GETARG_BPCHAR_PP(0);
->>>>>>> d13f41d2
 	int32		maxlen = PG_GETARG_INT32(1);
 	bool		isExplicit = PG_GETARG_BOOL(2);
-	char *p; void *tofree; int plen; 
-	int len;
 	BpChar	   *result;
+	int32		len;
 	char	   *r;
 	char	   *s;
 	int			i;
@@ -308,51 +276,30 @@
 
 	/* No work if typmod is invalid */
 	if (maxlen < (int32) VARHDRSZ)
-		return d;
-
-<<<<<<< HEAD
-	varattrib_untoast_ptr_len(d, &p, &plen, &tofree);
-
-	charlen = pg_mbstrlen_with_len(p, plen) + VARHDRSZ;
-=======
+		PG_RETURN_BPCHAR_P(source);
+
 	maxlen -= VARHDRSZ;
 
 	len = VARSIZE_ANY_EXHDR(source);
 	s = VARDATA_ANY(source);
 
 	charlen = pg_mbstrlen_with_len(s, len);
->>>>>>> d13f41d2
 
 	/* No work if supplied data matches typmod already */
 	if (charlen == maxlen)
-	{
-		if(tofree)
-			pfree(tofree);
-		return d;
-	}
-
-	len = plen + VARHDRSZ;
+		PG_RETURN_BPCHAR_P(source);
 
 	if (charlen > maxlen)
 	{
 		/* Verify that extra characters are spaces, and clip them off */
 		size_t		maxmblen;
 
-<<<<<<< HEAD
-		maxmblen = pg_mbcharcliplen(p, plen, maxlen - VARHDRSZ) + VARHDRSZ;
-
-		if (!isExplicit)
-		{
-			for (i = maxmblen - VARHDRSZ; i < plen; i++)
-				if (*(p + i) != ' ')
-=======
 		maxmblen = pg_mbcharcliplen(s, len, maxlen);
 
 		if (!isExplicit)
 		{
 			for (i = maxmblen; i < len; i++)
 				if (s[i] != ' ')
->>>>>>> d13f41d2
 					ereport(ERROR,
 							(errcode(ERRCODE_STRING_DATA_RIGHT_TRUNCATION),
 							 errmsg("value too long for type character(%d)",
@@ -376,17 +323,10 @@
 		maxlen = len + (maxlen - charlen);
 	}
 
-<<<<<<< HEAD
-	s = p;
-
-	result = palloc(maxlen);
-	SET_VARSIZE(result, maxlen);
-=======
 	Assert(maxlen >= len);
 
 	result = palloc(maxlen + VARHDRSZ);
 	SET_VARSIZE(result, maxlen + VARHDRSZ);
->>>>>>> d13f41d2
 	r = VARDATA(result);
 
 	memcpy(r, s, len);
@@ -395,9 +335,6 @@
 	if (maxlen > len)
 		memset(r + len, ' ', maxlen - len);
 
-	if(tofree)
-		pfree(tofree);
-
 	PG_RETURN_BPCHAR_P(result);
 }
 
@@ -426,21 +363,13 @@
 Datum
 bpchar_name(PG_FUNCTION_ARGS)
 {
-<<<<<<< HEAD
-=======
 	BpChar	   *s = PG_GETARG_BPCHAR_PP(0);
 	char	   *s_data;
->>>>>>> d13f41d2
 	Name		result;
-	Datum d = PG_GETARG_DATUM(0);
-	char *s; void *tofree; int len;
-
-<<<<<<< HEAD
-	varattrib_untoast_ptr_len(d, &s, &len, &tofree);
-=======
+	int			len;
+
 	len = VARSIZE_ANY_EXHDR(s);
 	s_data = VARDATA_ANY(s);
->>>>>>> d13f41d2
 
 	/* Truncate oversize input */
 	if (len >= NAMEDATALEN)
@@ -449,33 +378,14 @@
 	/* Remove trailing blanks */
 	while (len > 0)
 	{
-<<<<<<< HEAD
-		if (*(s + len - 1) != ' ')
-=======
 		if (s_data[len - 1] != ' ')
->>>>>>> d13f41d2
 			break;
 		len--;
 	}
 
-<<<<<<< HEAD
-	result = (NameData *) palloc(NAMEDATALEN);
-	memcpy(NameStr(*result), s, len);
-
-	/* Now null pad to full length... */
-	while (len < NAMEDATALEN)
-	{
-		*(NameStr(*result) + len) = '\0';
-		len++;
-	}
-=======
 	/* We use palloc0 here to ensure result is zero-padded */
 	result = (Name) palloc0(NAMEDATALEN);
 	memcpy(NameStr(*result), s_data, len);
->>>>>>> d13f41d2
-
-	if(tofree)
-		pfree(tofree);
 
 	PG_RETURN_NAME(result);
 }
@@ -491,15 +401,6 @@
 {
 	Name		s = PG_GETARG_NAME(0);
 	BpChar	   *result;
-<<<<<<< HEAD
-=======
-	int			len;
-
-	len = strlen(NameStr(*s));
-	result = (BpChar *) palloc(VARHDRSZ + len);
-	memcpy(VARDATA(result), NameStr(*s), len);
-	SET_VARSIZE(result, VARHDRSZ + len);
->>>>>>> d13f41d2
 
 	result = (BpChar *) cstring_to_text(NameStr(*s));
 	PG_RETURN_BPCHAR_P(result);
@@ -570,14 +471,7 @@
 		len = mbmaxlen;
 	}
 
-<<<<<<< HEAD
 	result = (VarChar *) cstring_to_text_with_len(s, len);
-=======
-	result = (VarChar *) palloc(len + VARHDRSZ);
-	SET_VARSIZE(result, len + VARHDRSZ);
-	memcpy(VARDATA(result), s, len);
-
->>>>>>> d13f41d2
 	return result;
 }
 
@@ -610,32 +504,9 @@
 Datum
 varcharout(PG_FUNCTION_ARGS)
 {
-<<<<<<< HEAD
-=======
-	VarChar    *s = PG_GETARG_VARCHAR_PP(0);
->>>>>>> d13f41d2
-	char	   *result;
-
-	Datum d = PG_GETARG_DATUM(0);
-	char *s; void *tofree; int len;
-
-	varattrib_untoast_ptr_len(d, &s, &len, &tofree); 
-
-	/* copy and add null term */
-<<<<<<< HEAD
-	result = palloc(len + 1);
-	memcpy(result, s, len);
-=======
-	len = VARSIZE_ANY_EXHDR(s);
-	result = palloc(len + 1);
-	memcpy(result, VARDATA_ANY(s), len);
->>>>>>> d13f41d2
-	result[len] = '\0';
-
-	if(tofree)
-		pfree(tofree);
-
-	PG_RETURN_CSTRING(result);
+	Datum		txt = PG_GETARG_DATUM(0);
+
+	PG_RETURN_CSTRING(TextDatumGetCString(txt));
 }
 
 /*
@@ -686,19 +557,11 @@
 Datum
 varchar(PG_FUNCTION_ARGS)
 {
-<<<<<<< HEAD
-	Datum 		d = PG_GETARG_DATUM(0);
-	int32		maxlen = PG_GETARG_INT32(1);
-	bool		isExplicit = PG_GETARG_BOOL(2);
-	VarChar    *result;
-=======
 	VarChar    *source = PG_GETARG_VARCHAR_PP(0);
 	int32		typmod = PG_GETARG_INT32(1);
 	bool		isExplicit = PG_GETARG_BOOL(2);
-	VarChar    *result;
 	int32		len,
 				maxlen;
->>>>>>> d13f41d2
 	size_t		maxmblen;
 	int			i;
 	char	   *s_data;
@@ -707,57 +570,27 @@
 	s_data = VARDATA_ANY(source);
 	maxlen = typmod - VARHDRSZ;
 
-<<<<<<< HEAD
-	char *p; void *tofree; int len;
-
-	varattrib_untoast_ptr_len(d, &p, &len, &tofree);
-
-	/* No work if typmod is invalid or supplied data fits it already */
-	if (maxlen < (int32) VARHDRSZ || (len + VARHDRSZ) <= maxlen)
-		return d;
-=======
 	/* No work if typmod is invalid or supplied data fits it already */
 	if (maxlen < 0 || len <= maxlen)
 		PG_RETURN_VARCHAR_P(source);
->>>>>>> d13f41d2
 
 	/* only reach here if string is too long... */
+
 	/* truncate multibyte string preserving multibyte boundary */
-<<<<<<< HEAD
-	maxmblen = pg_mbcharcliplen(p, len, maxlen - VARHDRSZ);
-=======
 	maxmblen = pg_mbcharcliplen(s_data, len, maxlen);
->>>>>>> d13f41d2
 
 	if (!isExplicit)
 	{
 		for (i = maxmblen; i < len; i++)
-<<<<<<< HEAD
-			if (*(p + i) != ' ')
-=======
 			if (s_data[i] != ' ')
->>>>>>> d13f41d2
 				ereport(ERROR,
 						(errcode(ERRCODE_STRING_DATA_RIGHT_TRUNCATION),
 					  errmsg("value too long for type character varying(%d)",
 							 maxlen)));
 	}
 
-<<<<<<< HEAD
-	len = maxmblen + VARHDRSZ;
-	result = palloc(len);
-	SET_VARSIZE(result, len);
-	memcpy(VARDATA(result), p, maxmblen); 
-
-	if(tofree)
-		pfree(tofree);
-=======
-	result = palloc(maxmblen + VARHDRSZ);
-	SET_VARSIZE(result, maxmblen + VARHDRSZ);
-	memcpy(VARDATA(result), s_data, maxmblen);
->>>>>>> d13f41d2
-
-	PG_RETURN_VARCHAR_P(result);
+	PG_RETURN_VARCHAR_P((VarChar *) cstring_to_text_with_len(s_data,
+															 maxmblen));
 }
 
 Datum
@@ -783,21 +616,16 @@
 
 /* "True" length (not counting trailing blanks) of a BpChar */
 static inline int
-bcTruelen(char *p, int len)
-{
-<<<<<<< HEAD
-=======
+bcTruelen(BpChar *arg)
+{
 	char	   *s = VARDATA_ANY(arg);
->>>>>>> d13f41d2
 	int			i;
-
-<<<<<<< HEAD
-=======
+	int			len;
+
 	len = VARSIZE_ANY_EXHDR(arg);
->>>>>>> d13f41d2
 	for (i = len - 1; i >= 0; i--)
 	{
-		if (p[i] != ' ')
+		if (s[i] != ' ')
 			break;
 	}
 	return i + 1;
@@ -806,29 +634,15 @@
 Datum
 bpcharlen(PG_FUNCTION_ARGS)
 {
-<<<<<<< HEAD
-	Datum d = PG_GETARG_DATUM(0);
-	char* p; void *tofree; int len;
-
-	varattrib_untoast_ptr_len(d, &p, &len, &tofree);
-=======
 	BpChar	   *arg = PG_GETARG_BPCHAR_PP(0);
 	int			len;
->>>>>>> d13f41d2
 
 	/* get number of bytes, ignoring trailing spaces */
-	len = bcTruelen(p, len);
+	len = bcTruelen(arg);
 
 	/* in multibyte encoding, convert to number of characters */
 	if (pg_database_encoding_max_length() != 1)
-<<<<<<< HEAD
-		len = pg_mbstrlen_with_len(p, len);
-
-	if(tofree)
-		pfree(tofree);
-=======
 		len = pg_mbstrlen_with_len(VARDATA_ANY(arg), len);
->>>>>>> d13f41d2
 
 	PG_RETURN_INT32(len);
 }
@@ -836,22 +650,10 @@
 Datum
 bpcharoctetlen(PG_FUNCTION_ARGS)
 {
-<<<<<<< HEAD
-	Datum d = PG_GETARG_DATUM(0);
-	char* p; void *tofree; int len;
-
-	varattrib_untoast_ptr_len(d, &p, &len, &tofree);
-
-	if(tofree)
-		pfree(tofree);
-
-	PG_RETURN_INT32(len);
-=======
 	Datum		arg = PG_GETARG_DATUM(0);
 
 	/* We need not detoast the input at all */
 	PG_RETURN_INT32(toast_raw_datum_size(arg) - VARHDRSZ);
->>>>>>> d13f41d2
 }
 
 
@@ -862,83 +664,45 @@
  * be careful to free working copies of toasted datums.  Most places don't
  * need to be so careful.
  *****************************************************************************/
-static inline bool bpeq(Datum d0, Datum d1)
-{
-<<<<<<< HEAD
-	char* p0; void *tofree0; int len0;
-	char* p1; void *tofree1; int len1;
-
-	bool result;
-=======
+Datum
+bpchareq(PG_FUNCTION_ARGS)
+{
 	BpChar	   *arg1 = PG_GETARG_BPCHAR_PP(0);
 	BpChar	   *arg2 = PG_GETARG_BPCHAR_PP(1);
 	int			len1,
 				len2;
 	bool		result;
->>>>>>> d13f41d2
-
-	varattrib_untoast_ptr_len(d0, &p0, &len0, &tofree0);
-	varattrib_untoast_ptr_len(d1, &p1, &len1, &tofree1);
-
-	len0 = bcTruelen(p0, len0);
-	len1 = bcTruelen(p1, len1);
+
+	len1 = bcTruelen(arg1);
+	len2 = bcTruelen(arg2);
 
 	/*
 	 * Since we only care about equality or not-equality, we can avoid all the
 	 * expense of strcoll() here, and just do bitwise comparison.
 	 */
-	if (len0 != len1)
+	if (len1 != len2)
 		result = false;
 	else
-<<<<<<< HEAD
-		result = (memcmp(p0, p1, len0) == 0); 
-=======
 		result = (strncmp(VARDATA_ANY(arg1), VARDATA_ANY(arg2), len1) == 0);
->>>>>>> d13f41d2
-
-	if(tofree0)
-		pfree(tofree0);
-	if(tofree1)
-		pfree(tofree1);
-
-	return result;
-}
-
-
-Datum
-bpchareq(PG_FUNCTION_ARGS)
-{
-	Datum d0 = PG_GETARG_DATUM(0);
-	Datum d1 = PG_GETARG_DATUM(1);
-
-	PG_RETURN_BOOL(bpeq(d0, d1)); 
+
+	PG_FREE_IF_COPY(arg1, 0);
+	PG_FREE_IF_COPY(arg2, 1);
+
+	PG_RETURN_BOOL(result);
 }
 
 Datum
 bpcharne(PG_FUNCTION_ARGS)
 {
-<<<<<<< HEAD
-	Datum d0 = PG_GETARG_DATUM(0);
-	Datum d1 = PG_GETARG_DATUM(1);
-=======
 	BpChar	   *arg1 = PG_GETARG_BPCHAR_PP(0);
 	BpChar	   *arg2 = PG_GETARG_BPCHAR_PP(1);
 	int			len1,
 				len2;
 	bool		result;
->>>>>>> d13f41d2
-
-	PG_RETURN_BOOL((!bpeq(d0, d1))); 
-}
-
-<<<<<<< HEAD
-static inline int
-bpcmp(Datum d0, Datum d1)
-{
-	char *p0; void *tofree0; int len0;
-	char *p1; void *tofree1; int len1;
-	int result;
-=======
+
+	len1 = bcTruelen(arg1);
+	len2 = bcTruelen(arg2);
+
 	/*
 	 * Since we only care about equality or not-equality, we can avoid all the
 	 * expense of strcoll() here, and just do bitwise comparison.
@@ -947,34 +711,16 @@
 		result = true;
 	else
 		result = (strncmp(VARDATA_ANY(arg1), VARDATA_ANY(arg2), len1) != 0);
->>>>>>> d13f41d2
-
-	varattrib_untoast_ptr_len(d0, &p0, &len0, &tofree0);
-	varattrib_untoast_ptr_len(d1, &p1, &len1, &tofree1);
-
-	len0 = bcTruelen(p0, len0);
-	len1 = bcTruelen(p1, len1);
-
-	result = varstr_cmp(p0, len0, p1, len1);
-
-	if(tofree0)
-		pfree(tofree0);
-	if(tofree1)
-		pfree(tofree1);
-
-	return result;
+
+	PG_FREE_IF_COPY(arg1, 0);
+	PG_FREE_IF_COPY(arg2, 1);
+
+	PG_RETURN_BOOL(result);
 }
 
 Datum
 bpcharlt(PG_FUNCTION_ARGS)
 {
-<<<<<<< HEAD
-	Datum d0 = PG_GETARG_DATUM(0);
-	Datum d1 = PG_GETARG_DATUM(1);
-
-	PG_RETURN_BOOL(bpcmp(d0, d1) < 0);
-}
-=======
 	BpChar	   *arg1 = PG_GETARG_BPCHAR_PP(0);
 	BpChar	   *arg2 = PG_GETARG_BPCHAR_PP(1);
 	int			len1,
@@ -985,88 +731,125 @@
 	len2 = bcTruelen(arg2);
 
 	cmp = varstr_cmp(VARDATA_ANY(arg1), len1, VARDATA_ANY(arg2), len2);
->>>>>>> d13f41d2
+
+	PG_FREE_IF_COPY(arg1, 0);
+	PG_FREE_IF_COPY(arg2, 1);
+
+	PG_RETURN_BOOL(cmp < 0);
+}
 
 Datum
 bpcharle(PG_FUNCTION_ARGS)
 {
-	Datum d0 = PG_GETARG_DATUM(0);
-	Datum d1 = PG_GETARG_DATUM(1);
-
-	PG_RETURN_BOOL(bpcmp(d0, d1) <= 0);
-}
-
-Datum
-bpchargt(PG_FUNCTION_ARGS)
-{
-<<<<<<< HEAD
-	Datum d0 = PG_GETARG_DATUM(0);
-	Datum d1 = PG_GETARG_DATUM(1);
-=======
 	BpChar	   *arg1 = PG_GETARG_BPCHAR_PP(0);
 	BpChar	   *arg2 = PG_GETARG_BPCHAR_PP(1);
 	int			len1,
 				len2;
 	int			cmp;
->>>>>>> d13f41d2
-
-	PG_RETURN_BOOL(bpcmp(d0, d1) > 0);
-}
-
-<<<<<<< HEAD
-Datum
-bpcharge(PG_FUNCTION_ARGS)
-{
-	Datum d0 = PG_GETARG_DATUM(0);
-	Datum d1 = PG_GETARG_DATUM(1);
-=======
+
+	len1 = bcTruelen(arg1);
+	len2 = bcTruelen(arg2);
+
 	cmp = varstr_cmp(VARDATA_ANY(arg1), len1, VARDATA_ANY(arg2), len2);
->>>>>>> d13f41d2
-
-	PG_RETURN_BOOL(bpcmp(d0, d1) >= 0);
-}
-
-Datum
-bpcharcmp(PG_FUNCTION_ARGS)
-{
-	Datum d0 = PG_GETARG_DATUM(0);
-	Datum d1 = PG_GETARG_DATUM(1);
-
-	PG_RETURN_INT32(bpcmp(d0, d1));
-}
-
-Datum
-bpchar_larger(PG_FUNCTION_ARGS)
-{
-<<<<<<< HEAD
-	Datum d0 = PG_GETARG_DATUM(0);
-	Datum d1 = PG_GETARG_DATUM(1);
-=======
+
+	PG_FREE_IF_COPY(arg1, 0);
+	PG_FREE_IF_COPY(arg2, 1);
+
+	PG_RETURN_BOOL(cmp <= 0);
+}
+
+Datum
+bpchargt(PG_FUNCTION_ARGS)
+{
 	BpChar	   *arg1 = PG_GETARG_BPCHAR_PP(0);
 	BpChar	   *arg2 = PG_GETARG_BPCHAR_PP(1);
 	int			len1,
 				len2;
 	int			cmp;
->>>>>>> d13f41d2
-
-	int cmp = bpcmp(d0, d1);
-
-<<<<<<< HEAD
-	return cmp >= 0 ? d0 : d1;
-}
-=======
+
+	len1 = bcTruelen(arg1);
+	len2 = bcTruelen(arg2);
+
 	cmp = varstr_cmp(VARDATA_ANY(arg1), len1, VARDATA_ANY(arg2), len2);
->>>>>>> d13f41d2
+
+	PG_FREE_IF_COPY(arg1, 0);
+	PG_FREE_IF_COPY(arg2, 1);
+
+	PG_RETURN_BOOL(cmp > 0);
+}
+
+Datum
+bpcharge(PG_FUNCTION_ARGS)
+{
+	BpChar	   *arg1 = PG_GETARG_BPCHAR_PP(0);
+	BpChar	   *arg2 = PG_GETARG_BPCHAR_PP(1);
+	int			len1,
+				len2;
+	int			cmp;
+
+	len1 = bcTruelen(arg1);
+	len2 = bcTruelen(arg2);
+
+	cmp = varstr_cmp(VARDATA_ANY(arg1), len1, VARDATA_ANY(arg2), len2);
+
+	PG_FREE_IF_COPY(arg1, 0);
+	PG_FREE_IF_COPY(arg2, 1);
+
+	PG_RETURN_BOOL(cmp >= 0);
+}
+
+Datum
+bpcharcmp(PG_FUNCTION_ARGS)
+{
+	BpChar	   *arg1 = PG_GETARG_BPCHAR_PP(0);
+	BpChar	   *arg2 = PG_GETARG_BPCHAR_PP(1);
+	int			len1,
+				len2;
+	int			cmp;
+
+	len1 = bcTruelen(arg1);
+	len2 = bcTruelen(arg2);
+
+	cmp = varstr_cmp(VARDATA_ANY(arg1), len1, VARDATA_ANY(arg2), len2);
+
+	PG_FREE_IF_COPY(arg1, 0);
+	PG_FREE_IF_COPY(arg2, 1);
+
+	PG_RETURN_INT32(cmp);
+}
+
+Datum
+bpchar_larger(PG_FUNCTION_ARGS)
+{
+	BpChar	   *arg1 = PG_GETARG_BPCHAR_PP(0);
+	BpChar	   *arg2 = PG_GETARG_BPCHAR_PP(1);
+	int			len1,
+				len2;
+	int			cmp;
+
+	len1 = bcTruelen(arg1);
+	len2 = bcTruelen(arg2);
+
+	cmp = varstr_cmp(VARDATA_ANY(arg1), len1, VARDATA_ANY(arg2), len2);
+
+	PG_RETURN_BPCHAR_P((cmp >= 0) ? arg1 : arg2);
+}
 
 Datum
 bpchar_smaller(PG_FUNCTION_ARGS)
 {
-	Datum d0 = PG_GETARG_DATUM(0);
-	Datum d1 = PG_GETARG_DATUM(1);
-
-	int cmp = bpcmp(d0, d1);
-
-	return cmp <= 0 ? d0 : d1;
+	BpChar	   *arg1 = PG_GETARG_BPCHAR_PP(0);
+	BpChar	   *arg2 = PG_GETARG_BPCHAR_PP(1);
+	int			len1,
+				len2;
+	int			cmp;
+
+	len1 = bcTruelen(arg1);
+	len2 = bcTruelen(arg2);
+
+	cmp = varstr_cmp(VARDATA_ANY(arg1), len1, VARDATA_ANY(arg2), len2);
+
+	PG_RETURN_BPCHAR_P((cmp <= 0) ? arg1 : arg2);
 }
 
 
@@ -1081,18 +864,18 @@
 Datum
 hashbpchar(PG_FUNCTION_ARGS)
 {
-	Datum d = PG_GETARG_DATUM(0);
-	char* p; void *tofree; int len;
-	Datum result;
-
-	varattrib_untoast_ptr_len(d, &p, &len, &tofree);
-
-	len = bcTruelen(p, len);
-
-	result = hash_any((unsigned char *) p, len); 
-
-	if(tofree)
-		pfree(tofree);
+	BpChar	   *key = PG_GETARG_BPCHAR_PP(0);
+	char	   *keydata;
+	int			keylen;
+	Datum		result;
+
+	keydata = VARDATA_ANY(key);
+	keylen = bcTruelen(key);
+
+	result = hash_any((unsigned char *) keydata, keylen);
+
+	/* Avoid leaking memory for toasted inputs */
+	PG_FREE_IF_COPY(key, 0);
 
 	return result;
 }
@@ -1108,12 +891,7 @@
 static int
 internal_bpchar_pattern_compare(BpChar *arg1, BpChar *arg2)
 {
-<<<<<<< HEAD
 	int			result;
-=======
-	BpChar	   *arg1 = PG_GETARG_BPCHAR_PP(0);
-	BpChar	   *arg2 = PG_GETARG_BPCHAR_PP(1);
->>>>>>> d13f41d2
 	int			len1,
 				len2;
 
@@ -1135,7 +913,6 @@
 }
 
 
-<<<<<<< HEAD
 Datum
 bpchar_pattern_lt(PG_FUNCTION_ARGS)
 {
@@ -1144,9 +921,6 @@
 	int			result;
 
 	result = internal_bpchar_pattern_compare(arg1, arg2);
-=======
-	cmp = varstr_cmp(VARDATA_ANY(arg1), len1, VARDATA_ANY(arg2), len2);
->>>>>>> d13f41d2
 
 	PG_FREE_IF_COPY(arg1, 0);
 	PG_FREE_IF_COPY(arg2, 1);
@@ -1160,20 +934,9 @@
 {
 	BpChar	   *arg1 = PG_GETARG_BPCHAR_PP(0);
 	BpChar	   *arg2 = PG_GETARG_BPCHAR_PP(1);
-<<<<<<< HEAD
 	int			result;
 
 	result = internal_bpchar_pattern_compare(arg1, arg2);
-=======
-	int			len1,
-				len2;
-	int			cmp;
-
-	len1 = bcTruelen(arg1);
-	len2 = bcTruelen(arg2);
-
-	cmp = varstr_cmp(VARDATA_ANY(arg1), len1, VARDATA_ANY(arg2), len2);
->>>>>>> d13f41d2
 
 	PG_FREE_IF_COPY(arg1, 0);
 	PG_FREE_IF_COPY(arg2, 1);
@@ -1187,22 +950,12 @@
 {
 	BpChar	   *arg1 = PG_GETARG_BPCHAR_PP(0);
 	BpChar	   *arg2 = PG_GETARG_BPCHAR_PP(1);
-<<<<<<< HEAD
 	int			result;
-=======
-	int			len1,
-				len2;
-	int			cmp;
->>>>>>> d13f41d2
 
 	result = internal_bpchar_pattern_compare(arg1, arg2);
 
-<<<<<<< HEAD
-	PG_FREE_IF_COPY(arg1, 0);
-	PG_FREE_IF_COPY(arg2, 1);
-=======
-	cmp = varstr_cmp(VARDATA_ANY(arg1), len1, VARDATA_ANY(arg2), len2);
->>>>>>> d13f41d2
+	PG_FREE_IF_COPY(arg1, 0);
+	PG_FREE_IF_COPY(arg2, 1);
 
 	PG_RETURN_BOOL(result >= 0);
 }
@@ -1213,22 +966,12 @@
 {
 	BpChar	   *arg1 = PG_GETARG_BPCHAR_PP(0);
 	BpChar	   *arg2 = PG_GETARG_BPCHAR_PP(1);
-<<<<<<< HEAD
 	int			result;
-=======
-	int			len1,
-				len2;
-	int			cmp;
->>>>>>> d13f41d2
 
 	result = internal_bpchar_pattern_compare(arg1, arg2);
 
-<<<<<<< HEAD
-	PG_FREE_IF_COPY(arg1, 0);
-	PG_FREE_IF_COPY(arg2, 1);
-=======
-	cmp = varstr_cmp(VARDATA_ANY(arg1), len1, VARDATA_ANY(arg2), len2);
->>>>>>> d13f41d2
+	PG_FREE_IF_COPY(arg1, 0);
+	PG_FREE_IF_COPY(arg2, 1);
 
 	PG_RETURN_BOOL(result > 0);
 }
@@ -1237,21 +980,11 @@
 Datum
 btbpchar_pattern_cmp(PG_FUNCTION_ARGS)
 {
-<<<<<<< HEAD
 	BpChar	   *arg1 = PG_GETARG_BPCHAR_PP(0);
 	BpChar	   *arg2 = PG_GETARG_BPCHAR_PP(1);
 	int			result;
 
 	result = internal_bpchar_pattern_compare(arg1, arg2);
-=======
-	BpChar	   *key = PG_GETARG_BPCHAR_PP(0);
-	char	   *keydata;
-	int			keylen;
-	Datum		result;
-
-	keydata = VARDATA_ANY(key);
-	keylen = bcTruelen(key);
->>>>>>> d13f41d2
 
 	PG_FREE_IF_COPY(arg1, 0);
 	PG_FREE_IF_COPY(arg2, 1);
