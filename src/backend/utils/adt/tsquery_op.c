--- conflicted
+++ resolved
@@ -7,11 +7,7 @@
  *
  *
  * IDENTIFICATION
-<<<<<<< HEAD
- *	  $PostgreSQL: pgsql/src/backend/utils/adt/tsquery_op.c,v 1.3.2.3 2010/08/03 00:10:58 tgl Exp $
-=======
  *	  $PostgreSQL: pgsql/src/backend/utils/adt/tsquery_op.c,v 1.4 2009/01/01 17:23:50 momjian Exp $
->>>>>>> b0a6ad70
  *
  *-------------------------------------------------------------------------
  */
