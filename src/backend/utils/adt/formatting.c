/* -----------------------------------------------------------------------
 * formatting.c
 *
 * $PostgreSQL: pgsql/src/backend/utils/adt/formatting.c,v 1.123 2007/02/13 02:00:55 momjian Exp $
 *
 *
 *	 Portions Copyright (c) 1999-2008, PostgreSQL Global Development Group
 *
 *
 *	 TO_CHAR(); TO_TIMESTAMP(); TO_DATE(); TO_NUMBER();
 *
 *	 The PostgreSQL routines for a timestamp/int/float/numeric formatting,
 *	 inspired by the Oracle TO_CHAR() / TO_DATE() / TO_NUMBER() routines.
 *
 *
 *	 Cache & Memory:
 *	Routines use (itself) internal cache for format pictures.
 *
 *	The cache uses a static buffer and is persistent across transactions.  If
 *	the format-picture is bigger than the cache buffer, the parser is called
 *	always.
 *
 *	 NOTE for Number version:
 *	All in this version is implemented as keywords ( => not used
 *	suffixes), because a format picture is for *one* item (number)
 *	only. It not is as a timestamp version, where each keyword (can)
 *	has suffix.
 *
 *	 NOTE for Timestamp routines:
 *	In this module the POSIX 'struct tm' type is *not* used, but rather
 *	PgSQL type, which has tm_mon based on one (*non* zero) and
 *	year *not* based on 1900, but is used full year number.
 *	Module supports AD / BC / AM / PM.
 *
 *	Supported types for to_char():
 *
 *		Timestamp, Numeric, int4, int8, float4, float8
 *
 *	Supported types for reverse conversion:
 *
 *		Timestamp	- to_timestamp()
 *		Date		- to_date()
 *		Numeric		- to_number()
 *
 *
 *	Karel Zak
 *
 * TODO
 *	- better number building (formatting) / parsing, now it isn't
 *		  ideal code
 *	- use Assert()
 *	- add support for abstime
 *	- add support for roman number to standard number conversion
 *	- add support for number spelling
 *	- add support for string to string formatting (we must be better
 *	  than Oracle :-),
 *		to_char('Hello', 'X X X X X') -> 'H e l l o'
 *
 * -----------------------------------------------------------------------
 */

#ifdef DEBUG_TO_FROM_CHAR
#define DEBUG_elog_output	DEBUG3
#endif

#include "postgres.h"

#include <ctype.h>
#include <unistd.h>
#include <math.h>
#include <float.h>
#include <limits.h>
#include <locale.h>
/*
 * towlower() and friends should be in <wctype.h>, but some pre-C99 systems
 * declare them in <wchar.h>.
 */
#ifdef HAVE_WCHAR_H
#include <wchar.h>
#endif
#ifdef HAVE_WCTYPE_H
#include <wctype.h>
#endif

#include "utils/builtins.h"
#include "utils/date.h"
#include "utils/datetime.h"
#include "utils/formatting.h"
#include "utils/int8.h"
#include "utils/numeric.h"
#include "utils/pg_locale.h"
#include "mb/pg_wchar.h"

#ifndef _
#define _(x)	gettext(x)
#endif

/* ----------
 * Routines type
 * ----------
 */
#define DCH_TYPE		1		/* DATE-TIME version	*/
#define NUM_TYPE		2		/* NUMBER version	*/

/* ----------
 * KeyWord Index (ascii from position 32 (' ') to 126 (~))
 * ----------
 */
#define KeyWord_INDEX_SIZE		('~' - ' ')
#define KeyWord_INDEX_FILTER(_c)	((_c) <= ' ' || (_c) >= '~' ? 0 : 1)

/* ----------
 * Maximal length of one node
 * ----------
 */
#define DCH_MAX_ITEM_SIZ	   12		/* max localized day name		*/
#define NUM_MAX_ITEM_SIZ		8		/* roman number (RN has 15 chars)	*/

/* ----------
 * More is in float.c
 * ----------
 */
#define MAXFLOATWIDTH	60
#define MAXDOUBLEWIDTH	500



/* ----------
 * External (defined in PgSQL datetime.c (timestamp utils))
 * ----------
 */
extern char *months[],			/* month abbreviation	*/
		   *days[];				/* full days		*/

/* ----------
 * Format parser structs
 * ----------
 */
typedef struct
{
	char	   *name;			/* suffix string		*/
	int			len,			/* suffix length		*/
				id,				/* used in node->suffix */
				type;			/* prefix / postfix			*/
} KeySuffix;

/* ----------
 * FromCharDateMode
 * ----------
 *
 * This value is used to nominate one of several distinct (and mutually
 * exclusive) date conventions that a keyword can belong to.
 */
typedef enum
{
	FROM_CHAR_DATE_NONE = 0,	/* Value does not affect date mode. */
	FROM_CHAR_DATE_GREGORIAN,	/* Gregorian (day, month, year) style date */
	FROM_CHAR_DATE_ISOWEEK		/* ISO 8601 week date */
} FromCharDateMode;

typedef struct FormatNode FormatNode;

typedef struct
{
	const char *name;
	int			len;
	int			id;
	bool		is_digit;
	FromCharDateMode date_mode;
} KeyWord;

typedef enum
{
	FORMAT_TOCHAR,
	FORMAT_TONUMBER,
	FORMAT_TOTIMESTAMP
} FormatFunction;

struct FormatNode
{
	int			type;			/* node type			*/
	const KeyWord *key;			/* if node type is KEYWORD	*/
	char		character;		/* if node type is CHAR		*/
	int			suffix;			/* keyword suffix		*/
};

#define NODE_TYPE_END		1
#define NODE_TYPE_ACTION	2
#define NODE_TYPE_CHAR		3

#define SUFFTYPE_PREFIX		1
#define SUFFTYPE_POSTFIX	2

#define CLOCK_24_HOUR		0
#define CLOCK_12_HOUR		1


/* ----------
 * Full months
 * ----------
 */
static char *months_full[] = {
	"January", "February", "March", "April", "May", "June", "July",
	"August", "September", "October", "November", "December", NULL
};

static char *days_short[] = {
	"Sun", "Mon", "Tue", "Wed", "Thu", "Fri", "Sat", NULL
};

/* ----------
 * AD / BC
 * ----------
 *	There is no 0 AD.  Years go from 1 BC to 1 AD, so we make it
 *	positive and map year == -1 to year zero, and shift all negative
 *	years up one.  For interval years, we just return the year.
 */
#define ADJUST_YEAR(year, is_interval)	((is_interval) ? (year) : ((year) <= 0 ? -((year) - 1) : (year)))

#define A_D_STR		"A.D."
#define a_d_STR		"a.d."
#define AD_STR		"AD"
#define ad_STR		"ad"

#define B_C_STR		"B.C."
#define b_c_STR		"b.c."
#define BC_STR		"BC"
#define bc_STR		"bc"

/*
 * AD / BC strings for seq_search.
 *
 * These are given in two variants, a long form with periods and a standard
 * form without.
 *
 * The array is laid out such that matches for AD have an even index, and
 * matches for BC have an odd index.  So the boolean value for BC is given by
 * taking the array index of the match, modulo 2.
 */
static char *adbc_strings[] = {ad_STR, bc_STR, AD_STR, BC_STR, NULL};
static char *adbc_strings_long[] = {a_d_STR, b_c_STR, A_D_STR, B_C_STR, NULL};

/* ----------
 * AM / PM
 * ----------
 */
#define A_M_STR		"A.M."
#define a_m_STR		"a.m."
#define AM_STR		"AM"
#define am_STR		"am"

#define P_M_STR		"P.M."
#define p_m_STR		"p.m."
#define PM_STR		"PM"
#define pm_STR		"pm"

/*
 * AM / PM strings for seq_search.
 *
 * These are given in two variants, a long form with periods and a standard
 * form without.
 *
 * The array is laid out such that matches for AM have an even index, and
 * matches for PM have an odd index.  So the boolean value for PM is given by
 * taking the array index of the match, modulo 2.
 */
static char *ampm_strings[] = {am_STR, pm_STR, AM_STR, PM_STR, NULL};
static char *ampm_strings_long[] = {a_m_STR, p_m_STR, A_M_STR, P_M_STR, NULL};

/* ----------
 * Months in roman-numeral
 * (Must be in reverse order for seq_search (in FROM_CHAR), because
 *	'VIII' must have higher precedence than 'V')
 * ----------
 */
static char *rm_months_upper[] =
{"XII", "XI", "X", "IX", "VIII", "VII", "VI", "V", "IV", "III", "II", "I", NULL};

static char *rm_months_lower[] =
{"xii", "xi", "x", "ix", "viii", "vii", "vi", "v", "iv", "iii", "ii", "i", NULL};

/* ----------
 * Roman numbers
 * ----------
 */
static char *rm1[] = {"I", "II", "III", "IV", "V", "VI", "VII", "VIII", "IX", NULL};
static char *rm10[] = {"X", "XX", "XXX", "XL", "L", "LX", "LXX", "LXXX", "XC", NULL};
static char *rm100[] = {"C", "CC", "CCC", "CD", "D", "DC", "DCC", "DCCC", "CM", NULL};

/* ----------
 * Ordinal postfixes
 * ----------
 */
static char *numTH[] = {"ST", "ND", "RD", "TH", NULL};
static char *numth[] = {"st", "nd", "rd", "th", NULL};

/* ----------
 * Flags & Options:
 * ----------
 */
#define ONE_UPPER		1		/* Name */
#define ALL_UPPER		2		/* NAME */
#define ALL_LOWER		3		/* name */

#define FULL_SIZ		0

#define MAX_MONTH_LEN	9
#define MAX_MON_LEN		3
#define MAX_DAY_LEN		9
#define MAX_DY_LEN		3
#define MAX_RM_LEN		4

#define TH_UPPER		1
#define TH_LOWER		2

/* ----------
 * Number description struct
 * ----------
 */
typedef struct
{
	int			pre,			/* (count) numbers before decimal */
				post,			/* (count) numbers after decimal  */
				lsign,			/* want locales sign		  */
				flag,			/* number parameters		  */
				pre_lsign_num,	/* tmp value for lsign		  */
				multi,			/* multiplier for 'V'		  */
				zero_start,		/* position of first zero	  */
				zero_end,		/* position of last zero	  */
				need_locale;	/* needs it locale		  */
} NUMDesc;

/* ----------
 * Flags for NUMBER version
 * ----------
 */
#define NUM_F_DECIMAL		(1 << 1)
#define NUM_F_LDECIMAL		(1 << 2)
#define NUM_F_ZERO			(1 << 3)
#define NUM_F_BLANK			(1 << 4)
#define NUM_F_FILLMODE		(1 << 5)
#define NUM_F_LSIGN			(1 << 6)
#define NUM_F_BRACKET		(1 << 7)
#define NUM_F_MINUS			(1 << 8)
#define NUM_F_PLUS			(1 << 9)
#define NUM_F_ROMAN			(1 << 10)
#define NUM_F_MULTI			(1 << 11)
#define NUM_F_PLUS_POST		(1 << 12)
#define NUM_F_MINUS_POST	(1 << 13)

#define NUM_LSIGN_PRE	(-1)
#define NUM_LSIGN_POST	1
#define NUM_LSIGN_NONE	0

/* ----------
 * Tests
 * ----------
 */
#define IS_DECIMAL(_f)	((_f)->flag & NUM_F_DECIMAL)
#define IS_LDECIMAL(_f) ((_f)->flag & NUM_F_LDECIMAL)
#define IS_ZERO(_f) ((_f)->flag & NUM_F_ZERO)
#define IS_BLANK(_f)	((_f)->flag & NUM_F_BLANK)
#define IS_FILLMODE(_f) ((_f)->flag & NUM_F_FILLMODE)
#define IS_BRACKET(_f)	((_f)->flag & NUM_F_BRACKET)
#define IS_MINUS(_f)	((_f)->flag & NUM_F_MINUS)
#define IS_LSIGN(_f)	((_f)->flag & NUM_F_LSIGN)
#define IS_PLUS(_f) ((_f)->flag & NUM_F_PLUS)
#define IS_ROMAN(_f)	((_f)->flag & NUM_F_ROMAN)
#define IS_MULTI(_f)	((_f)->flag & NUM_F_MULTI)

/* ----------
 * Format picture cache
 *	(cache size:
 *		Number part = NUM_CACHE_SIZE * NUM_CACHE_FIELDS
 *		Date-time part	= DCH_CACHE_SIZE * DCH_CACHE_FIELDS
 *	)
 * ----------
 */
#define NUM_CACHE_SIZE		64
#define NUM_CACHE_FIELDS	16
#define DCH_CACHE_SIZE		128
#define DCH_CACHE_FIELDS	16

typedef struct
{
	FormatNode	format[DCH_CACHE_SIZE + 1];
	char		str[DCH_CACHE_SIZE + 1];
	int			age;
} DCHCacheEntry;

typedef struct
{
	FormatNode	format[NUM_CACHE_SIZE + 1];
	char		str[NUM_CACHE_SIZE + 1];
	int			age;
	NUMDesc		Num;
} NUMCacheEntry;

/* global cache for --- date/time part */
static DCHCacheEntry DCHCache[DCH_CACHE_FIELDS + 1];

static int	n_DCHCache = 0;		/* number of entries */
static int	DCHCounter = 0;

/* global cache for --- number part */
static NUMCacheEntry NUMCache[NUM_CACHE_FIELDS + 1];

static int	n_NUMCache = 0;		/* number of entries */
static int	NUMCounter = 0;
static NUMCacheEntry *last_NUMCacheEntry = NUMCache + 0;

/* ----------
 * For char->date/time conversion
 * ----------
 */
typedef struct
{
	FromCharDateMode mode;
	int			hh,
				pm,
				mi,
				ss,
				ssss,
				d,
				dd,
				ddd,
				mm,
				ms,
				year,
				bc,
				ww,
				w,
				cc,
				j,
				us,
				yysz,			/* is it YY or YYYY ? */
				clock;			/* 12 or 24 hour clock? */
} TmFromChar;

#define ZERO_tmfc(_X) memset(_X, 0, sizeof(TmFromChar))

/* ----------
 * Debug
 * ----------
 */
#ifdef DEBUG_TO_FROM_CHAR
#define DEBUG_TMFC(_X) \
		elog(DEBUG_elog_output, "TMFC:\nmode %d\nhh %d\npm %d\nmi %d\nss %d\nssss %d\nd %d\ndd %d\nddd %d\nmm %d\nms: %d\nyear %d\nbc %d\nww %d\nw %d\ncc %d\nj %d\nus: %d\nyysz: %d\nclock: %d", \
			(_X)->mode, (_X)->hh, (_X)->pm, (_X)->mi, (_X)->ss, (_X)->ssss, \
			(_X)->d, (_X)->dd, (_X)->ddd, (_X)->mm, (_X)->ms, (_X)->year, \
			(_X)->bc, (_X)->ww, (_X)->w, (_X)->cc, (_X)->j, (_X)->us, \
			(_X)->yysz, (_X)->clock);
#define DEBUG_TM(_X) \
		elog(DEBUG_elog_output, "TM:\nsec %d\nyear %d\nmin %d\nwday %d\nhour %d\nyday %d\nmday %d\nnisdst %d\nmon %d\n",\
			(_X)->tm_sec, (_X)->tm_year,\
			(_X)->tm_min, (_X)->tm_wday, (_X)->tm_hour, (_X)->tm_yday,\
			(_X)->tm_mday, (_X)->tm_isdst, (_X)->tm_mon)
#else
#define DEBUG_TMFC(_X)
#define DEBUG_TM(_X)
#endif

/* ----------
 * Datetime to char conversion
 * ----------
 */
typedef struct TmToChar
{
	struct pg_tm tm;			/* classic 'tm' struct */
	fsec_t		fsec;			/* fractional seconds */
	char	   *tzn;			/* timezone */
} TmToChar;

#define tmtcTm(_X)	(&(_X)->tm)
#define tmtcTzn(_X) ((_X)->tzn)
#define tmtcFsec(_X)	((_X)->fsec)

#define ZERO_tm(_X) \
do {	\
	(_X)->tm_sec  = (_X)->tm_year = (_X)->tm_min = (_X)->tm_wday = \
	(_X)->tm_hour = (_X)->tm_yday = (_X)->tm_isdst = 0; \
	(_X)->tm_mday = (_X)->tm_mon  = 1; \
} while(0)

#define ZERO_tmtc(_X) \
do { \
	ZERO_tm( tmtcTm(_X) ); \
	tmtcFsec(_X) = 0; \
	tmtcTzn(_X) = NULL; \
} while(0)

/*
 *	to_char(time) appears to to_char() as an interval, so this check
 *	is really for interval and time data types.
 */
#define INVALID_FOR_INTERVAL  \
do { \
	if (is_interval) \
		ereport(ERROR, \
				(errcode(ERRCODE_INVALID_DATETIME_FORMAT), \
				 errmsg("invalid format specification for an interval value"), \
				 errhint("Intervals are not tied to specific calendar dates."))); \
} while(0)

/*****************************************************************************
 *			KeyWord definitions
 *****************************************************************************/

/* ----------
 * Suffixes:
 * ----------
 */
#define DCH_S_FM	0x01
#define DCH_S_TH	0x02
#define DCH_S_th	0x04
#define DCH_S_SP	0x08
#define DCH_S_TM	0x10

/* ----------
 * Suffix tests
 * ----------
 */
#define S_THth(_s)	((((_s) & DCH_S_TH) || ((_s) & DCH_S_th)) ? 1 : 0)
#define S_TH(_s)	(((_s) & DCH_S_TH) ? 1 : 0)
#define S_th(_s)	(((_s) & DCH_S_th) ? 1 : 0)
#define S_TH_TYPE(_s)	(((_s) & DCH_S_TH) ? TH_UPPER : TH_LOWER)

#define S_FM(_s)	(((_s) & DCH_S_FM) ? 1 : 0)
#define S_SP(_s)	(((_s) & DCH_S_SP) ? 1 : 0)
#define S_TM(_s)	(((_s) & DCH_S_TM) ? 1 : 0)

/* ----------
 * Suffixes definition for DATE-TIME TO/FROM CHAR
 * ----------
 */
#define TM_SUFFIX_LEN	2

static KeySuffix DCH_suff[] = {
	{"FM", 2, DCH_S_FM, SUFFTYPE_PREFIX},
	{"fm", 2, DCH_S_FM, SUFFTYPE_PREFIX},
	{"TM", TM_SUFFIX_LEN, DCH_S_TM, SUFFTYPE_PREFIX},
	{"tm", 2, DCH_S_TM, SUFFTYPE_PREFIX},
	{"TH", 2, DCH_S_TH, SUFFTYPE_POSTFIX},
	{"th", 2, DCH_S_th, SUFFTYPE_POSTFIX},
	{"SP", 2, DCH_S_SP, SUFFTYPE_POSTFIX},
	/* last */
	{NULL, 0, 0, 0}
};


/* ----------
 * Format-pictures (KeyWord).
 *
 * The KeyWord field; alphabetic sorted, *BUT* strings alike is sorted
 *		  complicated -to-> easy:
 *
 *	(example: "DDD","DD","Day","D" )
 *
 * (this specific sort needs the algorithm for sequential search for strings,
 * which not has exact end; -> How keyword is in "HH12blabla" ? - "HH"
 * or "HH12"? You must first try "HH12", because "HH" is in string, but
 * it is not good.
 *
 * (!)
 *	 - Position for the keyword is similar as position in the enum DCH/NUM_poz.
 * (!)
 *
 * For fast search is used the 'int index[]', index is ascii table from position
 * 32 (' ') to 126 (~), in this index is DCH_ / NUM_ enums for each ASCII
 * position or -1 if char is not used in the KeyWord. Search example for
 * string "MM":
 *	1)	see in index to index['M' - 32],
 *	2)	take keywords position (enum DCH_MI) from index
 *	3)	run sequential search in keywords[] from this position
 *
 * ----------
 */

typedef enum
{
	DCH_A_D,
	DCH_A_M,
	DCH_AD,
	DCH_AM,
	DCH_B_C,
	DCH_BC,
	DCH_CC,
	DCH_DAY,
	DCH_DDD,
	DCH_DD,
	DCH_DY,
	DCH_Day,
	DCH_Dy,
	DCH_D,
	DCH_FX,						/* global suffix */
	DCH_HH24,
	DCH_HH12,
	DCH_HH,
	DCH_IDDD,
	DCH_ID,
	DCH_IW,
	DCH_IYYY,
	DCH_IYY,
	DCH_IY,
	DCH_I,
	DCH_J,
	DCH_MI,
	DCH_MM,
	DCH_MONTH,
	DCH_MON,
	DCH_MS,
	DCH_Month,
	DCH_Mon,
	DCH_P_M,
	DCH_PM,
	DCH_Q,
	DCH_RM,
	DCH_SSSS,
	DCH_SS,
	DCH_TZ,
	DCH_US,
	DCH_WW,
	DCH_W,
	DCH_Y_YYY,
	DCH_YYYY,
	DCH_YYY,
	DCH_YY,
	DCH_Y,
	DCH_a_d,
	DCH_a_m,
	DCH_ad,
	DCH_am,
	DCH_b_c,
	DCH_bc,
	DCH_cc,
	DCH_day,
	DCH_ddd,
	DCH_dd,
	DCH_dy,
	DCH_d,
	DCH_fx,
	DCH_hh24,
	DCH_hh12,
	DCH_hh,
	DCH_iddd,
	DCH_id,
	DCH_iw,
	DCH_iyyy,
	DCH_iyy,
	DCH_iy,
	DCH_i,
	DCH_j,
	DCH_mi,
	DCH_mm,
	DCH_month,
	DCH_mon,
	DCH_ms,
	DCH_p_m,
	DCH_pm,
	DCH_q,
	DCH_rm,
	DCH_ssss,
	DCH_ss,
	DCH_tz,
	DCH_us,
	DCH_ww,
	DCH_w,
	DCH_y_yyy,
	DCH_yyyy,
	DCH_yyy,
	DCH_yy,
	DCH_y,

	/* last */
	_DCH_last_
} DCH_poz;

typedef enum
{
	NUM_COMMA,
	NUM_DEC,
	NUM_0,
	NUM_9,
	NUM_B,
	NUM_C,
	NUM_D,
	NUM_E,
	NUM_FM,
	NUM_G,
	NUM_L,
	NUM_MI,
	NUM_PL,
	NUM_PR,
	NUM_RN,
	NUM_SG,
	NUM_SP,
	NUM_S,
	NUM_TH,
	NUM_V,
	NUM_b,
	NUM_c,
	NUM_d,
	NUM_e,
	NUM_fm,
	NUM_g,
	NUM_l,
	NUM_mi,
	NUM_pl,
	NUM_pr,
	NUM_rn,
	NUM_sg,
	NUM_sp,
	NUM_s,
	NUM_th,
	NUM_v,

	/* last */
	_NUM_last_
} NUM_poz;

/* ----------
 * KeyWords for DATE-TIME version
 * ----------
 */
static const KeyWord DCH_keywords[] = {
/*	name, len, id, is_digit, date_mode */
	{"A.D.", 4, DCH_A_D, FALSE, FROM_CHAR_DATE_NONE},	/* A */
	{"A.M.", 4, DCH_A_M, FALSE, FROM_CHAR_DATE_NONE},
	{"AD", 2, DCH_AD, FALSE, FROM_CHAR_DATE_NONE},
	{"AM", 2, DCH_AM, FALSE, FROM_CHAR_DATE_NONE},
	{"B.C.", 4, DCH_B_C, FALSE, FROM_CHAR_DATE_NONE},	/* B */
	{"BC", 2, DCH_BC, FALSE, FROM_CHAR_DATE_NONE},
	{"CC", 2, DCH_CC, TRUE, FROM_CHAR_DATE_NONE},		/* C */
	{"DAY", 3, DCH_DAY, FALSE, FROM_CHAR_DATE_NONE},	/* D */
	{"DDD", 3, DCH_DDD, TRUE, FROM_CHAR_DATE_GREGORIAN},
	{"DD", 2, DCH_DD, TRUE, FROM_CHAR_DATE_GREGORIAN},
	{"DY", 2, DCH_DY, FALSE, FROM_CHAR_DATE_NONE},
	{"Day", 3, DCH_Day, FALSE, FROM_CHAR_DATE_NONE},
	{"Dy", 2, DCH_Dy, FALSE, FROM_CHAR_DATE_NONE},
	{"D", 1, DCH_D, TRUE, FROM_CHAR_DATE_GREGORIAN},
	{"FX", 2, DCH_FX, FALSE, FROM_CHAR_DATE_NONE},		/* F */
	{"HH24", 4, DCH_HH24, TRUE, FROM_CHAR_DATE_NONE},	/* H */
	{"HH12", 4, DCH_HH12, TRUE, FROM_CHAR_DATE_NONE},
	{"HH", 2, DCH_HH, TRUE, FROM_CHAR_DATE_NONE},
	{"IDDD", 4, DCH_IDDD, TRUE, FROM_CHAR_DATE_ISOWEEK},		/* I */
	{"ID", 2, DCH_ID, TRUE, FROM_CHAR_DATE_ISOWEEK},
	{"IW", 2, DCH_IW, TRUE, FROM_CHAR_DATE_ISOWEEK},
	{"IYYY", 4, DCH_IYYY, TRUE, FROM_CHAR_DATE_ISOWEEK},
	{"IYY", 3, DCH_IYY, TRUE, FROM_CHAR_DATE_ISOWEEK},
	{"IY", 2, DCH_IY, TRUE, FROM_CHAR_DATE_ISOWEEK},
	{"I", 1, DCH_I, TRUE, FROM_CHAR_DATE_ISOWEEK},
	{"J", 1, DCH_J, TRUE, FROM_CHAR_DATE_NONE}, /* J */
	{"MI", 2, DCH_MI, TRUE, FROM_CHAR_DATE_NONE},		/* M */
	{"MM", 2, DCH_MM, TRUE, FROM_CHAR_DATE_GREGORIAN},
	{"MONTH", 5, DCH_MONTH, FALSE, FROM_CHAR_DATE_GREGORIAN},
	{"MON", 3, DCH_MON, FALSE, FROM_CHAR_DATE_GREGORIAN},
	{"MS", 2, DCH_MS, TRUE, FROM_CHAR_DATE_NONE},
	{"Month", 5, DCH_Month, FALSE, FROM_CHAR_DATE_GREGORIAN},
	{"Mon", 3, DCH_Mon, FALSE, FROM_CHAR_DATE_GREGORIAN},
	{"P.M.", 4, DCH_P_M, FALSE, FROM_CHAR_DATE_NONE},	/* P */
	{"PM", 2, DCH_PM, FALSE, FROM_CHAR_DATE_NONE},
	{"Q", 1, DCH_Q, TRUE, FROM_CHAR_DATE_NONE}, /* Q */
	{"RM", 2, DCH_RM, FALSE, FROM_CHAR_DATE_GREGORIAN}, /* R */
	{"SSSS", 4, DCH_SSSS, TRUE, FROM_CHAR_DATE_NONE},	/* S */
	{"SS", 2, DCH_SS, TRUE, FROM_CHAR_DATE_NONE},
	{"TZ", 2, DCH_TZ, FALSE, FROM_CHAR_DATE_NONE},		/* T */
	{"US", 2, DCH_US, TRUE, FROM_CHAR_DATE_NONE},		/* U */
	{"WW", 2, DCH_WW, TRUE, FROM_CHAR_DATE_GREGORIAN},	/* W */
	{"W", 1, DCH_W, TRUE, FROM_CHAR_DATE_GREGORIAN},
	{"Y,YYY", 5, DCH_Y_YYY, TRUE, FROM_CHAR_DATE_GREGORIAN},	/* Y */
	{"YYYY", 4, DCH_YYYY, TRUE, FROM_CHAR_DATE_GREGORIAN},
	{"YYY", 3, DCH_YYY, TRUE, FROM_CHAR_DATE_GREGORIAN},
	{"YY", 2, DCH_YY, TRUE, FROM_CHAR_DATE_GREGORIAN},
	{"Y", 1, DCH_Y, TRUE, FROM_CHAR_DATE_GREGORIAN},
	{"a.d.", 4, DCH_a_d, FALSE, FROM_CHAR_DATE_NONE},	/* a */
	{"a.m.", 4, DCH_a_m, FALSE, FROM_CHAR_DATE_NONE},
	{"ad", 2, DCH_ad, FALSE, FROM_CHAR_DATE_NONE},
	{"am", 2, DCH_am, FALSE, FROM_CHAR_DATE_NONE},
	{"b.c.", 4, DCH_b_c, FALSE, FROM_CHAR_DATE_NONE},	/* b */
	{"bc", 2, DCH_bc, FALSE, FROM_CHAR_DATE_NONE},
	{"cc", 2, DCH_CC, TRUE, FROM_CHAR_DATE_NONE},		/* c */
	{"day", 3, DCH_day, FALSE, FROM_CHAR_DATE_NONE},	/* d */
	{"ddd", 3, DCH_DDD, TRUE, FROM_CHAR_DATE_GREGORIAN},
	{"dd", 2, DCH_DD, TRUE, FROM_CHAR_DATE_GREGORIAN},
	{"dy", 2, DCH_dy, FALSE, FROM_CHAR_DATE_NONE},
	{"d", 1, DCH_D, TRUE, FROM_CHAR_DATE_GREGORIAN},
	{"fx", 2, DCH_FX, FALSE, FROM_CHAR_DATE_NONE},		/* f */
	{"hh24", 4, DCH_HH24, TRUE, FROM_CHAR_DATE_NONE},	/* h */
	{"hh12", 4, DCH_HH12, TRUE, FROM_CHAR_DATE_NONE},
	{"hh", 2, DCH_HH, TRUE, FROM_CHAR_DATE_NONE},
	{"iddd", 4, DCH_IDDD, TRUE, FROM_CHAR_DATE_ISOWEEK},		/* i */
	{"id", 2, DCH_ID, TRUE, FROM_CHAR_DATE_ISOWEEK},
	{"iw", 2, DCH_IW, TRUE, FROM_CHAR_DATE_ISOWEEK},
	{"iyyy", 4, DCH_IYYY, TRUE, FROM_CHAR_DATE_ISOWEEK},
	{"iyy", 3, DCH_IYY, TRUE, FROM_CHAR_DATE_ISOWEEK},
	{"iy", 2, DCH_IY, TRUE, FROM_CHAR_DATE_ISOWEEK},
	{"i", 1, DCH_I, TRUE, FROM_CHAR_DATE_ISOWEEK},
	{"j", 1, DCH_J, TRUE, FROM_CHAR_DATE_NONE}, /* j */
	{"mi", 2, DCH_MI, TRUE, FROM_CHAR_DATE_NONE},		/* m */
	{"mm", 2, DCH_MM, TRUE, FROM_CHAR_DATE_GREGORIAN},
	{"month", 5, DCH_month, FALSE, FROM_CHAR_DATE_GREGORIAN},
	{"mon", 3, DCH_mon, FALSE, FROM_CHAR_DATE_GREGORIAN},
	{"ms", 2, DCH_MS, TRUE, FROM_CHAR_DATE_NONE},
	{"p.m.", 4, DCH_p_m, FALSE, FROM_CHAR_DATE_NONE},	/* p */
	{"pm", 2, DCH_pm, FALSE, FROM_CHAR_DATE_NONE},
	{"q", 1, DCH_Q, TRUE, FROM_CHAR_DATE_NONE}, /* q */
	{"rm", 2, DCH_rm, FALSE, FROM_CHAR_DATE_GREGORIAN}, /* r */
	{"ssss", 4, DCH_SSSS, TRUE, FROM_CHAR_DATE_NONE},	/* s */
	{"ss", 2, DCH_SS, TRUE, FROM_CHAR_DATE_NONE},
	{"tz", 2, DCH_tz, FALSE, FROM_CHAR_DATE_NONE},		/* t */
	{"us", 2, DCH_US, TRUE, FROM_CHAR_DATE_NONE},		/* u */
	{"ww", 2, DCH_WW, TRUE, FROM_CHAR_DATE_GREGORIAN},	/* w */
	{"w", 1, DCH_W, TRUE, FROM_CHAR_DATE_GREGORIAN},
	{"y,yyy", 5, DCH_Y_YYY, TRUE, FROM_CHAR_DATE_GREGORIAN},	/* y */
	{"yyyy", 4, DCH_YYYY, TRUE, FROM_CHAR_DATE_GREGORIAN},
	{"yyy", 3, DCH_YYY, TRUE, FROM_CHAR_DATE_GREGORIAN},
	{"yy", 2, DCH_YY, TRUE, FROM_CHAR_DATE_GREGORIAN},
	{"y", 1, DCH_Y, TRUE, FROM_CHAR_DATE_GREGORIAN},

	/* last */
	{NULL, 0, 0, 0, 0}
};

/* ----------
 * KeyWords for NUMBER version
 *
 * The is_digit and date_mode fields are not relevant here.
 * ----------
 */
static const KeyWord NUM_keywords[] = {
/*	name, len, id			is in Index */
	{",", 1, NUM_COMMA},		/* , */
	{".", 1, NUM_DEC},			/* . */
	{"0", 1, NUM_0},			/* 0 */
	{"9", 1, NUM_9},			/* 9 */
	{"B", 1, NUM_B},			/* B */
	{"C", 1, NUM_C},			/* C */
	{"D", 1, NUM_D},			/* D */
	{"E", 1, NUM_E},			/* E */
	{"FM", 2, NUM_FM},			/* F */
	{"G", 1, NUM_G},			/* G */
	{"L", 1, NUM_L},			/* L */
	{"MI", 2, NUM_MI},			/* M */
	{"PL", 2, NUM_PL},			/* P */
	{"PR", 2, NUM_PR},
	{"RN", 2, NUM_RN},			/* R */
	{"SG", 2, NUM_SG},			/* S */
	{"SP", 2, NUM_SP},
	{"S", 1, NUM_S},
	{"TH", 2, NUM_TH},			/* T */
	{"V", 1, NUM_V},			/* V */
	{"b", 1, NUM_B},			/* b */
	{"c", 1, NUM_C},			/* c */
	{"d", 1, NUM_D},			/* d */
	{"e", 1, NUM_E},			/* e */
	{"fm", 2, NUM_FM},			/* f */
	{"g", 1, NUM_G},			/* g */
	{"l", 1, NUM_L},			/* l */
	{"mi", 2, NUM_MI},			/* m */
	{"pl", 2, NUM_PL},			/* p */
	{"pr", 2, NUM_PR},
	{"rn", 2, NUM_rn},			/* r */
	{"sg", 2, NUM_SG},			/* s */
	{"sp", 2, NUM_SP},
	{"s", 1, NUM_S},
	{"th", 2, NUM_th},			/* t */
	{"v", 1, NUM_V},			/* v */

	/* last */
	{NULL, 0, 0}
};


/* ----------
 * KeyWords index for DATE-TIME version
 * ----------
 */
static const int DCH_index[KeyWord_INDEX_SIZE] = {
/*
0	1	2	3	4	5	6	7	8	9
*/
	/*---- first 0..31 chars are skipped ----*/

	-1, -1, -1, -1, -1, -1, -1, -1,
	-1, -1, -1, -1, -1, -1, -1, -1, -1, -1,
	-1, -1, -1, -1, -1, -1, -1, -1, -1, -1,
	-1, -1, -1, -1, -1, DCH_A_D, DCH_B_C, DCH_CC, DCH_DAY, -1,
	DCH_FX, -1, DCH_HH24, DCH_IDDD, DCH_J, -1, -1, DCH_MI, -1, -1,
	DCH_P_M, DCH_Q, DCH_RM, DCH_SSSS, DCH_TZ, DCH_US, -1, DCH_WW, -1, DCH_Y_YYY,
	-1, -1, -1, -1, -1, -1, -1, DCH_a_d, DCH_b_c, DCH_cc,
	DCH_day, -1, DCH_fx, -1, DCH_hh24, DCH_iddd, DCH_j, -1, -1, DCH_mi,
	-1, -1, DCH_p_m, DCH_q, DCH_rm, DCH_ssss, DCH_tz, DCH_us, -1, DCH_ww,
	-1, DCH_y_yyy, -1, -1, -1, -1

	/*---- chars over 126 are skipped ----*/
};

/* ----------
 * KeyWords index for NUMBER version
 * ----------
 */
static const int NUM_index[KeyWord_INDEX_SIZE] = {
/*
0	1	2	3	4	5	6	7	8	9
*/
	/*---- first 0..31 chars are skipped ----*/

	-1, -1, -1, -1, -1, -1, -1, -1,
	-1, -1, -1, -1, NUM_COMMA, -1, NUM_DEC, -1, NUM_0, -1,
	-1, -1, -1, -1, -1, -1, -1, NUM_9, -1, -1,
	-1, -1, -1, -1, -1, -1, NUM_B, NUM_C, NUM_D, NUM_E,
	NUM_FM, NUM_G, -1, -1, -1, -1, NUM_L, NUM_MI, -1, -1,
	NUM_PL, -1, NUM_RN, NUM_SG, NUM_TH, -1, NUM_V, -1, -1, -1,
	-1, -1, -1, -1, -1, -1, -1, -1, NUM_b, NUM_c,
	NUM_d, NUM_e, NUM_fm, NUM_g, -1, -1, -1, -1, NUM_l, NUM_mi,
	-1, -1, NUM_pl, -1, NUM_rn, NUM_sg, NUM_th, -1, NUM_v, -1,
	-1, -1, -1, -1, -1, -1

	/*---- chars over 126 are skipped ----*/
};

/* ----------
 * Number processor struct
 * ----------
 */
typedef struct NUMProc
{
	bool		is_to_char;
	NUMDesc    *Num;			/* number description		*/

	int			sign,			/* '-' or '+'			*/
				sign_wrote,		/* was sign write		*/
				num_count,		/* number of write digits	*/
				num_in,			/* is inside number		*/
				num_curr,		/* current position in number	*/
				num_pre,		/* space before first number	*/

				read_dec,		/* to_number - was read dec. point	*/
				read_post,		/* to_number - number of dec. digit */
				read_pre;		/* to_number - number non-dec. digit */

	char	   *number,			/* string with number	*/
			   *number_p,		/* pointer to current number position */
			   *inout,			/* in / out buffer	*/
			   *inout_p,		/* pointer to current inout position */
			   *last_relevant,	/* last relevant number after decimal point */

			   *L_negative_sign,	/* Locale */
			   *L_positive_sign,
			   *decimal,
			   *L_thousands_sep,
			   *L_currency_symbol;
} NUMProc;


/* ----------
 * Functions
 * ----------
 */
static const KeyWord *index_seq_search(char *str, const KeyWord *kw,
				 const int *index);
static KeySuffix *suff_search(char *str, KeySuffix *suf, int type);
static void NUMDesc_prepare(NUMDesc *num, FormatNode *n, char *func);
static void parse_format(FormatNode *node, char *str, const KeyWord *kw,
			 KeySuffix *suf, const int *index, int ver, NUMDesc *Num,
			 char *func);

static void DCH_to_char(FormatNode *node, bool is_interval,
			TmToChar *in, char *out);
static void DCH_from_char(FormatNode *node, char *in, TmFromChar *out);

#ifdef DEBUG_TO_FROM_CHAR
static void dump_index(const KeyWord *k, const int *index);
static void dump_node(FormatNode *node, int max);
#endif

static char *get_th(char *num, int type);
static char *str_numth(char *dest, char *num, int type);
static int	strspace_len(char *str);
static int	strdigits_len(char *str);
static void from_char_set_mode(TmFromChar *tmfc, const FromCharDateMode mode);
static void from_char_set_int(int *dest, const int value, const FormatNode *node);
static int	from_char_parse_int_len(int *dest, char **src, const int len, FormatNode *node);
static int	from_char_parse_int(int *dest, char **src, FormatNode *node);
static int	seq_search(char *name, char **array, int type, int max, int *len);
static int	from_char_seq_search(int *dest, char **src, char **array, int type, int max, FormatNode *node);
static void do_to_timestamp(text *date_txt, text *fmt,
				struct pg_tm * tm, fsec_t *fsec);
static char *fill_str(char *str, int c, int max);
static FormatNode *NUM_cache(int len, NUMDesc *Num, text *pars_str, bool *shouldFree);
static char *int_to_roman(int number);
static void NUM_prepare_locale(NUMProc *Np);
static char *get_last_relevant_decnum(char *num);
static void NUM_numpart_from_char(NUMProc *Np, int id, int plen);
static void NUM_numpart_to_char(NUMProc *Np, int id);
static char *NUM_processor(FormatNode *node, NUMDesc *Num, char *inout, char *number,
			  int plen, int sign, bool is_to_char);
static DCHCacheEntry *DCH_cache_search(char *str);
static DCHCacheEntry *DCH_cache_getnew(char *str);

static NUMCacheEntry *NUM_cache_search(char *str);
static NUMCacheEntry *NUM_cache_getnew(char *str);
static void NUM_cache_remove(NUMCacheEntry *ent);


/*
 * External (defined in oracle_compat.c 
 */
#if defined(HAVE_WCSTOMBS) && defined(HAVE_TOWLOWER)
#define USE_WIDE_UPPER_LOWER
extern char *wstring_upper(char *str);
extern char *wstring_lower(char *str);
static char *localized_str_toupper(char *buff);
static char *localized_str_tolower(char *buff);
#else
#define localized_str_toupper str_toupper
#define localized_str_tolower str_tolower
#endif

/* ----------
 * Fast sequential search, use index for data selection which
 * go to seq. cycle (it is very fast for unwanted strings)
 * (can't be used binary search in format parsing)
 * ----------
 */
static const KeyWord *
index_seq_search(char *str, const KeyWord *kw, const int *index)
{
	int			poz;

	if (!KeyWord_INDEX_FILTER(*str))
		return NULL;

	if ((poz = *(index + (*str - ' '))) > -1)
	{
		const KeyWord *k = kw + poz;

		do
		{
			if (!strncmp(str, k->name, k->len))
				return k;
			k++;
			if (!k->name)
				return NULL;
		} while (*str == *k->name);
	}
	return NULL;
}

static KeySuffix *
suff_search(char *str, KeySuffix *suf, int type)
{
	KeySuffix  *s;

	for (s = suf; s->name != NULL; s++)
	{
		if (s->type != type)
			continue;

		if (!strncmp(str, s->name, s->len))
			return s;
	}
	return NULL;
}

/* ----------
 * Prepare NUMDesc (number description struct) via FormatNode struct
 * ----------
 */
static void
NUMDesc_prepare(NUMDesc *num, FormatNode *n, char *func)
{

	if (n->type != NODE_TYPE_ACTION)
		return;

	switch (n->key->id)
	{
		case NUM_9:
			if (IS_BRACKET(num))
			{
				NUM_cache_remove(last_NUMCacheEntry);
				ereport(ERROR,
						(errcode(ERRCODE_SYNTAX_ERROR),
						 errmsg("\"9\" must be ahead of \"PR\" for function \"%s\"", func)));
			}
			if (IS_MULTI(num))
			{
				++num->multi;
				break;
			}
			if (IS_DECIMAL(num))
				++num->post;
			else
				++num->pre;
			break;

		case NUM_0:
			if (IS_BRACKET(num))
			{
				NUM_cache_remove(last_NUMCacheEntry);
				ereport(ERROR,
						(errcode(ERRCODE_SYNTAX_ERROR),
						 errmsg("\"0\" must be ahead of \"PR\" for function \"%s\"", func)));
			}
			if (!IS_ZERO(num) && !IS_DECIMAL(num))
			{
				num->flag |= NUM_F_ZERO;
				num->zero_start = num->pre + 1;
			}
			if (!IS_DECIMAL(num))
				++num->pre;
			else
				++num->post;

			num->zero_end = num->pre + num->post;
			break;

		case NUM_B:
			if (num->pre == 0 && num->post == 0 && (!IS_ZERO(num)))
				num->flag |= NUM_F_BLANK;
			break;

		case NUM_D:
			num->flag |= NUM_F_LDECIMAL;
			num->need_locale = TRUE;
		case NUM_DEC:
			if (IS_DECIMAL(num))
			{
				NUM_cache_remove(last_NUMCacheEntry);
				ereport(ERROR,
						(errcode(ERRCODE_SYNTAX_ERROR),
						 errmsg("multiple decimal points for function \"%s\"", func)));
			}
			if (IS_MULTI(num))
			{
				NUM_cache_remove(last_NUMCacheEntry);
				ereport(ERROR,
						(errcode(ERRCODE_SYNTAX_ERROR),
					 errmsg("cannot use \"V\" and decimal point together for function \"%s\"", func)));
			}
			num->flag |= NUM_F_DECIMAL;
			break;

		case NUM_FM:
			num->flag |= NUM_F_FILLMODE;
			break;

		case NUM_S:
			if (IS_LSIGN(num))
			{
				NUM_cache_remove(last_NUMCacheEntry);
				ereport(ERROR,
						(errcode(ERRCODE_SYNTAX_ERROR),
						 errmsg("cannot use \"S\" twice for function \"%s\"", func)));
			}
			if (IS_PLUS(num) || IS_MINUS(num) || IS_BRACKET(num))
			{
				NUM_cache_remove(last_NUMCacheEntry);
				ereport(ERROR,
						(errcode(ERRCODE_SYNTAX_ERROR),
						 errmsg("cannot use \"S\" and \"PL\"/\"MI\"/\"SG\"/\"PR\" together for function \"%s\"", func)));
			}
			if (!IS_DECIMAL(num))
			{
				num->lsign = NUM_LSIGN_PRE;
				num->pre_lsign_num = num->pre;
				num->need_locale = TRUE;
				num->flag |= NUM_F_LSIGN;
			}
			else if (num->lsign == NUM_LSIGN_NONE)
			{
				num->lsign = NUM_LSIGN_POST;
				num->need_locale = TRUE;
				num->flag |= NUM_F_LSIGN;
			}
			break;

		case NUM_MI:
			if (IS_LSIGN(num))
			{
				NUM_cache_remove(last_NUMCacheEntry);
				ereport(ERROR,
						(errcode(ERRCODE_SYNTAX_ERROR),
						 errmsg("cannot use \"S\" and \"MI\" together for function \"%s\"", func)));
			}
			num->flag |= NUM_F_MINUS;
			if (IS_DECIMAL(num))
				num->flag |= NUM_F_MINUS_POST;
			break;

		case NUM_PL:
			if (IS_LSIGN(num))
			{
				NUM_cache_remove(last_NUMCacheEntry);
				ereport(ERROR,
						(errcode(ERRCODE_SYNTAX_ERROR),
						 errmsg("cannot use \"S\" and \"PL\" together for function \"%s\"", func)));
			}
			num->flag |= NUM_F_PLUS;
			if (IS_DECIMAL(num))
				num->flag |= NUM_F_PLUS_POST;
			break;

		case NUM_SG:
			if (IS_LSIGN(num))
			{
				NUM_cache_remove(last_NUMCacheEntry);
				ereport(ERROR,
						(errcode(ERRCODE_SYNTAX_ERROR),
						 errmsg("cannot use \"S\" and \"SG\" together for function \"%s\"", func)));
			}
			num->flag |= NUM_F_MINUS;
			num->flag |= NUM_F_PLUS;
			break;

		case NUM_PR:
			if (IS_LSIGN(num) || IS_PLUS(num) || IS_MINUS(num))
			{
				NUM_cache_remove(last_NUMCacheEntry);
				ereport(ERROR,
						(errcode(ERRCODE_SYNTAX_ERROR),
						 errmsg("cannot use \"PR\" and \"S\"/\"PL\"/\"MI\"/\"SG\" together for function \"%s\"", func)));
			}
			num->flag |= NUM_F_BRACKET;
			break;

		case NUM_rn:
		case NUM_RN:
			num->flag |= NUM_F_ROMAN;
			break;

		case NUM_L:
		case NUM_G:
			num->need_locale = TRUE;
			break;

		case NUM_V:
			if (IS_DECIMAL(num))
			{
				NUM_cache_remove(last_NUMCacheEntry);
				ereport(ERROR,
						(errcode(ERRCODE_SYNTAX_ERROR),
					 errmsg("cannot use \"V\" and decimal point together for function \"%s\"", func)));
			}
			num->flag |= NUM_F_MULTI;
			break;

		case NUM_E:
			NUM_cache_remove(last_NUMCacheEntry);
			ereport(ERROR,
					(errcode(ERRCODE_FEATURE_NOT_SUPPORTED),
					 errmsg("\"E\" is not supported for function \"%s\"", func)));
	}

	return;
}

/* ----------
 * Format parser, search small keywords and keyword's suffixes, and make
 * format-node tree.
 *
 * for DATE-TIME & NUMBER version
 * ----------
 */
static void
parse_format(FormatNode *node, char *str, const KeyWord *kw,
			 KeySuffix *suf, const int *index, int ver, NUMDesc *Num,
			 char *func)
{
	KeySuffix  *s;
	FormatNode *n;
	int			node_set = 0,
				suffix,
				last = 0;

#ifdef DEBUG_TO_FROM_CHAR
	elog(DEBUG_elog_output, "to_char/number(): run parser");
#endif

	n = node;

	while (*str)
	{
		suffix = 0;

		/*
		 * Prefix
		 */
		if (ver == DCH_TYPE && (s = suff_search(str, suf, SUFFTYPE_PREFIX)) != NULL)
		{
			suffix |= s->id;
			if (s->len)
				str += s->len;
		}

		/*
		 * Keyword
		 */
		if (*str && (n->key = index_seq_search(str, kw, index)) != NULL)
		{
			n->type = NODE_TYPE_ACTION;
			n->suffix = 0;
			node_set = 1;
			if (n->key->len)
				str += n->key->len;

			/*
			 * NUM version: Prepare global NUMDesc struct
			 */
			if (ver == NUM_TYPE)
				NUMDesc_prepare(Num, n, func);

			/*
			 * Postfix
			 */
			if (ver == DCH_TYPE && *str && (s = suff_search(str, suf, SUFFTYPE_POSTFIX)) != NULL)
			{
				suffix |= s->id;
				if (s->len)
					str += s->len;
			}
		}
		else if (*str)
		{
			/*
			 * Special characters '\' and '"'
			 */
			if (*str == '"' && last != '\\')
			{
				int			x = 0;

				while (*(++str))
				{
					if (*str == '"' && x != '\\')
					{
						str++;
						break;
					}
					else if (*str == '\\' && x != '\\')
					{
						x = '\\';
						continue;
					}
					n->type = NODE_TYPE_CHAR;
					n->character = *str;
					n->key = NULL;
					n->suffix = 0;
					++n;
					x = *str;
				}
				node_set = 0;
				suffix = 0;
				last = 0;
			}
			else if (*str && *str == '\\' && last != '\\' && *(str + 1) == '"')
			{
				last = *str;
				str++;
			}
			else if (*str)
			{
				n->type = NODE_TYPE_CHAR;
				n->character = *str;
				n->key = NULL;
				node_set = 1;
				last = 0;
				str++;
			}
		}

		/* end */
		if (node_set)
		{
			if (n->type == NODE_TYPE_ACTION)
				n->suffix = suffix;
			++n;

			n->suffix = 0;
			node_set = 0;
		}
	}

	n->type = NODE_TYPE_END;
	n->suffix = 0;
	return;
}

/* ----------
 * DEBUG: Dump the FormatNode Tree (debug)
 * ----------
 */
#ifdef DEBUG_TO_FROM_CHAR

#define DUMP_THth(_suf) (S_TH(_suf) ? "TH" : (S_th(_suf) ? "th" : " "))
#define DUMP_FM(_suf)	(S_FM(_suf) ? "FM" : " ")

static void
dump_node(FormatNode *node, int max)
{
	FormatNode *n;
	int			a;

	elog(DEBUG_elog_output, "to_from-char(): DUMP FORMAT");

	for (a = 0, n = node; a <= max; n++, a++)
	{
		if (n->type == NODE_TYPE_ACTION)
			elog(DEBUG_elog_output, "%d:\t NODE_TYPE_ACTION '%s'\t(%s,%s)",
				 a, n->key->name, DUMP_THth(n->suffix), DUMP_FM(n->suffix));
		else if (n->type == NODE_TYPE_CHAR)
			elog(DEBUG_elog_output, "%d:\t NODE_TYPE_CHAR '%c'", a, n->character);
		else if (n->type == NODE_TYPE_END)
		{
			elog(DEBUG_elog_output, "%d:\t NODE_TYPE_END", a);
			return;
		}
		else
			elog(DEBUG_elog_output, "%d:\t unknown NODE!", a);
	}
}
#endif   /* DEBUG */

/*****************************************************************************
 *			Private utils
 *****************************************************************************/

/* ----------
 * Return ST/ND/RD/TH for simple (1..9) numbers
 * type --> 0 upper, 1 lower
 * ----------
 */
static char *
get_th(char *num, int type)
{
	int			len = strlen(num),
				last,
				seclast;

	last = *(num + (len - 1));
	if (!isdigit((unsigned char) last))
		ereport(ERROR,
				(errcode(ERRCODE_INVALID_TEXT_REPRESENTATION),
				 errmsg("\"%s\" is not a number", num)));

	/*
	 * All "teens" (<x>1[0-9]) get 'TH/th', while <x>[02-9][123] still get
	 * 'ST/st', 'ND/nd', 'RD/rd', respectively
	 */
	if ((len > 1) && ((seclast = num[len - 2]) == '1'))
		last = 0;

	switch (last)
	{
		case '1':
			if (type == TH_UPPER)
				return numTH[0];
			return numth[0];
		case '2':
			if (type == TH_UPPER)
				return numTH[1];
			return numth[1];
		case '3':
			if (type == TH_UPPER)
				return numTH[2];
			return numth[2];
		default:
			if (type == TH_UPPER)
				return numTH[3];
			return numth[3];
	}
	return NULL;
}

/* ----------
 * Convert string-number to ordinal string-number
 * type --> 0 upper, 1 lower
 * ----------
 */
static char *
str_numth(char *dest, char *num, int type)
{
	if (dest != num)
		strcpy(dest, num);
	strcat(dest, get_th(num, type));
	return dest;
}

/*
 * If the system provides the needed functions for wide-character manipulation
 * (which are all standardized by C99), then we implement upper/lower/initcap
 * using wide-character functions, if necessary.  Otherwise we use the
 * traditional <ctype.h> functions, which of course will not work as desired
 * in multibyte character sets.  Note that in either case we are effectively
 * assuming that the database character encoding matches the encoding implied
 * by LC_CTYPE.
 */

/*
 * wide-character-aware lower function
 *
 * We pass the number of bytes so we can pass varlena and char*
 * to this function.  The result is a palloc'd, null-terminated string.
 */
char *
str_tolower(const char *buff, size_t nbytes)
{
	char	   *result;

	if (!buff)
		return NULL;

#ifdef USE_WIDE_UPPER_LOWER
	if (pg_database_encoding_max_length() > 1 && !lc_ctype_is_c())
	{
		wchar_t    *workspace;
		size_t		curr_char;
		size_t		result_size;

		/* Overflow paranoia */
		if ((nbytes + 1) > (INT_MAX / sizeof(wchar_t)))
			ereport(ERROR,
					(errcode(ERRCODE_OUT_OF_MEMORY),
					 errmsg("out of memory")));

		/* Output workspace cannot have more codes than input bytes */
		workspace = (wchar_t *) palloc((nbytes + 1) * sizeof(wchar_t));

		char2wchar(workspace, nbytes + 1, buff, nbytes);

		for (curr_char = 0; workspace[curr_char] != 0; curr_char++)
			workspace[curr_char] = towlower(workspace[curr_char]);

		/* Make result large enough; case change might change number of bytes */
		result_size = curr_char * pg_database_encoding_max_length() + 1;
		result = palloc(result_size);

		wchar2char(result, workspace, result_size);
		pfree(workspace);
	}
	else
#endif   /* USE_WIDE_UPPER_LOWER */
	{
		char	   *p;

		result = pnstrdup(buff, nbytes);

		for (p = result; *p; p++)
			*p = pg_tolower((unsigned char) *p);
	}

	return result;
}

/*
 * wide-character-aware upper function
 *
 * We pass the number of bytes so we can pass varlena and char*
 * to this function.  The result is a palloc'd, null-terminated string.
 */
char *
str_toupper(const char *buff, size_t nbytes)
{
	char	   *result;

	if (!buff)
		return NULL;

#ifdef USE_WIDE_UPPER_LOWER
	if (pg_database_encoding_max_length() > 1 && !lc_ctype_is_c())
	{
		wchar_t    *workspace;
		size_t		curr_char;
		size_t		result_size;

		/* Overflow paranoia */
		if ((nbytes + 1) > (INT_MAX / sizeof(wchar_t)))
			ereport(ERROR,
					(errcode(ERRCODE_OUT_OF_MEMORY),
					 errmsg("out of memory")));

		/* Output workspace cannot have more codes than input bytes */
		workspace = (wchar_t *) palloc((nbytes + 1) * sizeof(wchar_t));

		char2wchar(workspace, nbytes + 1, buff, nbytes);

		for (curr_char = 0; workspace[curr_char] != 0; curr_char++)
			workspace[curr_char] = towupper(workspace[curr_char]);

		/* Make result large enough; case change might change number of bytes */
		result_size = curr_char * pg_database_encoding_max_length() + 1;
		result = palloc(result_size);

		wchar2char(result, workspace, result_size);
		pfree(workspace);
	}
	else
#endif   /* USE_WIDE_UPPER_LOWER */
	{
		char	   *p;

		result = pnstrdup(buff, nbytes);

		for (p = result; *p; p++)
			*p = pg_toupper((unsigned char) *p);
	}

	return result;
}

/*
 * wide-character-aware initcap function
 *
 * We pass the number of bytes so we can pass varlena and char*
 * to this function.  The result is a palloc'd, null-terminated string.
 */
char *
str_initcap(const char *buff, size_t nbytes)
{
	char	   *result;
	int			wasalnum = false;

	if (!buff)
		return NULL;

#ifdef USE_WIDE_UPPER_LOWER
	if (pg_database_encoding_max_length() > 1 && !lc_ctype_is_c())
	{
		wchar_t    *workspace;
		size_t		curr_char;
		size_t		result_size;

		/* Overflow paranoia */
		if ((nbytes + 1) > (INT_MAX / sizeof(wchar_t)))
			ereport(ERROR,
					(errcode(ERRCODE_OUT_OF_MEMORY),
					 errmsg("out of memory")));

		/* Output workspace cannot have more codes than input bytes */
		workspace = (wchar_t *) palloc((nbytes + 1) * sizeof(wchar_t));

		char2wchar(workspace, nbytes + 1, buff, nbytes);

		for (curr_char = 0; workspace[curr_char] != 0; curr_char++)
		{
			if (wasalnum)
				workspace[curr_char] = towlower(workspace[curr_char]);
			else
				workspace[curr_char] = towupper(workspace[curr_char]);
			wasalnum = iswalnum(workspace[curr_char]);
		}

		/* Make result large enough; case change might change number of bytes */
		result_size = curr_char * pg_database_encoding_max_length() + 1;
		result = palloc(result_size);

		wchar2char(result, workspace, result_size);
		pfree(workspace);
	}
	else
#endif   /* USE_WIDE_UPPER_LOWER */
	{
		char	   *p;

		result = pnstrdup(buff, nbytes);

		for (p = result; *p; p++)
		{
			if (wasalnum)
				*p = pg_tolower((unsigned char) *p);
			else
				*p = pg_toupper((unsigned char) *p);
			wasalnum = isalnum((unsigned char) *p);
		}
	}

	return result;
}

/*
 * ASCII-only lower function
 *
 * We pass the number of bytes so we can pass varlena and char*
 * to this function.  The result is a palloc'd, null-terminated string.
 */
char *
asc_tolower(const char *buff, size_t nbytes)
{
	char	   *result;
	char	   *p;

	if (!buff)
		return NULL;

	result = pnstrdup(buff, nbytes);

	for (p = result; *p; p++)
		*p = pg_tolower((unsigned char) *p);

	return result;
}

/*
 * ASCII-only upper function
 *
 * We pass the number of bytes so we can pass varlena and char*
 * to this function.  The result is a palloc'd, null-terminated string.
 */
char *
asc_toupper(const char *buff, size_t nbytes)
{
	char	   *result;
	char	   *p;

	if (!buff)
		return NULL;

	result = pnstrdup(buff, nbytes);

	for (p = result; *p; p++)
		*p = pg_toupper((unsigned char) *p);

	return result;
}

/*
 * ASCII-only initcap function
 *
 * We pass the number of bytes so we can pass varlena and char*
 * to this function.  The result is a palloc'd, null-terminated string.
 */
char *
asc_initcap(const char *buff, size_t nbytes)
{
	char	   *result;
	char	   *p;
	int			wasalnum = false;

	if (!buff)
		return NULL;

	result = pnstrdup(buff, nbytes);

	for (p = result; *p; p++)
	{
		char		c;

		if (wasalnum)
			*p = c = pg_tolower((unsigned char) *p);
		else
			*p = c = pg_toupper((unsigned char) *p);
		/* we don't trust isalnum() here */
		wasalnum = ((c >= 'A' && c <= 'Z') ||
					(c >= 'a' && c <= 'z') ||
					(c >= '0' && c <= '9'));
	}

	return result;
}

/* convenience routines for when the input is null-terminated */

static char *
str_tolower_z(const char *buff)
{
	return str_tolower(buff, strlen(buff));
}

static char *
str_toupper_z(const char *buff)
{
	return str_toupper(buff, strlen(buff));
}

static char *
str_initcap_z(const char *buff)
{
	return str_initcap(buff, strlen(buff));
}

static char *
asc_tolower_z(const char *buff)
{
	return asc_tolower(buff, strlen(buff));
}

static char *
asc_toupper_z(const char *buff)
{
	return asc_toupper(buff, strlen(buff));
}

/* asc_initcap_z is not currently needed */


/* ----------
 * Skip TM / th in FROM_CHAR
 * ----------
 */
#define SKIP_THth(_suf)		(S_THth(_suf) ? 2 : 0)

#ifdef DEBUG_TO_FROM_CHAR
/* -----------
 * DEBUG: Call for debug and for index checking; (Show ASCII char
 * and defined keyword for each used position
 * ----------
 */
static void
dump_index(const KeyWord *k, const int *index)
{
	int			i,
				count = 0,
				free_i = 0;

	elog(DEBUG_elog_output, "TO-FROM_CHAR: Dump KeyWord Index:");

	for (i = 0; i < KeyWord_INDEX_SIZE; i++)
	{
		if (index[i] != -1)
		{
			elog(DEBUG_elog_output, "\t%c: %s, ", i + 32, k[index[i]].name);
			count++;
		}
		else
		{
			free_i++;
			elog(DEBUG_elog_output, "\t(%d) %c %d", i, i + 32, index[i]);
		}
	}
	elog(DEBUG_elog_output, "\n\t\tUsed positions: %d,\n\t\tFree positions: %d",
		 count, free_i);
}
#endif   /* DEBUG */

/* ----------
 * Return TRUE if next format picture is not digit value
 * ----------
 */
static bool
is_next_separator(FormatNode *n)
{
	if (n->type == NODE_TYPE_END)
		return FALSE;

	if (n->type == NODE_TYPE_ACTION && S_THth(n->suffix))
		return TRUE;

	/*
	 * Next node
	 */
	n++;

	/* end of format string is treated like a non-digit separator */
	if (n->type == NODE_TYPE_END)
		return TRUE;

	if (n->type == NODE_TYPE_ACTION)
	{
		if (n->key->is_digit)
			return FALSE;

		return TRUE;
	}
	else if (isdigit((unsigned char) n->character))
		return FALSE;

	return TRUE;				/* some non-digit input (separator) */
}

static int
strspace_len(char *str)
{
	int			len = 0;

	while (*str && isspace((unsigned char) *str))
	{
		str++;
		len++;
	}
	return len;
}

static int
strdigits_len(char *str)
{
	char	   *p = str;
	int			len;

	len = strspace_len(str);
	p += len;

	while (*p && isdigit((unsigned char) *p) && len <= DCH_MAX_ITEM_SIZ)
	{
		len++;
		p++;
	}
	return len;
}

/*
 * Set the date mode of a from-char conversion.
 *
 * Puke if the date mode has already been set, and the caller attempts to set
 * it to a conflicting mode.
 */
static void
from_char_set_mode(TmFromChar *tmfc, const FromCharDateMode mode)
{
	if (mode != FROM_CHAR_DATE_NONE)
	{
		if (tmfc->mode == FROM_CHAR_DATE_NONE)
			tmfc->mode = mode;
		else if (tmfc->mode != mode)
			ereport(ERROR,
					(errcode(ERRCODE_INVALID_DATETIME_FORMAT),
					 errmsg("invalid combination of date conventions"),
					 errhint("Do not mix Gregorian and ISO week date "
							 "conventions in a formatting template.")));
	}
}

/*
 * Set the integer pointed to by 'dest' to the given value.
 *
 * Puke if the destination integer has previously been set to some other
 * non-zero value.
 */
static void
from_char_set_int(int *dest, const int value, const FormatNode *node)
{
	if (*dest != 0 && *dest != value)
		ereport(ERROR,
				(errcode(ERRCODE_INVALID_DATETIME_FORMAT),
		   errmsg("conflicting values for \"%s\" field in formatting string",
				  node->key->name),
				 errdetail("This value contradicts a previous setting for "
						   "the same field type.")));
	*dest = value;
}

/*
 * Read a single integer from the source string, into the int pointed to by
 * 'dest'. If 'dest' is NULL, the result is discarded.
 *
 * In fixed-width mode (the node does not have the FM suffix), consume at most
 * 'len' characters.  However, any leading whitespace isn't counted in 'len'.
 *
 * We use strtol() to recover the integer value from the source string, in
 * accordance with the given FormatNode.
 *
 * If the conversion completes successfully, src will have been advanced to
 * point at the character immediately following the last character used in the
 * conversion.
 *
 * Return the number of characters consumed.
 *
 * Note that from_char_parse_int() provides a more convenient wrapper where
 * the length of the field is the same as the length of the format keyword (as
 * with DD and MI).
 */
static int
from_char_parse_int_len(int *dest, char **src, const int len, FormatNode *node)
{
	long		result;
	char		copy[DCH_MAX_ITEM_SIZ + 1];
	char	   *init = *src;
	int			used;

	/*
	 * Skip any whitespace before parsing the integer.
	 */
	*src += strspace_len(*src);

	Assert(len <= DCH_MAX_ITEM_SIZ);
	used = (int) strlcpy(copy, *src, len + 1);

	if (S_FM(node->suffix) || is_next_separator(node))
	{
		/*
		 * This node is in Fill Mode, or the next node is known to be a
		 * non-digit value, so we just slurp as many characters as we can get.
		 */
		errno = 0;
		result = strtol(init, src, 10);
	}
	else
	{
		/*
		 * We need to pull exactly the number of characters given in 'len' out
		 * of the string, and convert those.
		 */
		char	   *last;

		if (used < len)
			ereport(ERROR,
					(errcode(ERRCODE_INVALID_DATETIME_FORMAT),
				errmsg("source string too short for \"%s\" formatting field",
					   node->key->name),
					 errdetail("Field requires %d characters, but only %d "
							   "remain.",
							   len, used),
					 errhint("If your source string is not fixed-width, try "
							 "using the \"FM\" modifier.")));

		errno = 0;
		result = strtol(copy, &last, 10);
		used = last - copy;

		if (used > 0 && used < len)
			ereport(ERROR,
					(errcode(ERRCODE_INVALID_DATETIME_FORMAT),
					 errmsg("invalid value \"%s\" for \"%s\"",
							copy, node->key->name),
					 errdetail("Field requires %d characters, but only %d "
							   "could be parsed.", len, used),
					 errhint("If your source string is not fixed-width, try "
							 "using the \"FM\" modifier.")));

		*src += used;
	}

	if (*src == init)
		ereport(ERROR,
				(errcode(ERRCODE_INVALID_DATETIME_FORMAT),
				 errmsg("invalid value \"%s\" for \"%s\"",
						copy, node->key->name),
				 errdetail("Value must be an integer.")));

	if (errno == ERANGE || result < INT_MIN || result > INT_MAX)
		ereport(ERROR,
				(errcode(ERRCODE_DATETIME_VALUE_OUT_OF_RANGE),
				 errmsg("value for \"%s\" in source string is out of range",
						node->key->name),
				 errdetail("Value must be in the range %d to %d.",
						   INT_MIN, INT_MAX)));

	if (dest != NULL)
		from_char_set_int(dest, (int) result, node);
	return *src - init;
}

/*
 * Call from_char_parse_int_len(), using the length of the format keyword as
 * the expected length of the field.
 *
 * Don't call this function if the field differs in length from the format
 * keyword (as with HH24; the keyword length is 4, but the field length is 2).
 * In such cases, call from_char_parse_int_len() instead to specify the
 * required length explictly.
 */
static int
from_char_parse_int(int *dest, char **src, FormatNode *node)
{
	return from_char_parse_int_len(dest, src, node->key->len, node);
}

/* ----------
 * Sequential search with to upper/lower conversion
 * ----------
 */
static int
seq_search(char *name, char **array, int type, int max, int *len)
{
	char	   *p,
			   *n,
			  **a;
	int			last,
				i;

	*len = 0;

	if (!*name)
		return -1;

	/* set first char */
	if (type == ONE_UPPER || type == ALL_UPPER)
		*name = pg_toupper((unsigned char) *name);
	else if (type == ALL_LOWER)
		*name = pg_tolower((unsigned char) *name);

	for (last = 0, a = array; *a != NULL; a++)
	{
		/* comperate first chars */
		if (*name != **a)
			continue;

		for (i = 1, p = *a + 1, n = name + 1;; n++, p++, i++)
		{
			/* search fragment (max) only */
			if (max && i == max)
			{
				*len = i;
				return a - array;
			}
			/* full size */
			if (*p == '\0')
			{
				*len = i;
				return a - array;
			}
			/* Not found in array 'a' */
			if (*n == '\0')
				break;

			/*
			 * Convert (but convert new chars only)
			 */
			if (i > last)
			{
				if (type == ONE_UPPER || type == ALL_LOWER)
					*n = pg_tolower((unsigned char) *n);
				else if (type == ALL_UPPER)
					*n = pg_toupper((unsigned char) *n);
				last = i;
			}

#ifdef DEBUG_TO_FROM_CHAR
			elog(DEBUG_elog_output, "N: %c, P: %c, A: %s (%s)",
				 *n, *p, *a, name);
#endif
			if (*n != *p)
				break;
		}
	}

	return -1;
}

/*
 * Perform a sequential search in 'array' for text matching the first 'max'
 * characters of the source string.
 *
 * If a match is found, copy the array index of the match into the integer
 * pointed to by 'dest', advance 'src' to the end of the part of the string
 * which matched, and return the number of characters consumed.
 *
 * If the string doesn't match, throw an error.
 */
static int
from_char_seq_search(int *dest, char **src, char **array, int type, int max,
					 FormatNode *node)
{
	int			len;

	*dest = seq_search(*src, array, type, max, &len);
	if (len <= 0)
	{
		char		copy[DCH_MAX_ITEM_SIZ + 1];

		Assert(max <= DCH_MAX_ITEM_SIZ);
		strlcpy(copy, *src, max + 1);

		ereport(ERROR,
				(errcode(ERRCODE_INVALID_DATETIME_FORMAT),
				 errmsg("invalid value \"%s\" for \"%s\"",
						copy, node->key->name),
				 errdetail("The given value did not match any of the allowed "
						   "values for this field.")));
	}
	*src += len;
	return len;
}

/* ----------
 * Process a TmToChar struct as denoted by a list of FormatNodes.
 * The formatted data is written to the string pointed to by 'out'.
 * ----------
 */
static void
DCH_to_char(FormatNode *node, bool is_interval, TmToChar *in, char *out)
{
	FormatNode *n;
	char	   *s;
	struct pg_tm *tm = &in->tm;
	char		buff[DCH_CACHE_SIZE];
	int			i;

	/* cache localized days and months */
	cache_locale_time();

	s = out;
	for (n = node; n->type != NODE_TYPE_END; n++)
	{
		if (n->type != NODE_TYPE_ACTION)
		{
			*s = n->character;
			s++;
			continue;
		}

		switch (n->key->id)
		{
			case DCH_A_M:
			case DCH_P_M:
				strcpy(s, (tm->tm_hour % HOURS_PER_DAY >= HOURS_PER_DAY / 2)
					   ? P_M_STR : A_M_STR);
				s += strlen(s);
				break;
			case DCH_AM:
			case DCH_PM:
				strcpy(s, (tm->tm_hour % HOURS_PER_DAY >= HOURS_PER_DAY / 2)
					   ? PM_STR : AM_STR);
				s += strlen(s);
				break;
			case DCH_a_m:
			case DCH_p_m:
				strcpy(s, (tm->tm_hour % HOURS_PER_DAY >= HOURS_PER_DAY / 2)
					   ? p_m_STR : a_m_STR);
				s += strlen(s);
				break;
			case DCH_am:
			case DCH_pm:
				strcpy(s, (tm->tm_hour % HOURS_PER_DAY >= HOURS_PER_DAY / 2)
					   ? pm_STR : am_STR);
				s += strlen(s);
				break;
			case DCH_HH:
			case DCH_HH12:
				sprintf(s, "%0*d", S_FM(n->suffix) ? 0 : 2,
						tm->tm_hour % (HOURS_PER_DAY / 2) == 0 ? 12 :
						tm->tm_hour % (HOURS_PER_DAY / 2));
				if (S_THth(n->suffix))
					str_numth(s, s, 0);
				s += strlen(s);
				break;
			case DCH_HH24:
				sprintf(s, "%0*d", S_FM(n->suffix) ? 0 : 2, tm->tm_hour);
				if (S_THth(n->suffix))
					str_numth(s, s, S_TH_TYPE(n->suffix));
				s += strlen(s);
				break;
			case DCH_MI:
				sprintf(s, "%0*d", S_FM(n->suffix) ? 0 : 2, tm->tm_min);
				if (S_THth(n->suffix))
					str_numth(s, s, S_TH_TYPE(n->suffix));
				s += strlen(s);
				break;
			case DCH_SS:
				sprintf(s, "%0*d", S_FM(n->suffix) ? 0 : 2, tm->tm_sec);
				if (S_THth(n->suffix))
					str_numth(s, s, S_TH_TYPE(n->suffix));
				s += strlen(s);
				break;
			case DCH_MS:		/* millisecond */
#ifdef HAVE_INT64_TIMESTAMP
				sprintf(s, "%03d", (int) (in->fsec / INT64CONST(1000)));
#else
				/* No rint() because we can't overflow and we might print US */
				sprintf(s, "%03d", (int) (in->fsec * 1000));
#endif
				if (S_THth(n->suffix))
					str_numth(s, s, S_TH_TYPE(n->suffix));
				s += strlen(s);
				break;
			case DCH_US:		/* microsecond */
#ifdef HAVE_INT64_TIMESTAMP
				sprintf(s, "%06d", (int) in->fsec);
#else
				/* don't use rint() because we can't overflow 1000 */
				sprintf(s, "%06d", (int) (in->fsec * 1000000));
#endif
				if (S_THth(n->suffix))
					str_numth(s, s, S_TH_TYPE(n->suffix));
				s += strlen(s);
				break;
			case DCH_SSSS:
				sprintf(s, "%d", tm->tm_hour * SECS_PER_HOUR +
						tm->tm_min * SECS_PER_MINUTE +
						tm->tm_sec);
				if (S_THth(n->suffix))
					str_numth(s, s, S_TH_TYPE(n->suffix));
				s += strlen(s);
				break;
			case DCH_tz:
				INVALID_FOR_INTERVAL;
				if (tmtcTzn(in))
				{
					/* We assume here that timezone names aren't localized */
					char	   *p = asc_tolower_z(tmtcTzn(in));

					strcpy(s, p);
					pfree(p);
					s += strlen(s);
				}
				break;
			case DCH_TZ:
				INVALID_FOR_INTERVAL;
				if (tmtcTzn(in))
				{
					strcpy(s, tmtcTzn(in));
					s += strlen(s);
				}
				break;
			case DCH_A_D:
			case DCH_B_C:
				INVALID_FOR_INTERVAL;
				strcpy(s, (tm->tm_year <= 0 ? B_C_STR : A_D_STR));
				s += strlen(s);
				break;
			case DCH_AD:
			case DCH_BC:
				INVALID_FOR_INTERVAL;
				strcpy(s, (tm->tm_year <= 0 ? BC_STR : AD_STR));
				s += strlen(s);
				break;
			case DCH_a_d:
			case DCH_b_c:
				INVALID_FOR_INTERVAL;
				strcpy(s, (tm->tm_year <= 0 ? b_c_STR : a_d_STR));
				s += strlen(s);
				break;
			case DCH_ad:
			case DCH_bc:
				INVALID_FOR_INTERVAL;
				strcpy(s, (tm->tm_year <= 0 ? bc_STR : ad_STR));
				s += strlen(s);
				break;
			case DCH_MONTH:
				INVALID_FOR_INTERVAL;
				if (!tm->tm_mon)
					break;
				if (S_TM(n->suffix))
				{
					char *str = str_toupper_z(localized_full_months[tm->tm_mon - 1]);

					if (strlen(str) < (n->key->len + TM_SUFFIX_LEN) * DCH_MAX_ITEM_SIZ)
						strcpy(s, str);
					else
						ereport(ERROR,
								(errcode(ERRCODE_DATETIME_VALUE_OUT_OF_RANGE),
								 errmsg("localized string format value too long")));
				}
				else
					sprintf(s, "%*s", S_FM(n->suffix) ? 0 : -9,
						asc_toupper_z(months_full[tm->tm_mon - 1]));
				s += strlen(s);
				break;
			case DCH_Month:
				INVALID_FOR_INTERVAL;
				if (!tm->tm_mon)
					break;
				if (S_TM(n->suffix))
				{
					char *str = str_initcap_z(localized_full_months[tm->tm_mon - 1]);

					if (strlen(str) < (n->key->len + TM_SUFFIX_LEN) * DCH_MAX_ITEM_SIZ)
						strcpy(s, str);
					else
						ereport(ERROR,
								(errcode(ERRCODE_DATETIME_VALUE_OUT_OF_RANGE),
								 errmsg("localized string format value too long")));
				}
				else
					sprintf(s, "%*s", S_FM(n->suffix) ? 0 : -9,
							months_full[tm->tm_mon - 1]);
				s += strlen(s);
				break;
			case DCH_month:
				INVALID_FOR_INTERVAL;
				if (!tm->tm_mon)
					break;
				if (S_TM(n->suffix))
				{
					char *str = str_tolower_z(localized_full_months[tm->tm_mon - 1]);

					if (strlen(str) < (n->key->len + TM_SUFFIX_LEN) * DCH_MAX_ITEM_SIZ)
						strcpy(s, str);
					else
						ereport(ERROR,
								(errcode(ERRCODE_DATETIME_VALUE_OUT_OF_RANGE),
								 errmsg("localized string format value too long")));
				}
				else
					sprintf(s, "%*s", S_FM(n->suffix) ? 0 : -9,
							asc_tolower_z(months_full[tm->tm_mon - 1]));
				s += strlen(s);
				break;
			case DCH_MON:
				INVALID_FOR_INTERVAL;
				if (!tm->tm_mon)
					break;
				if (S_TM(n->suffix))
				{
					char *str = str_toupper_z(localized_abbrev_months[tm->tm_mon - 1]);

					if (strlen(str) < (n->key->len + TM_SUFFIX_LEN) * DCH_MAX_ITEM_SIZ)
						strcpy(s, str);
					else
						ereport(ERROR,
								(errcode(ERRCODE_DATETIME_VALUE_OUT_OF_RANGE),
								 errmsg("localized string format value too long")));
				}
				else
					strcpy(s, asc_toupper_z(months[tm->tm_mon - 1]));
				s += strlen(s);
				break;
			case DCH_Mon:
				INVALID_FOR_INTERVAL;
				if (!tm->tm_mon)
					break;
				if (S_TM(n->suffix))
				{
					char *str = str_initcap_z(localized_abbrev_months[tm->tm_mon - 1]);

					if (strlen(str) < (n->key->len + TM_SUFFIX_LEN) * DCH_MAX_ITEM_SIZ)
						strcpy(s, str);
					else
						ereport(ERROR,
								(errcode(ERRCODE_DATETIME_VALUE_OUT_OF_RANGE),
								 errmsg("localized string format value too long")));
				}
				else
					strcpy(s, months[tm->tm_mon - 1]);
				s += strlen(s);
				break;
			case DCH_mon:
				INVALID_FOR_INTERVAL;
				if (!tm->tm_mon)
					break;
				if (S_TM(n->suffix))
				{
					char *str = str_tolower_z(localized_abbrev_months[tm->tm_mon - 1]);

					if (strlen(str) < (n->key->len + TM_SUFFIX_LEN) * DCH_MAX_ITEM_SIZ)
						strcpy(s, str);
					else
						ereport(ERROR,
								(errcode(ERRCODE_DATETIME_VALUE_OUT_OF_RANGE),
								 errmsg("localized string format value too long")));
				}
				else
					strcpy(s, asc_tolower_z(months[tm->tm_mon - 1]));
				s += strlen(s);
				break;
			case DCH_MM:
				sprintf(s, "%0*d", S_FM(n->suffix) ? 0 : 2, tm->tm_mon);
				if (S_THth(n->suffix))
					str_numth(s, s, S_TH_TYPE(n->suffix));
				s += strlen(s);
				break;
			case DCH_DAY:
				INVALID_FOR_INTERVAL;
				if (S_TM(n->suffix))
				{
					char *str = str_toupper_z(localized_full_days[tm->tm_wday]);

					if (strlen(str) < (n->key->len + TM_SUFFIX_LEN) * DCH_MAX_ITEM_SIZ)
						strcpy(s, str);
					else
						ereport(ERROR,
								(errcode(ERRCODE_DATETIME_VALUE_OUT_OF_RANGE),
								 errmsg("localized string format value too long")));
				}
				else
					sprintf(s, "%*s", S_FM(n->suffix) ? 0 : -9,
							asc_toupper_z(days[tm->tm_wday]));
				s += strlen(s);
				break;
			case DCH_Day:
				INVALID_FOR_INTERVAL;
				if (S_TM(n->suffix))
				{
					char *str = str_initcap_z(localized_full_days[tm->tm_wday]);

					if (strlen(str) < (n->key->len + TM_SUFFIX_LEN) * DCH_MAX_ITEM_SIZ)
						strcpy(s, str);
					else
						ereport(ERROR,
								(errcode(ERRCODE_DATETIME_VALUE_OUT_OF_RANGE),
								 errmsg("localized string format value too long")));
				}
				else
					sprintf(s, "%*s", S_FM(n->suffix) ? 0 : -9,
							days[tm->tm_wday]);
				s += strlen(s);
				break;
			case DCH_day:
				INVALID_FOR_INTERVAL;
				if (S_TM(n->suffix))
				{
					char *str = str_tolower_z(localized_full_days[tm->tm_wday]);

					if (strlen(str) < (n->key->len + TM_SUFFIX_LEN) * DCH_MAX_ITEM_SIZ)
						strcpy(s, str);
					else
						ereport(ERROR,
								(errcode(ERRCODE_DATETIME_VALUE_OUT_OF_RANGE),
								 errmsg("localized string format value too long")));
				}
				else
					sprintf(s, "%*s", S_FM(n->suffix) ? 0 : -9,
							asc_tolower_z(days[tm->tm_wday]));
				s += strlen(s);
				break;
			case DCH_DY:
				INVALID_FOR_INTERVAL;
				if (S_TM(n->suffix))
				{
					char *str = str_toupper_z(localized_abbrev_days[tm->tm_wday]);

					if (strlen(str) < (n->key->len + TM_SUFFIX_LEN) * DCH_MAX_ITEM_SIZ)
						strcpy(s, str);
					else
						ereport(ERROR,
								(errcode(ERRCODE_DATETIME_VALUE_OUT_OF_RANGE),
								 errmsg("localized string format value too long")));
				}
				else
					strcpy(s, asc_toupper_z(days_short[tm->tm_wday]));
				s += strlen(s);
				break;
			case DCH_Dy:
				INVALID_FOR_INTERVAL;
				if (S_TM(n->suffix))
				{
					char *str = str_initcap_z(localized_abbrev_days[tm->tm_wday]);

					if (strlen(str) < (n->key->len + TM_SUFFIX_LEN) * DCH_MAX_ITEM_SIZ)
						strcpy(s, str);
					else
						ereport(ERROR,
								(errcode(ERRCODE_DATETIME_VALUE_OUT_OF_RANGE),
								 errmsg("localized string format value too long")));
				}
				else
					strcpy(s, days_short[tm->tm_wday]);
				s += strlen(s);
				break;
			case DCH_dy:
				INVALID_FOR_INTERVAL;
				if (S_TM(n->suffix))
				{
					char *str = str_tolower_z(localized_abbrev_days[tm->tm_wday]);

					if (strlen(str) < (n->key->len + TM_SUFFIX_LEN) * DCH_MAX_ITEM_SIZ)
						strcpy(s, str);
					else
						ereport(ERROR,
								(errcode(ERRCODE_DATETIME_VALUE_OUT_OF_RANGE),
								 errmsg("localized string format value too long")));
				}
				else
					strcpy(s, asc_tolower_z(days_short[tm->tm_wday]));
				s += strlen(s);
				break;
			case DCH_DDD:
			case DCH_IDDD:
				sprintf(s, "%0*d", S_FM(n->suffix) ? 0 : 3,
						(n->key->id == DCH_DDD) ?
						tm->tm_yday :
					  date2isoyearday(tm->tm_year, tm->tm_mon, tm->tm_mday));
				if (S_THth(n->suffix))
					str_numth(s, s, S_TH_TYPE(n->suffix));
				s += strlen(s);
				break;
			case DCH_DD:
				sprintf(s, "%0*d", S_FM(n->suffix) ? 0 : 2, tm->tm_mday);
				if (S_THth(n->suffix))
					str_numth(s, s, S_TH_TYPE(n->suffix));
				s += strlen(s);
				break;
			case DCH_D:
				INVALID_FOR_INTERVAL;
				sprintf(s, "%d", tm->tm_wday + 1);
				if (S_THth(n->suffix))
					str_numth(s, s, S_TH_TYPE(n->suffix));
				s += strlen(s);
				break;
			case DCH_ID:
				INVALID_FOR_INTERVAL;
				sprintf(s, "%d", (tm->tm_wday == 0) ? 7 : tm->tm_wday);
				if (S_THth(n->suffix))
					str_numth(s, s, S_TH_TYPE(n->suffix));
				s += strlen(s);
				break;
			case DCH_WW:
				sprintf(s, "%0*d", S_FM(n->suffix) ? 0 : 2,
						(tm->tm_yday - 1) / 7 + 1);
				if (S_THth(n->suffix))
					str_numth(s, s, S_TH_TYPE(n->suffix));
				s += strlen(s);
				break;
			case DCH_IW:
				sprintf(s, "%0*d", S_FM(n->suffix) ? 0 : 2,
						date2isoweek(tm->tm_year, tm->tm_mon, tm->tm_mday));
				if (S_THth(n->suffix))
					str_numth(s, s, S_TH_TYPE(n->suffix));
				s += strlen(s);
				break;
			case DCH_Q:
				if (!tm->tm_mon)
					break;
				sprintf(s, "%d", (tm->tm_mon - 1) / 3 + 1);
				if (S_THth(n->suffix))
					str_numth(s, s, S_TH_TYPE(n->suffix));
				s += strlen(s);
				break;
			case DCH_CC:
				if (is_interval)	/* straight calculation */
					i = tm->tm_year / 100;
				else	/* century 21 starts in 2001 */
					i = (tm->tm_year - 1) / 100 + 1;
				if (i <= 99 && i >= -99)
					sprintf(s, "%0*d", S_FM(n->suffix) ? 0 : 2, i);
				else
					sprintf(s, "%d", i);
				if (S_THth(n->suffix))
					str_numth(s, s, S_TH_TYPE(n->suffix));
				s += strlen(s);
				break;
			case DCH_Y_YYY:
				i = ADJUST_YEAR(tm->tm_year, is_interval) / 1000;
				sprintf(s, "%d,%03d", i,
						ADJUST_YEAR(tm->tm_year, is_interval) - (i * 1000));
				if (S_THth(n->suffix))
					str_numth(s, s, S_TH_TYPE(n->suffix));
				s += strlen(s);
				break;
			case DCH_YYYY:
			case DCH_IYYY:
				if (tm->tm_year <= 9999 && tm->tm_year >= -9998)
					sprintf(s, "%0*d",
							S_FM(n->suffix) ? 0 : 4,
							n->key->id == DCH_YYYY ?
							ADJUST_YEAR(tm->tm_year, is_interval) :
							ADJUST_YEAR(date2isoyear(
													 tm->tm_year,
													 tm->tm_mon,
												 tm->tm_mday), is_interval));
				else
					sprintf(s, "%d",
							n->key->id == DCH_YYYY ?
							ADJUST_YEAR(tm->tm_year, is_interval) :
							ADJUST_YEAR(date2isoyear(
													 tm->tm_year,
													 tm->tm_mon,
												 tm->tm_mday), is_interval));
				if (S_THth(n->suffix))
					str_numth(s, s, S_TH_TYPE(n->suffix));
				s += strlen(s);
				break;
			case DCH_YYY:
			case DCH_IYY:
				snprintf(buff, sizeof(buff), "%03d",
						 n->key->id == DCH_YYY ?
						 ADJUST_YEAR(tm->tm_year, is_interval) :
						 ADJUST_YEAR(date2isoyear(tm->tm_year,
												  tm->tm_mon, tm->tm_mday),
									 is_interval));
				i = strlen(buff);
				strcpy(s, buff + (i - 3));
				if (S_THth(n->suffix))
					str_numth(s, s, S_TH_TYPE(n->suffix));
				s += strlen(s);
				break;
			case DCH_YY:
			case DCH_IY:
				snprintf(buff, sizeof(buff), "%02d",
						 n->key->id == DCH_YY ?
						 ADJUST_YEAR(tm->tm_year, is_interval) :
						 ADJUST_YEAR(date2isoyear(tm->tm_year,
												  tm->tm_mon, tm->tm_mday),
									 is_interval));
				i = strlen(buff);
				strcpy(s, buff + (i - 2));
				if (S_THth(n->suffix))
					str_numth(s, s, S_TH_TYPE(n->suffix));
				s += strlen(s);
				break;
			case DCH_Y:
			case DCH_I:
				snprintf(buff, sizeof(buff), "%1d",
						 n->key->id == DCH_Y ?
						 ADJUST_YEAR(tm->tm_year, is_interval) :
						 ADJUST_YEAR(date2isoyear(tm->tm_year,
												  tm->tm_mon, tm->tm_mday),
									 is_interval));
				i = strlen(buff);
				strcpy(s, buff + (i - 1));
				if (S_THth(n->suffix))
					str_numth(s, s, S_TH_TYPE(n->suffix));
				s += strlen(s);
				break;
			case DCH_RM:
				if (!tm->tm_mon)
					break;
				sprintf(s, "%*s", S_FM(n->suffix) ? 0 : -4,
						rm_months_upper[12 - tm->tm_mon]);
				s += strlen(s);
				break;
			case DCH_rm:
				if (!tm->tm_mon)
					break;
				sprintf(s, "%*s", S_FM(n->suffix) ? 0 : -4,
						rm_months_lower[12 - tm->tm_mon]);
				s += strlen(s);
				break;
			case DCH_W:
				sprintf(s, "%d", (tm->tm_mday - 1) / 7 + 1);
				if (S_THth(n->suffix))
					str_numth(s, s, S_TH_TYPE(n->suffix));
				s += strlen(s);
				break;
			case DCH_J:
				sprintf(s, "%d", date2j(tm->tm_year, tm->tm_mon, tm->tm_mday));
				if (S_THth(n->suffix))
					str_numth(s, s, S_TH_TYPE(n->suffix));
				s += strlen(s);
				break;
		}
	}

	*s = '\0';
}

/* ----------
 * Process a string as denoted by a list of FormatNodes.
 * The TmFromChar struct pointed to by 'out' is populated with the results.
 *
 * Note: we currently don't have any to_interval() function, so there
 * is no need here for INVALID_FOR_INTERVAL checks.
 * ----------
 */
static void
DCH_from_char(FormatNode *node, char *in, TmFromChar *out)
{
	FormatNode *n;
	char	   *s;
	int			len,
				value;
	bool		fx_mode = false;

	for (n = node, s = in; n->type != NODE_TYPE_END && *s != '\0'; n++)
	{
		if (n->type != NODE_TYPE_ACTION)
		{
			s++;
			/* Ignore spaces when not in FX (fixed width) mode */
			if (isspace((unsigned char) n->character) && !fx_mode)
			{
				while (*s != '\0' && isspace((unsigned char) *s))
					s++;
			}
			continue;
		}

		from_char_set_mode(out, n->key->date_mode);

		switch (n->key->id)
		{
			case DCH_FX:
				fx_mode = true;
				break;
			case DCH_A_M:
			case DCH_P_M:
			case DCH_a_m:
			case DCH_p_m:
				from_char_seq_search(&value, &s, ampm_strings_long,
									 ALL_UPPER, n->key->len, n);
				from_char_set_int(&out->pm, value % 2, n);
				out->clock = CLOCK_12_HOUR;
				break;
			case DCH_AM:
			case DCH_PM:
			case DCH_am:
			case DCH_pm:
				from_char_seq_search(&value, &s, ampm_strings,
									 ALL_UPPER, n->key->len, n);
				from_char_set_int(&out->pm, value % 2, n);
				out->clock = CLOCK_12_HOUR;
				break;
			case DCH_HH:
			case DCH_HH12:
				from_char_parse_int_len(&out->hh, &s, 2, n);
				out->clock = CLOCK_12_HOUR;
				s += SKIP_THth(n->suffix);
				break;
			case DCH_HH24:
				from_char_parse_int_len(&out->hh, &s, 2, n);
				s += SKIP_THth(n->suffix);
				break;
			case DCH_MI:
				from_char_parse_int(&out->mi, &s, n);
				s += SKIP_THth(n->suffix);
				break;
			case DCH_SS:
				from_char_parse_int(&out->ss, &s, n);
				s += SKIP_THth(n->suffix);
				break;
			case DCH_MS:		/* millisecond */
				len = from_char_parse_int_len(&out->ms, &s, 3, n);

				/*
				 * 25 is 0.25 and 250 is 0.25 too; 025 is 0.025 and not 0.25
				 */
				out->ms *= len == 1 ? 100 :
					len == 2 ? 10 : 1;

				s += SKIP_THth(n->suffix);
				break;
			case DCH_US:		/* microsecond */
				len = from_char_parse_int_len(&out->us, &s, 6, n);

				out->us *= len == 1 ? 100000 :
					len == 2 ? 10000 :
					len == 3 ? 1000 :
					len == 4 ? 100 :
					len == 5 ? 10 : 1;

				s += SKIP_THth(n->suffix);
				break;
			case DCH_SSSS:
				from_char_parse_int(&out->ssss, &s, n);
				s += SKIP_THth(n->suffix);
				break;
			case DCH_tz:
			case DCH_TZ:
				ereport(ERROR,
						(errcode(ERRCODE_FEATURE_NOT_SUPPORTED),
						 errmsg("\"TZ\"/\"tz\" format patterns are not supported in to_date")));
			case DCH_A_D:
			case DCH_B_C:
			case DCH_a_d:
			case DCH_b_c:
				from_char_seq_search(&value, &s, adbc_strings_long,
									 ALL_UPPER, n->key->len, n);
				from_char_set_int(&out->bc, value % 2, n);
				break;
			case DCH_AD:
			case DCH_BC:
			case DCH_ad:
			case DCH_bc:
				from_char_seq_search(&value, &s, adbc_strings,
									 ALL_UPPER, n->key->len, n);
				from_char_set_int(&out->bc, value % 2, n);
				break;
			case DCH_MONTH:
			case DCH_Month:
			case DCH_month:
				from_char_seq_search(&value, &s, months_full, ONE_UPPER,
									 MAX_MONTH_LEN, n);
				from_char_set_int(&out->mm, value + 1, n);
				break;
			case DCH_MON:
			case DCH_Mon:
			case DCH_mon:
				from_char_seq_search(&value, &s, months, ONE_UPPER,
									 MAX_MON_LEN, n);
				from_char_set_int(&out->mm, value + 1, n);
				break;
			case DCH_MM:
				from_char_parse_int(&out->mm, &s, n);
				s += SKIP_THth(n->suffix);
				break;
			case DCH_DAY:
			case DCH_Day:
			case DCH_day:
				from_char_seq_search(&value, &s, days, ONE_UPPER,
									 MAX_DAY_LEN, n);
				from_char_set_int(&out->d, value, n);
				break;
			case DCH_DY:
			case DCH_Dy:
			case DCH_dy:
				from_char_seq_search(&value, &s, days, ONE_UPPER,
									 MAX_DY_LEN, n);
				from_char_set_int(&out->d, value, n);
				break;
			case DCH_DDD:
				from_char_parse_int(&out->ddd, &s, n);
				s += SKIP_THth(n->suffix);
				break;
			case DCH_IDDD:
				from_char_parse_int_len(&out->ddd, &s, 3, n);
				s += SKIP_THth(n->suffix);
				break;
			case DCH_DD:
				from_char_parse_int(&out->dd, &s, n);
				s += SKIP_THth(n->suffix);
				break;
			case DCH_D:
				from_char_parse_int(&out->d, &s, n);
				out->d--;
				s += SKIP_THth(n->suffix);
				break;
			case DCH_ID:
				from_char_parse_int_len(&out->d, &s, 1, n);
				s += SKIP_THth(n->suffix);
				break;
			case DCH_WW:
			case DCH_IW:
				from_char_parse_int(&out->ww, &s, n);
				s += SKIP_THth(n->suffix);
				break;
			case DCH_Q:

				/*
				 * We ignore Q when converting to date because it is not
				 * normative.
				 *
				 * We still parse the source string for an integer, but it
				 * isn't stored anywhere in 'out'.
				 */
				from_char_parse_int((int *) NULL, &s, n);
				s += SKIP_THth(n->suffix);
				break;
			case DCH_CC:
				from_char_parse_int(&out->cc, &s, n);
				s += SKIP_THth(n->suffix);
				break;
			case DCH_Y_YYY:
				{
					int			matched,
								years,
								millenia;

					matched = sscanf(s, "%d,%03d", &millenia, &years);
					if (matched != 2)
						ereport(ERROR,
								(errcode(ERRCODE_INVALID_DATETIME_FORMAT),
								 errmsg("invalid input string for \"Y,YYY\" in function \"to_date\"")));
					years += (millenia * 1000);
					from_char_set_int(&out->year, years, n);
					out->yysz = 4;
					s += strdigits_len(s) + 4 + SKIP_THth(n->suffix);
				}
				break;
			case DCH_YYYY:
			case DCH_IYYY:
				from_char_parse_int(&out->year, &s, n);
				out->yysz = 4;
				s += SKIP_THth(n->suffix);
				break;
			case DCH_YYY:
			case DCH_IYY:
				from_char_parse_int(&out->year, &s, n);
				out->yysz = 3;

				/*
				 * 3-digit year: '100' ... '999' = 1100 ... 1999 '000' ...
				 * '099' = 2000 ... 2099
				 */
				if (out->year >= 100)
					out->year += 1000;
				else
					out->year += 2000;
				s += SKIP_THth(n->suffix);
				break;
			case DCH_YY:
			case DCH_IY:
				from_char_parse_int(&out->year, &s, n);
				out->yysz = 2;

				/*
				 * 2-digit year: '00' ... '69'	= 2000 ... 2069 '70' ... '99'
				 * = 1970 ... 1999
				 */
				if (out->year < 70)
					out->year += 2000;
				else
					out->year += 1900;
				s += SKIP_THth(n->suffix);
				break;
			case DCH_Y:
			case DCH_I:
				from_char_parse_int(&out->year, &s, n);
				out->yysz = 1;

				/*
				 * 1-digit year: always +2000
				 */
				out->year += 2000;
				s += SKIP_THth(n->suffix);
				break;
			case DCH_RM:
				from_char_seq_search(&value, &s, rm_months_upper,
									 ALL_UPPER, MAX_RM_LEN, n);
				from_char_set_int(&out->mm, 12 - value, n);
				break;
			case DCH_rm:
				from_char_seq_search(&value, &s, rm_months_lower,
									 ALL_LOWER, MAX_RM_LEN, n);
				from_char_set_int(&out->mm, 12 - value, n);
				break;
			case DCH_W:
				from_char_parse_int(&out->w, &s, n);
				s += SKIP_THth(n->suffix);
				break;
			case DCH_J:
				from_char_parse_int(&out->j, &s, n);
				s += SKIP_THth(n->suffix);
				break;
		}
	}
}

static DCHCacheEntry *
DCH_cache_getnew(char *str)
{
	DCHCacheEntry *ent;

	/* counter overflow check - paranoia? */
	if (DCHCounter >= (INT_MAX - DCH_CACHE_FIELDS - 1))
	{
		DCHCounter = 0;

		for (ent = DCHCache; ent <= (DCHCache + DCH_CACHE_FIELDS); ent++)
			ent->age = (++DCHCounter);
	}

	/*
	 * If cache is full, remove oldest entry
	 */
	if (n_DCHCache > DCH_CACHE_FIELDS)
	{
		DCHCacheEntry *old = DCHCache + 0;

#ifdef DEBUG_TO_FROM_CHAR
		elog(DEBUG_elog_output, "cache is full (%d)", n_DCHCache);
#endif
		for (ent = DCHCache + 1; ent <= (DCHCache + DCH_CACHE_FIELDS); ent++)
		{
			if (ent->age < old->age)
				old = ent;
		}
#ifdef DEBUG_TO_FROM_CHAR
		elog(DEBUG_elog_output, "OLD: '%s' AGE: %d", old->str, old->age);
#endif
		StrNCpy(old->str, str, DCH_CACHE_SIZE + 1);
		/* old->format fill parser */
		old->age = (++DCHCounter);
		return old;
	}
	else
	{
#ifdef DEBUG_TO_FROM_CHAR
		elog(DEBUG_elog_output, "NEW (%d)", n_DCHCache);
#endif
		ent = DCHCache + n_DCHCache;
		StrNCpy(ent->str, str, DCH_CACHE_SIZE + 1);
		/* ent->format fill parser */
		ent->age = (++DCHCounter);
		++n_DCHCache;
		return ent;
	}
}

static DCHCacheEntry *
DCH_cache_search(char *str)
{
	int			i;
	DCHCacheEntry *ent;

	/* counter overflow check - paranoia? */
	if (DCHCounter >= (INT_MAX - DCH_CACHE_FIELDS - 1))
	{
		DCHCounter = 0;

		for (ent = DCHCache; ent <= (DCHCache + DCH_CACHE_FIELDS); ent++)
			ent->age = (++DCHCounter);
	}

	for (i = 0, ent = DCHCache; i < n_DCHCache; i++, ent++)
	{
		if (strcmp(ent->str, str) == 0)
		{
			ent->age = (++DCHCounter);
			return ent;
		}
	}

	return NULL;
}

/*
 * Format a date/time or interval into a string according to fmt.
 * We parse fmt into a list of FormatNodes.  This is then passed to DCH_to_char
 * for formatting.
 */
static text *
datetime_to_char_body(TmToChar *tmtc, text *fmt, bool is_interval)
{
	FormatNode *format;
	char	   *fmt_str,
			   *result;
	bool		incache;
	int			fmt_len;
	text	   *res;

	/*
	 * Convert fmt to C string
	 */
	fmt_str = text_to_cstring(fmt);
	fmt_len = strlen(fmt_str);

	/*
	 * Allocate workspace for result as C string
	 */
	result = palloc((fmt_len * DCH_MAX_ITEM_SIZ) + 1);
	*result = '\0';

	/*
	 * Allocate new memory if format picture is bigger than static cache and
	 * not use cache (call parser always)
	 */
	if (fmt_len > DCH_CACHE_SIZE)
	{
		format = (FormatNode *) palloc((fmt_len + 1) * sizeof(FormatNode));
		incache = FALSE;

		parse_format(format, fmt_str, DCH_keywords,
					 DCH_suff, DCH_index, DCH_TYPE, NULL,
					 "to_char");

		(format + fmt_len)->type = NODE_TYPE_END;		/* Paranoia? */
	}
	else
	{
		/*
		 * Use cache buffers
		 */
		DCHCacheEntry *ent;

		incache = TRUE;

		if ((ent = DCH_cache_search(fmt_str)) == NULL)
		{
			ent = DCH_cache_getnew(fmt_str);

			/*
			 * Not in the cache, must run parser and save a new format-picture
			 * to the cache.
			 */
			parse_format(ent->format, fmt_str, DCH_keywords,
						 DCH_suff, DCH_index, DCH_TYPE, NULL,
						 "to_char");

			(ent->format + fmt_len)->type = NODE_TYPE_END;		/* Paranoia? */

#ifdef DEBUG_TO_FROM_CHAR
			/* dump_node(ent->format, fmt_len); */
			/* dump_index(DCH_keywords, DCH_index);  */
#endif
		}
		format = ent->format;
	}

	/* The real work is here */
	DCH_to_char(format, is_interval, tmtc, result);

	if (!incache)
		pfree(format);

	pfree(fmt_str);

	/* convert C-string result to TEXT format */
	res = cstring_to_text(result);

	pfree(result);
	return res;
}

/****************************************************************************
 *				Public routines
 ***************************************************************************/

/* -------------------
 * TIMESTAMP to_char()
 * -------------------
 */
Datum
timestamp_to_char(PG_FUNCTION_ARGS)
{
	Timestamp	dt = PG_GETARG_TIMESTAMP(0);
	text	   *fmt = PG_GETARG_TEXT_P(1),
			   *res;
	TmToChar	tmtc;
	struct pg_tm *tm;
	int			thisdate;

	if ((VARSIZE(fmt) - VARHDRSZ) <= 0 || TIMESTAMP_NOT_FINITE(dt))
		PG_RETURN_NULL();

	ZERO_tmtc(&tmtc);
	tm = tmtcTm(&tmtc);

	if (timestamp2tm(dt, NULL, tm, &tmtcFsec(&tmtc), NULL, NULL) != 0)
		ereport(ERROR,
				(errcode(ERRCODE_DATETIME_VALUE_OUT_OF_RANGE),
				 errmsg("timestamp out of range for function \"to_char\"")));

	thisdate = date2j(tm->tm_year, tm->tm_mon, tm->tm_mday);
	tm->tm_wday = (thisdate + 1) % 7;
	tm->tm_yday = thisdate - date2j(tm->tm_year, 1, 1) + 1;

	if (!(res = datetime_to_char_body(&tmtc, fmt, false)))
		PG_RETURN_NULL();

	PG_RETURN_TEXT_P(res);
}

Datum
timestamptz_to_char(PG_FUNCTION_ARGS)
{
	TimestampTz dt = PG_GETARG_TIMESTAMP(0);
	text	   *fmt = PG_GETARG_TEXT_P(1),
			   *res;
	TmToChar	tmtc;
	int			tz;
	struct pg_tm *tm;
	int			thisdate;

	if ((VARSIZE(fmt) - VARHDRSZ) <= 0 || TIMESTAMP_NOT_FINITE(dt))
		PG_RETURN_NULL();

	ZERO_tmtc(&tmtc);
	tm = tmtcTm(&tmtc);

	if (timestamp2tm(dt, &tz, tm, &tmtcFsec(&tmtc), &tmtcTzn(&tmtc), NULL) != 0)
		ereport(ERROR,
				(errcode(ERRCODE_DATETIME_VALUE_OUT_OF_RANGE),
				 errmsg("timestamp out of range for function \"to_char\"")));

	thisdate = date2j(tm->tm_year, tm->tm_mon, tm->tm_mday);
	tm->tm_wday = (thisdate + 1) % 7;
	tm->tm_yday = thisdate - date2j(tm->tm_year, 1, 1) + 1;

	if (!(res = datetime_to_char_body(&tmtc, fmt, false)))
		PG_RETURN_NULL();

	PG_RETURN_TEXT_P(res);
}


/* -------------------
 * INTERVAL to_char()
 * -------------------
 */
Datum
interval_to_char(PG_FUNCTION_ARGS)
{
	Interval   *it = PG_GETARG_INTERVAL_P(0);
	text	   *fmt = PG_GETARG_TEXT_P(1),
			   *res;
	TmToChar	tmtc;
	struct pg_tm *tm;

	if ((VARSIZE(fmt) - VARHDRSZ) <= 0)
		PG_RETURN_NULL();

	ZERO_tmtc(&tmtc);
	tm = tmtcTm(&tmtc);

	if (interval2tm(*it, tm, &tmtcFsec(&tmtc)) != 0)
		PG_RETURN_NULL();

	/* wday is meaningless, yday approximates the total span in days */
	tm->tm_yday = (tm->tm_year * MONTHS_PER_YEAR + tm->tm_mon) * DAYS_PER_MONTH + tm->tm_mday;

	if (!(res = datetime_to_char_body(&tmtc, fmt, true)))
		PG_RETURN_NULL();

	PG_RETURN_TEXT_P(res);
}

/* ---------------------
 * TO_TIMESTAMP()
 *
 * Make Timestamp from date_str which is formatted at argument 'fmt'
 * ( to_timestamp is reverse to_char() )
 * ---------------------
 */
Datum
to_timestamp(PG_FUNCTION_ARGS)
{
	text	   *date_txt = PG_GETARG_TEXT_P(0);
	text	   *fmt = PG_GETARG_TEXT_P(1);
	Timestamp	result;
	int			tz;
	struct pg_tm tm;
	fsec_t		fsec;

	do_to_timestamp(date_txt, fmt, &tm, &fsec);

	tz = DetermineTimeZoneOffset(&tm, session_timezone);

	if (tm2timestamp(&tm, fsec, &tz, &result) != 0)
		ereport(ERROR,
				(errcode(ERRCODE_DATETIME_VALUE_OUT_OF_RANGE),
				 errmsg("timestamp out of range for function \"to_timestamp\"")));

	PG_RETURN_TIMESTAMP(result);
}

/* ----------
 * TO_DATE
 *	Make Date from date_str which is formated at argument 'fmt'
 * ----------
 */
Datum
to_date(PG_FUNCTION_ARGS)
{
	text	   *date_txt = PG_GETARG_TEXT_P(0);
	text	   *fmt = PG_GETARG_TEXT_P(1);
	DateADT		result;
	struct pg_tm tm;
	fsec_t		fsec;

	do_to_timestamp(date_txt, fmt, &tm, &fsec);

	if (!IS_VALID_JULIAN(tm.tm_year, tm.tm_mon, tm.tm_mday))
		ereport(ERROR,
				(errcode(ERRCODE_DATETIME_VALUE_OUT_OF_RANGE),
				 errmsg("date out of range: \"%s\"",
						text_to_cstring(date_txt))));

	result = date2j(tm.tm_year, tm.tm_mon, tm.tm_mday) - POSTGRES_EPOCH_JDATE;

	PG_RETURN_DATEADT(result);
}

/*
 * do_to_timestamp: shared code for to_timestamp and to_date
 *
 * Parse the 'date_txt' according to 'fmt', return results as a struct pg_tm
 * and fractional seconds.
 *
 * We parse 'fmt' into a list of FormatNodes, which is then passed to
 * DCH_from_char to populate a TmFromChar with the parsed contents of
 * 'date_txt'.
 *
 * The TmFromChar is then analysed and converted into the final results in
 * struct 'tm' and 'fsec'.
 */
static void
do_to_timestamp(text *date_txt, text *fmt,
				struct pg_tm * tm, fsec_t *fsec)
{
	FormatNode *format;
	TmFromChar	tmfc;
	int			fmt_len;

	ZERO_tmfc(&tmfc);
	ZERO_tm(tm);
	*fsec = 0;

	fmt_len = VARSIZE(fmt) - VARHDRSZ;

	if (fmt_len)
	{
		char	   *fmt_str;
		char	   *date_str;
		bool		incache;

		fmt_str = text_to_cstring(fmt);

		/*
		 * Allocate new memory if format picture is bigger than static cache
		 * and not use cache (call parser always)
		 */
		if (fmt_len > DCH_CACHE_SIZE)
		{
			format = (FormatNode *) palloc((fmt_len + 1) * sizeof(FormatNode));
			incache = FALSE;

			parse_format(format, fmt_str, DCH_keywords,
						 DCH_suff, DCH_index, DCH_TYPE, NULL,
						 "to_timestamp");

			(format + fmt_len)->type = NODE_TYPE_END;	/* Paranoia? */
		}
		else
		{
			/*
			 * Use cache buffers
			 */
			DCHCacheEntry *ent;

			incache = TRUE;

			if ((ent = DCH_cache_search(fmt_str)) == NULL)
			{
				ent = DCH_cache_getnew(fmt_str);

				/*
				 * Not in the cache, must run parser and save a new
				 * format-picture to the cache.
				 */
				parse_format(ent->format, fmt_str, DCH_keywords,
							 DCH_suff, DCH_index, DCH_TYPE, NULL,
							 "to_timestamp");

				(ent->format + fmt_len)->type = NODE_TYPE_END;	/* Paranoia? */
#ifdef DEBUG_TO_FROM_CHAR
				/* dump_node(ent->format, fmt_len); */
				/* dump_index(DCH_keywords, DCH_index); */
#endif
			}
			format = ent->format;
		}

#ifdef DEBUG_TO_FROM_CHAR
		/* dump_node(format, fmt_len); */
#endif

		date_str = text_to_cstring(date_txt);

		DCH_from_char(format, date_str, &tmfc);

		pfree(date_str);
		pfree(fmt_str);
		if (!incache)
			pfree(format);
	}

	DEBUG_TMFC(&tmfc);

	/*
	 * Convert values that user define for FROM_CHAR (to_date/to_timestamp) to
	 * standard 'tm'
	 */
	if (tmfc.ssss)
	{
		int			x = tmfc.ssss;

		tm->tm_hour = x / SECS_PER_HOUR;
		x %= SECS_PER_HOUR;
		tm->tm_min = x / SECS_PER_MINUTE;
		x %= SECS_PER_MINUTE;
		tm->tm_sec = x;
	}

	if (tmfc.ss)
		tm->tm_sec = tmfc.ss;
	if (tmfc.mi)
		tm->tm_min = tmfc.mi;
	if (tmfc.hh)
		tm->tm_hour = tmfc.hh;

	if (tmfc.clock == CLOCK_12_HOUR)
	{
		if (tm->tm_hour < 1 || tm->tm_hour > 12)
		{
			if (tm->tm_hour > 12 && !tmfc.pm)
			{
				ereport(WARNING,
						(errcode(ERRCODE_INVALID_DATETIME_FORMAT),
						 errmsg("hour \"%d\" is invalid for the 12-hour clock",
								tm->tm_hour),
						 errhint("Use the 24-hour clock, or give an hour between 1 and 12.")));
				tmfc.pm = TRUE;
				tm->tm_hour = tm->tm_hour - 12;
			}
			else
				ereport(ERROR,
						(errcode(ERRCODE_INVALID_DATETIME_FORMAT),
						 errmsg("hour \"%d\" is invalid for the 12-hour clock",
								tm->tm_hour),
						 errhint("Use the 24-hour clock, or give an hour between 1 and 12.")));
		}

		if (tmfc.pm && tm->tm_hour < 12)
			tm->tm_hour += 12;
		else if (!tmfc.pm && tm->tm_hour == 12)
			tm->tm_hour = 0;
	}

	if (tmfc.year)
	{
		/*
		 * If CC and YY (or Y) are provided, use YY as 2 low-order digits for
		 * the year in the given century.  Keep in mind that the 21st century
		 * runs from 2001-2100, not 2000-2099.
		 *
		 * If a 4-digit year is provided, we use that and ignore CC.
		 */
		if (tmfc.cc && tmfc.yysz <= 2)
		{
			tm->tm_year = tmfc.year % 100;
			if (tm->tm_year)
				tm->tm_year += (tmfc.cc - 1) * 100;
			else
				tm->tm_year = tmfc.cc * 100;
		}
		else
			tm->tm_year = tmfc.year;
	}
	else if (tmfc.cc)			/* use first year of century */
		tm->tm_year = (tmfc.cc - 1) * 100 + 1;

	if (tmfc.bc)
	{
		if (tm->tm_year > 0)
			tm->tm_year = -(tm->tm_year - 1);
		else
			ereport(ERROR,
					(errcode(ERRCODE_INVALID_DATETIME_FORMAT),
					 errmsg("inconsistent use of year %04d and \"BC\"",
							tm->tm_year)));
	}

	if (tmfc.j)
		j2date(tmfc.j, &tm->tm_year, &tm->tm_mon, &tm->tm_mday);

	if (tmfc.ww)
	{
		if (tmfc.mode == FROM_CHAR_DATE_ISOWEEK)
		{
			/*
			 * If tmfc.d is not set, then the date is left at the beginning of
			 * the ISO week (Monday).
			 */
			if (tmfc.d)
				isoweekdate2date(tmfc.ww, tmfc.d, &tm->tm_year, &tm->tm_mon, &tm->tm_mday);
			else
				isoweek2date(tmfc.ww, &tm->tm_year, &tm->tm_mon, &tm->tm_mday);
		}
		else
			tmfc.ddd = (tmfc.ww - 1) * 7 + 1;
	}

	if (tmfc.w)
		tmfc.dd = (tmfc.w - 1) * 7 + 1;
	if (tmfc.d)
		tm->tm_wday = tmfc.d;
	if (tmfc.dd)
		tm->tm_mday = tmfc.dd;
	if (tmfc.ddd)
		tm->tm_yday = tmfc.ddd;
	if (tmfc.mm)
		tm->tm_mon = tmfc.mm;

	if (tmfc.ddd && (tm->tm_mon <= 1 || tm->tm_mday <= 1))
	{
		/*
		 * The month and day field have not been set, so we use the
		 * day-of-year field to populate them.	Depending on the date mode,
		 * this field may be interpreted as a Gregorian day-of-year, or an ISO
		 * week date day-of-year.
		 */

		if (!tm->tm_year && !tmfc.bc)
			ereport(ERROR,
					(errcode(ERRCODE_INVALID_DATETIME_FORMAT),
			errmsg("cannot calculate day of year without year information")));

		if (tmfc.mode == FROM_CHAR_DATE_ISOWEEK)
		{
			int			j0;		/* zeroth day of the ISO year, in Julian */

			j0 = isoweek2j(tm->tm_year, 1) - 1;

			j2date(j0 + tmfc.ddd, &tm->tm_year, &tm->tm_mon, &tm->tm_mday);
		}
		else
		{
			const int  *y;
			int			i;

			static const int ysum[2][13] = {
				{0, 31, 59, 90, 120, 151, 181, 212, 243, 273, 304, 334, 365},
			{0, 31, 60, 91, 121, 152, 182, 213, 244, 274, 305, 335, 366}};

			y = ysum[isleap(tm->tm_year)];

			for (i = 1; i <= 12; i++)
			{
				if (tmfc.ddd < y[i])
					break;
			}
			if (tm->tm_mon <= 1)
				tm->tm_mon = i;

			if (tm->tm_mday <= 1)
				tm->tm_mday = tmfc.ddd - y[i - 1];
		}
	}

#ifdef HAVE_INT64_TIMESTAMP
	if (tmfc.ms)
		*fsec += tmfc.ms * 1000;
	if (tmfc.us)
		*fsec += tmfc.us;
#else
	if (tmfc.ms)
		*fsec += (double) tmfc.ms / 1000;
	if (tmfc.us)
		*fsec += (double) tmfc.us / 1000000;
#endif

	DEBUG_TM(tm);
}


/**********************************************************************
 *	the NUMBER version part
 *********************************************************************/


static char *
fill_str(char *str, int c, int max)
{
	memset(str, c, max);
	*(str + max) = '\0';
	return str;
}

#define zeroize_NUM(_n) \
do { \
	(_n)->flag		= 0;	\
	(_n)->lsign		= 0;	\
	(_n)->pre		= 0;	\
	(_n)->post		= 0;	\
	(_n)->pre_lsign_num = 0;	\
	(_n)->need_locale	= 0;	\
	(_n)->multi		= 0;	\
	(_n)->zero_start	= 0;	\
	(_n)->zero_end		= 0;	\
} while(0)

static NUMCacheEntry *
NUM_cache_getnew(char *str)
{
	NUMCacheEntry *ent;

	/* counter overflow check - paranoia? */
	if (NUMCounter >= (INT_MAX - NUM_CACHE_FIELDS - 1))
	{
		NUMCounter = 0;

		for (ent = NUMCache; ent <= (NUMCache + NUM_CACHE_FIELDS); ent++)
			ent->age = (++NUMCounter);
	}

	/*
	 * If cache is full, remove oldest entry
	 */
	if (n_NUMCache > NUM_CACHE_FIELDS)
	{
		NUMCacheEntry *old = NUMCache + 0;

#ifdef DEBUG_TO_FROM_CHAR
		elog(DEBUG_elog_output, "Cache is full (%d)", n_NUMCache);
#endif
		for (ent = NUMCache; ent <= (NUMCache + NUM_CACHE_FIELDS); ent++)
		{
			/*
			 * entry removed via NUM_cache_remove() can be used here, which is
			 * why it's worth scanning first entry again
			 */
			if (ent->str[0] == '\0')
			{
				old = ent;
				break;
			}
			if (ent->age < old->age)
				old = ent;
		}
#ifdef DEBUG_TO_FROM_CHAR
		elog(DEBUG_elog_output, "OLD: \"%s\" AGE: %d", old->str, old->age);
#endif
		StrNCpy(old->str, str, NUM_CACHE_SIZE + 1);
		/* old->format fill parser */
		old->age = (++NUMCounter);
		ent = old;
	}
	else
	{
#ifdef DEBUG_TO_FROM_CHAR
		elog(DEBUG_elog_output, "NEW (%d)", n_NUMCache);
#endif
		ent = NUMCache + n_NUMCache;
		StrNCpy(ent->str, str, NUM_CACHE_SIZE + 1);
		/* ent->format fill parser */
		ent->age = (++NUMCounter);
		++n_NUMCache;
	}

	zeroize_NUM(&ent->Num);

	last_NUMCacheEntry = ent;
	return ent;
}

static NUMCacheEntry *
NUM_cache_search(char *str)
{
	int			i;
	NUMCacheEntry *ent;

	/* counter overflow check - paranoia? */
	if (NUMCounter >= (INT_MAX - NUM_CACHE_FIELDS - 1))
	{
		NUMCounter = 0;

		for (ent = NUMCache; ent <= (NUMCache + NUM_CACHE_FIELDS); ent++)
			ent->age = (++NUMCounter);
	}

	for (i = 0, ent = NUMCache; i < n_NUMCache; i++, ent++)
	{
		if (strcmp(ent->str, str) == 0)
		{
			ent->age = (++NUMCounter);
			last_NUMCacheEntry = ent;
			return ent;
		}
	}

	return NULL;
}

static void
NUM_cache_remove(NUMCacheEntry *ent)
{
#ifdef DEBUG_TO_FROM_CHAR
	elog(DEBUG_elog_output, "REMOVING ENTRY (%s)", ent->str);
#endif
	ent->str[0] = '\0';
	ent->age = 0;
}

/* ----------
 * Cache routine for NUM to_char version
 * ----------
 */
static FormatNode *
NUM_cache(int len, NUMDesc *Num, text *pars_str, bool *shouldFree)
{
	FormatNode *format = NULL;
	char	   *str;

	str = text_to_cstring(pars_str);

	/*
	 * Allocate new memory if format picture is bigger than static cache and
	 * not use cache (call parser always). This branches sets shouldFree to
	 * true, accordingly.
	 */
	if (len > NUM_CACHE_SIZE)
	{
		format = (FormatNode *) palloc((len + 1) * sizeof(FormatNode));

		*shouldFree = true;

		zeroize_NUM(Num);

		parse_format(format, str, NUM_keywords,
					 NULL, NUM_index, NUM_TYPE, Num,
					 "to_char");

		(format + len)->type = NODE_TYPE_END;	/* Paranoia? */
	}
	else
	{
		/*
		 * Use cache buffers
		 */
		NUMCacheEntry *ent;

		*shouldFree = false;

		if ((ent = NUM_cache_search(str)) == NULL)
		{
			ent = NUM_cache_getnew(str);

			/*
			 * Not in the cache, must run parser and save a new format-picture
			 * to the cache.
			 */
			parse_format(ent->format, str, NUM_keywords,
						 NULL, NUM_index, NUM_TYPE, &ent->Num,
						 "to_char");

			(ent->format + len)->type = NODE_TYPE_END;	/* Paranoia? */
		}

		format = ent->format;

		/*
		 * Copy cache to used struct
		 */
		Num->flag = ent->Num.flag;
		Num->lsign = ent->Num.lsign;
		Num->pre = ent->Num.pre;
		Num->post = ent->Num.post;
		Num->pre_lsign_num = ent->Num.pre_lsign_num;
		Num->need_locale = ent->Num.need_locale;
		Num->multi = ent->Num.multi;
		Num->zero_start = ent->Num.zero_start;
		Num->zero_end = ent->Num.zero_end;
	}

#ifdef DEBUG_TO_FROM_CHAR
	/* dump_node(format, len); */
	dump_index(NUM_keywords, NUM_index);
#endif

	pfree(str);
	return format;
}


static char *
int_to_roman(int number)
{
	int			len = 0,
				num = 0;
	char	   *p = NULL,
			   *result,
				numstr[5];

	result = (char *) palloc(16);
	*result = '\0';

	if (number > 3999 || number < 1)
	{
		fill_str(result, '#', 15);
		return result;
	}
	len = snprintf(numstr, sizeof(numstr), "%d", number);

	for (p = numstr; *p != '\0'; p++, --len)
	{
		num = *p - 49;			/* 48 ascii + 1 */
		if (num < 0)
			continue;

		if (len > 3)
		{
			while (num-- != -1)
				strcat(result, "M");
		}
		else
		{
			if (len == 3)
				strcat(result, rm100[num]);
			else if (len == 2)
				strcat(result, rm10[num]);
			else if (len == 1)
				strcat(result, rm1[num]);
		}
	}
	return result;
}



/* ----------
 * Locale
 * ----------
 */
static void
NUM_prepare_locale(NUMProc *Np)
{
	if (Np->Num->need_locale)
	{
		struct lconv *lconv;

		/*
		 * Get locales
		 */
		lconv = PGLC_localeconv();

		/*
		 * Positive / Negative number sign
		 */
		if (lconv->negative_sign && *lconv->negative_sign)
			Np->L_negative_sign = lconv->negative_sign;
		else
			Np->L_negative_sign = "-";

		if (lconv->positive_sign && *lconv->positive_sign)
			Np->L_positive_sign = lconv->positive_sign;
		else
			Np->L_positive_sign = "+";

		/*
		 * Number decimal point
		 */
		if (lconv->decimal_point && *lconv->decimal_point)
			Np->decimal = lconv->decimal_point;
		else
			Np->decimal = ".";

		if (!IS_LDECIMAL(Np->Num))
			Np->decimal = ".";

		/*
		 * Number thousands separator
<<<<<<< HEAD
		 *
		 * Some locales (e.g. broken glibc pt_BR), have a comma for decimal,
		 * but "" for thousands_sep, so we set the thousands_sep too.
		 * http://archives.postgresql.org/pgsql-hackers/2007-11/msg00772.php
		 */
		if (lconv->thousands_sep && *lconv->thousands_sep)
			Np->L_thousands_sep = lconv->thousands_sep;
		/* Make sure thousands separator doesn't match decimal point symbol. */
		else if (strcmp(Np->decimal, ",") !=0)
			Np->L_thousands_sep = ",";
		else
			Np->L_thousands_sep = ".";
=======
		 * 
		 * Some locales (e.g. broken glibc pt_BR), have a comma for
		 * decimal, but "" for thousands_sep, so we might make the
		 * thousands_sep comma too.  2007-02-12
		 */
		if (lconv->thousands_sep && *lconv->thousands_sep)
			Np->L_thousands_sep = lconv->thousands_sep;
		else
			Np->L_thousands_sep = ",";
>>>>>>> 65e2f550

		/*
		 * Currency symbol
		 */
		if (lconv->currency_symbol && *lconv->currency_symbol)
			Np->L_currency_symbol = lconv->currency_symbol;
		else
			Np->L_currency_symbol = " ";
	}
	else
	{
		/*
		 * Default values
		 */
		Np->L_negative_sign = "-";
		Np->L_positive_sign = "+";
		Np->decimal = ".";
		Np->L_thousands_sep = ",";
		Np->L_currency_symbol = " ";
	}
}

/* ----------
 * Return pointer of last relevant number after decimal point
 *	12.0500 --> last relevant is '5'
 *	12.0000 --> last relevant is '.'
 * If there is no decimal point, return NULL (which will result in same
 * behavior as if FM hadn't been specified).
 * ----------
 */
static char *
get_last_relevant_decnum(char *num)
{
	char	   *result,
			   *p = strchr(num, '.');

#ifdef DEBUG_TO_FROM_CHAR
	elog(DEBUG_elog_output, "get_last_relevant_decnum()");
#endif

	if (!p)
		return NULL;

	result = p;

	while (*(++p))
	{
		if (*p != '0')
			result = p;
	}

	return result;
}

/* ----------
 * Number extraction for TO_NUMBER()
 * ----------
 */
static void
NUM_numpart_from_char(NUMProc *Np, int id, int plen)
{
	bool		isread = FALSE;

#ifdef DEBUG_TO_FROM_CHAR
	elog(DEBUG_elog_output, " --- scan start --- id=%s",
		 (id == NUM_0 || id == NUM_9) ? "NUM_0/9" : id == NUM_DEC ? "NUM_DEC" : "???");
#endif

	if (*Np->inout_p == ' ')
		Np->inout_p++;

#define OVERLOAD_TEST	(Np->inout_p >= Np->inout + plen)
#define AMOUNT_TEST(_s) (plen-(Np->inout_p-Np->inout) >= _s)

	if (*Np->inout_p == ' ')
		Np->inout_p++;

	if (OVERLOAD_TEST)
		return;

	/*
	 * read sign before number
	 */
	if (*Np->number == ' ' && (id == NUM_0 || id == NUM_9) &&
		(Np->read_pre + Np->read_post) == 0)
	{
#ifdef DEBUG_TO_FROM_CHAR
		elog(DEBUG_elog_output, "Try read sign (%c), locale positive: %s, negative: %s",
			 *Np->inout_p, Np->L_positive_sign, Np->L_negative_sign);
#endif

		/*
		 * locale sign
		 */
		if (IS_LSIGN(Np->Num) && Np->Num->lsign == NUM_LSIGN_PRE)
		{
			int			x = 0;

#ifdef DEBUG_TO_FROM_CHAR
			elog(DEBUG_elog_output, "Try read locale pre-sign (%c)", *Np->inout_p);
#endif
			if ((x = strlen(Np->L_negative_sign)) &&
				AMOUNT_TEST(x) &&
				strncmp(Np->inout_p, Np->L_negative_sign, x) == 0)
			{
				Np->inout_p += x;
				*Np->number = '-';
			}
			else if ((x = strlen(Np->L_positive_sign)) &&
					 AMOUNT_TEST(x) &&
					 strncmp(Np->inout_p, Np->L_positive_sign, x) == 0)
			{
				Np->inout_p += x;
				*Np->number = '+';
			}
		}
		else
		{
#ifdef DEBUG_TO_FROM_CHAR
			elog(DEBUG_elog_output, "Try read simple sign (%c)", *Np->inout_p);
#endif

			/*
			 * simple + - < >
			 */
			if (*Np->inout_p == '-' || (IS_BRACKET(Np->Num) &&
										*Np->inout_p == '<'))
			{
				*Np->number = '-';		/* set - */
				Np->inout_p++;
			}
			else if (*Np->inout_p == '+')
			{
				*Np->number = '+';		/* set + */
				Np->inout_p++;
			}
		}
	}

	if (OVERLOAD_TEST)
		return;

#ifdef DEBUG_TO_FROM_CHAR
	elog(DEBUG_elog_output, "Scan for numbers (%c), current number: '%s'", *Np->inout_p, Np->number);
#endif

	/*
	 * read digit
	 */
	if (isdigit((unsigned char) *Np->inout_p))
	{
		if (Np->read_dec && Np->read_post == Np->Num->post)
			return;

		*Np->number_p = *Np->inout_p;
		Np->number_p++;

		if (Np->read_dec)
			Np->read_post++;
		else
			Np->read_pre++;

		isread = TRUE;

#ifdef DEBUG_TO_FROM_CHAR
		elog(DEBUG_elog_output, "Read digit (%c)", *Np->inout_p);
#endif

		/*
		 * read decimal point
		 */
	}
	else if (IS_DECIMAL(Np->Num) && Np->read_dec == FALSE)
	{
#ifdef DEBUG_TO_FROM_CHAR
		elog(DEBUG_elog_output, "Try read decimal point (%c)", *Np->inout_p);
#endif
		if (*Np->inout_p == '.')
		{
			*Np->number_p = '.';
			Np->number_p++;
			Np->read_dec = TRUE;
			isread = TRUE;
		}
		else
		{
			int			x = strlen(Np->decimal);

#ifdef DEBUG_TO_FROM_CHAR
			elog(DEBUG_elog_output, "Try read locale point (%c)",
				 *Np->inout_p);
#endif
			if (x && AMOUNT_TEST(x) && strncmp(Np->inout_p, Np->decimal, x) == 0)
			{
				Np->inout_p += x - 1;
				*Np->number_p = '.';
				Np->number_p++;
				Np->read_dec = TRUE;
				isread = TRUE;
			}
		}
	}

	if (OVERLOAD_TEST)
		return;

	/*
	 * Read sign behind "last" number
	 *
	 * We need sign detection because determine exact position of post-sign is
	 * difficult:
	 *
	 * FM9999.9999999S	   -> 123.001- 9.9S			   -> .5- FM9.999999MI ->
	 * 5.01-
	 */
	if (*Np->number == ' ' && Np->read_pre + Np->read_post > 0)
	{
		/*
		 * locale sign (NUM_S) is always anchored behind a last number, if: -
		 * locale sign expected - last read char was NUM_0/9 or NUM_DEC - and
		 * next char is not digit
		 */
		if (IS_LSIGN(Np->Num) && isread &&
			(Np->inout_p + 1) <= Np->inout + plen &&
			!isdigit((unsigned char) *(Np->inout_p + 1)))
		{
			int			x;
			char	   *tmp = Np->inout_p++;

#ifdef DEBUG_TO_FROM_CHAR
			elog(DEBUG_elog_output, "Try read locale post-sign (%c)", *Np->inout_p);
#endif
			if ((x = strlen(Np->L_negative_sign)) &&
				AMOUNT_TEST(x) &&
				strncmp(Np->inout_p, Np->L_negative_sign, x) == 0)
			{
				Np->inout_p += x - 1;	/* -1 .. NUM_processor() do inout_p++ */
				*Np->number = '-';
			}
			else if ((x = strlen(Np->L_positive_sign)) &&
					 AMOUNT_TEST(x) &&
					 strncmp(Np->inout_p, Np->L_positive_sign, x) == 0)
			{
				Np->inout_p += x - 1;	/* -1 .. NUM_processor() do inout_p++ */
				*Np->number = '+';
			}
			if (*Np->number == ' ')
				/* no sign read */
				Np->inout_p = tmp;
		}

		/*
		 * try read non-locale sign, it's happen only if format is not exact
		 * and we cannot determine sign position of MI/PL/SG, an example:
		 *
		 * FM9.999999MI			   -> 5.01-
		 *
		 * if (.... && IS_LSIGN(Np->Num)==FALSE) prevents read wrong formats
		 * like to_number('1 -', '9S') where sign is not anchored to last
		 * number.
		 */
		else if (isread == FALSE && IS_LSIGN(Np->Num) == FALSE &&
				 (IS_PLUS(Np->Num) || IS_MINUS(Np->Num)))
		{
#ifdef DEBUG_TO_FROM_CHAR
			elog(DEBUG_elog_output, "Try read simple post-sign (%c)", *Np->inout_p);
#endif

			/*
			 * simple + -
			 */
			if (*Np->inout_p == '-' || *Np->inout_p == '+')
				/* NUM_processor() do inout_p++ */
				*Np->number = *Np->inout_p;
		}
	}
}

#define IS_PREDEC_SPACE(_n) \
		(IS_ZERO((_n)->Num)==FALSE && \
		 (_n)->number == (_n)->number_p && \
		 *(_n)->number == '0' && \
				 (_n)->Num->post != 0)

/* ----------
 * Add digit or sign to number-string
 * ----------
 */
static void
NUM_numpart_to_char(NUMProc *Np, int id)
{
	int			end;

	if (IS_ROMAN(Np->Num))
		return;

	/* Note: in this elog() output not set '\0' in 'inout' */

#ifdef DEBUG_TO_FROM_CHAR

	/*
	 * Np->num_curr is number of current item in format-picture, it is not
	 * current position in inout!
	 */
	elog(DEBUG_elog_output,
		 "SIGN_WROTE: %d, CURRENT: %d, NUMBER_P: \"%s\", INOUT: \"%s\"",
		 Np->sign_wrote,
		 Np->num_curr,
		 Np->number_p,
		 Np->inout);
#endif
	Np->num_in = FALSE;

	/*
	 * Write sign if real number will write to output Note: IS_PREDEC_SPACE()
	 * handle "9.9" --> " .1"
	 */
	if (Np->sign_wrote == FALSE &&
		(Np->num_curr >= Np->num_pre || (IS_ZERO(Np->Num) && Np->Num->zero_start == Np->num_curr)) &&
		(IS_PREDEC_SPACE(Np) == FALSE || (Np->last_relevant && *Np->last_relevant == '.')))
	{
		if (IS_LSIGN(Np->Num))
		{
			if (Np->Num->lsign == NUM_LSIGN_PRE)
			{
				if (Np->sign == '-')
					strcpy(Np->inout_p, Np->L_negative_sign);
				else
					strcpy(Np->inout_p, Np->L_positive_sign);
				Np->inout_p += strlen(Np->inout_p);
				Np->sign_wrote = TRUE;
			}
		}
		else if (IS_BRACKET(Np->Num))
		{
			*Np->inout_p = Np->sign == '+' ? ' ' : '<';
			++Np->inout_p;
			Np->sign_wrote = TRUE;
		}
		else if (Np->sign == '+')
		{
			if (!IS_FILLMODE(Np->Num))
			{
				*Np->inout_p = ' ';		/* Write + */
				++Np->inout_p;
			}
			Np->sign_wrote = TRUE;
		}
		else if (Np->sign == '-')
		{						/* Write - */
			*Np->inout_p = '-';
			++Np->inout_p;
			Np->sign_wrote = TRUE;
		}
	}


	/*
	 * digits / FM / Zero / Dec. point
	 */
	if (id == NUM_9 || id == NUM_0 || id == NUM_D || id == NUM_DEC)
	{
		if (Np->num_curr < Np->num_pre &&
			(Np->Num->zero_start > Np->num_curr || !IS_ZERO(Np->Num)))
		{
			/*
			 * Write blank space
			 */
			if (!IS_FILLMODE(Np->Num))
			{
				*Np->inout_p = ' ';		/* Write ' ' */
				++Np->inout_p;
			}
		}
		else if (IS_ZERO(Np->Num) &&
				 Np->num_curr < Np->num_pre &&
				 Np->Num->zero_start <= Np->num_curr)
		{
			/*
			 * Write ZERO
			 */
			*Np->inout_p = '0'; /* Write '0' */
			++Np->inout_p;
			Np->num_in = TRUE;
		}
		else
		{
			/*
			 * Write Decimal point
			 */
			if (*Np->number_p == '.')
			{
				if (!Np->last_relevant || *Np->last_relevant != '.')
				{
					strcpy(Np->inout_p, Np->decimal);	/* Write DEC/D */
					Np->inout_p += strlen(Np->inout_p);
				}

				/*
				 * Ora 'n' -- FM9.9 --> 'n.'
				 */
				else if (IS_FILLMODE(Np->Num) &&
						 Np->last_relevant && *Np->last_relevant == '.')
				{
					strcpy(Np->inout_p, Np->decimal);	/* Write DEC/D */
					Np->inout_p += strlen(Np->inout_p);
				}
			}
			else
			{
				/*
				 * Write Digits
				 */
				if (Np->last_relevant && Np->number_p > Np->last_relevant &&
					id != NUM_0)
					;

				/*
				 * '0.1' -- 9.9 --> '  .1'
				 */
				else if (IS_PREDEC_SPACE(Np))
				{
					if (!IS_FILLMODE(Np->Num))
					{
						*Np->inout_p = ' ';
						++Np->inout_p;
					}

					/*
					 * '0' -- FM9.9 --> '0.'
					 */
					else if (Np->last_relevant && *Np->last_relevant == '.')
					{
						*Np->inout_p = '0';
						++Np->inout_p;
					}
				}
				else
				{
					*Np->inout_p = *Np->number_p;		/* Write DIGIT */
					++Np->inout_p;
					Np->num_in = TRUE;
				}
			}
			/* do no exceed string length */
			if (*Np->number_p)
				++Np->number_p;
		}

		end = Np->num_count + (Np->num_pre ? 1 : 0) + (IS_DECIMAL(Np->Num) ? 1 : 0);

		if (Np->last_relevant && Np->last_relevant == Np->number_p)
			end = Np->num_curr;

		if (Np->num_curr + 1 == end)
		{
			if (Np->sign_wrote == TRUE && IS_BRACKET(Np->Num))
			{
				*Np->inout_p = Np->sign == '+' ? ' ' : '>';
				++Np->inout_p;
			}
			else if (IS_LSIGN(Np->Num) && Np->Num->lsign == NUM_LSIGN_POST)
			{
				if (Np->sign == '-')
					strcpy(Np->inout_p, Np->L_negative_sign);
				else
					strcpy(Np->inout_p, Np->L_positive_sign);
				Np->inout_p += strlen(Np->inout_p);
			}
		}
	}

	++Np->num_curr;
}

/*
 * Note: 'plen' is used in FROM_CHAR conversion and it's length of
 * input (inout). In TO_CHAR conversion it's space before first number.
 */
static char *
NUM_processor(FormatNode *node, NUMDesc *Num, char *inout, char *number,
			  int plen, int sign, bool is_to_char)
{
	FormatNode *n;
	NUMProc		_Np,
			   *Np = &_Np;

	MemSet(Np, 0, sizeof(NUMProc));

	Np->Num = Num;
	Np->is_to_char = is_to_char;
	Np->number = number;
	Np->inout = inout;
	Np->last_relevant = NULL;
	Np->read_post = 0;
	Np->read_pre = 0;
	Np->read_dec = FALSE;

	if (Np->Num->zero_start)
		--Np->Num->zero_start;

	/*
	 * Roman correction
	 */
	if (IS_ROMAN(Np->Num))
	{
		if (!Np->is_to_char)
			ereport(ERROR,
					(errcode(ERRCODE_FEATURE_NOT_SUPPORTED),
					 errmsg("\"RN\" not supported with function \"to_number\"")));

		Np->Num->lsign = Np->Num->pre_lsign_num = Np->Num->post =
			Np->Num->pre = Np->num_pre = Np->sign = 0;

		if (IS_FILLMODE(Np->Num))
		{
			Np->Num->flag = 0;
			Np->Num->flag |= NUM_F_FILLMODE;
		}
		else
			Np->Num->flag = 0;
		Np->Num->flag |= NUM_F_ROMAN;
	}

	/*
	 * Sign
	 */
	if (is_to_char)
	{
		Np->sign = sign;

		/* MI/PL/SG - write sign itself and not in number */
		if (IS_PLUS(Np->Num) || IS_MINUS(Np->Num))
		{
			if (IS_PLUS(Np->Num) && IS_MINUS(Np->Num) == FALSE)
				Np->sign_wrote = FALSE; /* need sign */
			else
				Np->sign_wrote = TRUE;	/* needn't sign */
		}
		else
		{
			if (Np->sign != '-')
			{
				if (IS_BRACKET(Np->Num) && IS_FILLMODE(Np->Num))
					Np->Num->flag &= ~NUM_F_BRACKET;
				if (IS_MINUS(Np->Num))
					Np->Num->flag &= ~NUM_F_MINUS;
			}
			else if (Np->sign != '+' && IS_PLUS(Np->Num))
				Np->Num->flag &= ~NUM_F_PLUS;

			if (Np->sign == '+' && IS_FILLMODE(Np->Num) && IS_LSIGN(Np->Num) == FALSE)
				Np->sign_wrote = TRUE;	/* needn't sign */
			else
				Np->sign_wrote = FALSE; /* need sign */

			if (Np->Num->lsign == NUM_LSIGN_PRE && Np->Num->pre == Np->Num->pre_lsign_num)
				Np->Num->lsign = NUM_LSIGN_POST;
		}
	}
	else
		Np->sign = FALSE;

	/*
	 * Count
	 */
	Np->num_count = Np->Num->post + Np->Num->pre - 1;

	if (is_to_char)
	{
		Np->num_pre = plen;

		if (IS_FILLMODE(Np->Num) && IS_DECIMAL(Np->Num))
		{
			Np->last_relevant = get_last_relevant_decnum(Np->number);

			/*
			 * If any '0' specifiers are present, make sure we don't strip
			 * those digits.
			 */
			if (Np->last_relevant && Np->Num->zero_end > Np->num_pre)
			{
				char   *last_zero;

				last_zero = Np->number + (Np->Num->zero_end - Np->num_pre);
				if (Np->last_relevant < last_zero)
					Np->last_relevant = last_zero;
			}
		}

		if (Np->sign_wrote == FALSE && Np->num_pre == 0)
			++Np->num_count;
	}
	else
	{
		Np->num_pre = 0;
		*Np->number = ' ';		/* sign space */
		*(Np->number + 1) = '\0';
	}

	Np->num_in = 0;
	Np->num_curr = 0;

#ifdef DEBUG_TO_FROM_CHAR
	elog(DEBUG_elog_output,
		 "\n\tSIGN: '%c'\n\tNUM: '%s'\n\tPRE: %d\n\tPOST: %d\n\tNUM_COUNT: %d\n\tNUM_PRE: %d\n\tSIGN_WROTE: %s\n\tZERO: %s\n\tZERO_START: %d\n\tZERO_END: %d\n\tLAST_RELEVANT: %s\n\tBRACKET: %s\n\tPLUS: %s\n\tMINUS: %s\n\tFILLMODE: %s\n\tROMAN: %s",
		 Np->sign,
		 Np->number,
		 Np->Num->pre,
		 Np->Num->post,
		 Np->num_count,
		 Np->num_pre,
		 Np->sign_wrote ? "Yes" : "No",
		 IS_ZERO(Np->Num) ? "Yes" : "No",
		 Np->Num->zero_start,
		 Np->Num->zero_end,
		 Np->last_relevant ? Np->last_relevant : "<not set>",
		 IS_BRACKET(Np->Num) ? "Yes" : "No",
		 IS_PLUS(Np->Num) ? "Yes" : "No",
		 IS_MINUS(Np->Num) ? "Yes" : "No",
		 IS_FILLMODE(Np->Num) ? "Yes" : "No",
		 IS_ROMAN(Np->Num) ? "Yes" : "No"
		);
#endif

	/*
	 * Locale
	 */
	NUM_prepare_locale(Np);

	/*
	 * Processor direct cycle
	 */
	if (Np->is_to_char)
		Np->number_p = Np->number;
	else
		Np->number_p = Np->number + 1;	/* first char is space for sign */

	for (n = node, Np->inout_p = Np->inout; n->type != NODE_TYPE_END; n++)
	{
		if (!Np->is_to_char)
		{
			/*
			 * Check non-string inout end
			 */
			if (Np->inout_p >= Np->inout + plen)
				break;
		}

		/*
		 * Format pictures actions
		 */
		if (n->type == NODE_TYPE_ACTION)
		{
			/*
			 * Create/reading digit/zero/blank/sing
			 *
			 * 'NUM_S' note: The locale sign is anchored to number and we
			 * read/write it when we work with first or last number
			 * (NUM_0/NUM_9). This is reason why NUM_S missing in follow
			 * switch().
			 */
			switch (n->key->id)
			{
				case NUM_9:
				case NUM_0:
				case NUM_DEC:
				case NUM_D:
					if (Np->is_to_char)
					{
						NUM_numpart_to_char(Np, n->key->id);
						continue;		/* for() */
					}
					else
					{
						NUM_numpart_from_char(Np, n->key->id, plen);
						break;	/* switch() case: */
					}

				case NUM_COMMA:
					if (Np->is_to_char)
					{
						if (!Np->num_in)
						{
							if (IS_FILLMODE(Np->Num))
								continue;
							else
								*Np->inout_p = ' ';
						}
						else
							*Np->inout_p = ',';
					}
					else
					{
						if (!Np->num_in)
						{
							if (IS_FILLMODE(Np->Num))
								continue;
						}
					}
					break;

				case NUM_G:
					if (Np->is_to_char)
					{
						if (!Np->num_in)
						{
							if (IS_FILLMODE(Np->Num))
								continue;
							else
							{
								int			x = strlen(Np->L_thousands_sep);

								memset(Np->inout_p, ' ', x);
								Np->inout_p += x - 1;
							}
						}
						else
						{
							strcpy(Np->inout_p, Np->L_thousands_sep);
							Np->inout_p += strlen(Np->inout_p) - 1;
						}
					}
					else
					{
						if (!Np->num_in)
						{
							if (IS_FILLMODE(Np->Num))
								continue;
						}
						Np->inout_p += strlen(Np->L_thousands_sep) - 1;
					}
					break;

				case NUM_L:
					if (Np->is_to_char)
					{
						strcpy(Np->inout_p, Np->L_currency_symbol);
						Np->inout_p += strlen(Np->inout_p) - 1;
					}
					else
						Np->inout_p += strlen(Np->L_currency_symbol) - 1;
					break;

				case NUM_RN:
					if (IS_FILLMODE(Np->Num))
					{
						strcpy(Np->inout_p, Np->number_p);
						Np->inout_p += strlen(Np->inout_p) - 1;
					}
					else
					{
						sprintf(Np->inout_p, "%15s", Np->number_p);
						Np->inout_p += strlen(Np->inout_p) - 1;
					}
					break;

				case NUM_rn:
					if (IS_FILLMODE(Np->Num))
					{
						strcpy(Np->inout_p, asc_tolower_z(Np->number_p));
						Np->inout_p += strlen(Np->inout_p) - 1;
					}
					else
					{
						sprintf(Np->inout_p, "%15s", asc_tolower_z(Np->number_p));
						Np->inout_p += strlen(Np->inout_p) - 1;
					}
					break;

				case NUM_th:
					if (IS_ROMAN(Np->Num) || *Np->number == '#' ||
						Np->sign == '-' || IS_DECIMAL(Np->Num))
						continue;

					if (Np->is_to_char)
						strcpy(Np->inout_p, get_th(Np->number, TH_LOWER));
					Np->inout_p += 1;
					break;

				case NUM_TH:
					if (IS_ROMAN(Np->Num) || *Np->number == '#' ||
						Np->sign == '-' || IS_DECIMAL(Np->Num))
						continue;

					if (Np->is_to_char)
						strcpy(Np->inout_p, get_th(Np->number, TH_UPPER));
					Np->inout_p += 1;
					break;

				case NUM_MI:
					if (Np->is_to_char)
					{
						if (Np->sign == '-')
							*Np->inout_p = '-';
						else if (IS_FILLMODE(Np->Num))
							continue;
						else
							*Np->inout_p = ' ';
					}
					else
					{
						if (*Np->inout_p == '-')
							*Np->number = '-';
					}
					break;

				case NUM_PL:
					if (Np->is_to_char)
					{
						if (Np->sign == '+')
							*Np->inout_p = '+';
						else if (IS_FILLMODE(Np->Num))
							continue;
						else
							*Np->inout_p = ' ';
					}
					else
					{
						if (*Np->inout_p == '+')
							*Np->number = '+';
					}
					break;

				case NUM_SG:
					if (Np->is_to_char)
						*Np->inout_p = Np->sign;

					else
					{
						if (*Np->inout_p == '-')
							*Np->number = '-';
						else if (*Np->inout_p == '+')
							*Np->number = '+';
					}
					break;


				default:
					continue;
					break;
			}
		}
		else
		{
			/*
			 * Remove to output char from input in TO_CHAR
			 */
			if (Np->is_to_char)
				*Np->inout_p = n->character;
		}
		Np->inout_p++;
	}

	if (Np->is_to_char)
	{
		*Np->inout_p = '\0';
		return Np->inout;
	}
	else
	{
		if (*(Np->number_p - 1) == '.')
			*(Np->number_p - 1) = '\0';
		else
			*Np->number_p = '\0';

		/*
		 * Correction - precision of dec. number
		 */
		Np->Num->post = Np->read_post;

#ifdef DEBUG_TO_FROM_CHAR
		elog(DEBUG_elog_output, "TO_NUMBER (number): '%s'", Np->number);
#endif
		return Np->number;
	}
}

/* ----------
 * MACRO: Start part of NUM - for all NUM's to_char variants
 *	(sorry, but I hate copy same code - macro is better..)
 * ----------
 */
#define NUM_TOCHAR_prepare \
do { \
	len = VARSIZE(fmt) - VARHDRSZ;					\
	if (len <= 0 || len >= (INT_MAX-VARHDRSZ)/NUM_MAX_ITEM_SIZ)		\
		PG_RETURN_TEXT_P(cstring_to_text("")); \
	result	= (text *) palloc0((len * NUM_MAX_ITEM_SIZ) + 1 + VARHDRSZ);	\
	format	= NUM_cache(len, &Num, fmt, &shouldFree);		\
} while (0)

/* ----------
 * MACRO: Finish part of NUM
 * ----------
 */
#define NUM_TOCHAR_finish \
do { \
	NUM_processor(format, &Num, VARDATA(result), numstr, plen, sign, true); \
									\
	if (shouldFree)					\
		pfree(format);				\
									\
	/*								\
	 * Convert null-terminated representation of result to standard text. \
	 * The result is usually much bigger than it needs to be, but there \
	 * seems little point in realloc'ing it smaller. \
	 */								\
	len = strlen(VARDATA(result));	\
	SET_VARSIZE(result, len + VARHDRSZ); \
} while (0)

/* -------------------
 * NUMERIC to_number() (convert string to numeric)
 * -------------------
 */
Datum
numeric_to_number(PG_FUNCTION_ARGS)
{
	text	   *value = PG_GETARG_TEXT_P(0);
	text	   *fmt = PG_GETARG_TEXT_P(1);
	NUMDesc		Num;
	Datum		result;
	FormatNode *format;
	char	   *numstr;
	bool		shouldFree;
	int			len = 0;
	int			scale,
				precision;

	len = VARSIZE(fmt) - VARHDRSZ;

	if (len <= 0 || len >= INT_MAX / NUM_MAX_ITEM_SIZ)
		PG_RETURN_NULL();

	format = NUM_cache(len, &Num, fmt, &shouldFree);

	numstr = (char *) palloc((len * NUM_MAX_ITEM_SIZ) + 1);

	NUM_processor(format, &Num, VARDATA(value), numstr,
				  VARSIZE(value) - VARHDRSZ, 0, false);

	scale = Num.post;
	precision = Max(0, Num.pre) + scale;

	if (shouldFree)
		pfree(format);

	result = DirectFunctionCall3(numeric_in,
								 CStringGetDatum(numstr),
								 ObjectIdGetDatum(InvalidOid),
					  Int32GetDatum(((precision << 16) | scale) + VARHDRSZ));
	pfree(numstr);
	return result;
}

/* ------------------
 * NUMERIC to_char()
 * ------------------
 */
Datum
numeric_to_char(PG_FUNCTION_ARGS)
{
	Numeric		value = PG_GETARG_NUMERIC(0);
	text	   *fmt = PG_GETARG_TEXT_P(1);
	NUMDesc		Num;
	FormatNode *format;
	text	   *result;
	bool		shouldFree;
	int			len = 0,
				plen = 0,
				sign = 0;
	char	   *numstr,
			   *orgnum,
			   *p;
	Numeric		x;

	NUM_TOCHAR_prepare;

	/*
	 * On DateType depend part (numeric)
	 */
	if (IS_ROMAN(&Num))
	{
		x = DatumGetNumeric(DirectFunctionCall2(numeric_round,
												NumericGetDatum(value),
												Int32GetDatum(0)));
		numstr = orgnum =
			int_to_roman(DatumGetInt32(DirectFunctionCall1(numeric_int4,
													   NumericGetDatum(x))));
	}
	else
	{
		Numeric		val = value;

		if (IS_MULTI(&Num))
		{
			Numeric		a = DatumGetNumeric(DirectFunctionCall1(int4_numeric,
														 Int32GetDatum(10)));
			Numeric		b = DatumGetNumeric(DirectFunctionCall1(int4_numeric,
												  Int32GetDatum(Num.multi)));

			x = DatumGetNumeric(DirectFunctionCall2(numeric_power,
													NumericGetDatum(a),
													NumericGetDatum(b)));
			val = DatumGetNumeric(DirectFunctionCall2(numeric_mul,
													  NumericGetDatum(value),
													  NumericGetDatum(x)));
			Num.pre += Num.multi;
		}

		x = DatumGetNumeric(DirectFunctionCall2(numeric_round,
												NumericGetDatum(val),
												Int32GetDatum(Num.post)));
		orgnum = DatumGetCString(DirectFunctionCall1(numeric_out,
													 NumericGetDatum(x)));

		if (*orgnum == '-')
		{
			sign = '-';
			numstr = orgnum + 1;
		}
		else
		{
			sign = '+';
			numstr = orgnum;
		}
		if ((p = strchr(numstr, '.')))
			len = p - numstr;
		else
			len = strlen(numstr);

		if (Num.pre > len)
			plen = Num.pre - len;
		else if (len > Num.pre)
		{
			numstr = (char *) palloc(Num.pre + Num.post + 2);
			fill_str(numstr, '#', Num.pre + Num.post + 1);
			*(numstr + Num.pre) = '.';
		}
	}

	NUM_TOCHAR_finish;
	PG_RETURN_TEXT_P(result);
}

/* ---------------
 * INT4 to_char()
 * ---------------
 */
Datum
int4_to_char(PG_FUNCTION_ARGS)
{
	int32		value = PG_GETARG_INT32(0);
	text	   *fmt = PG_GETARG_TEXT_P(1);
	NUMDesc		Num;
	FormatNode *format;
	text	   *result;
	bool		shouldFree;
	int			len = 0,
				plen = 0,
				sign = 0;
	char	   *numstr,
			   *orgnum;

	NUM_TOCHAR_prepare;

	/*
	 * On DateType depend part (int32)
	 */
	if (IS_ROMAN(&Num))
		numstr = orgnum = int_to_roman(value);
	else
	{
		if (IS_MULTI(&Num))
		{
			orgnum = DatumGetCString(DirectFunctionCall1(int4out,
														 Int32GetDatum(value * ((int32) pow((double) 10, (double) Num.multi)))));
			Num.pre += Num.multi;
		}
		else
		{
			orgnum = DatumGetCString(DirectFunctionCall1(int4out,
													  Int32GetDatum(value)));
		}

		if (*orgnum == '-')
		{
			sign = '-';
			orgnum++;
		}
		else
			sign = '+';
		len = strlen(orgnum);

		if (Num.post)
		{
			numstr = (char *) palloc(len + Num.post + 2);
			strcpy(numstr, orgnum);
			*(numstr + len) = '.';
			memset(numstr + len + 1, '0', Num.post);
			*(numstr + len + Num.post + 1) = '\0';
		}
		else
			numstr = orgnum;

		if (Num.pre > len)
			plen = Num.pre - len;
		else if (len > Num.pre)
		{
			numstr = (char *) palloc(Num.pre + Num.post + 2);
			fill_str(numstr, '#', Num.pre + Num.post + 1);
			*(numstr + Num.pre) = '.';
		}
	}

	NUM_TOCHAR_finish;
	PG_RETURN_TEXT_P(result);
}

/* ---------------
 * INT8 to_char()
 * ---------------
 */
Datum
int8_to_char(PG_FUNCTION_ARGS)
{
	int64		value = PG_GETARG_INT64(0);
	text	   *fmt = PG_GETARG_TEXT_P(1);
	NUMDesc		Num;
	FormatNode *format;
	text	   *result;
	bool		shouldFree;
	int			len = 0,
				plen = 0,
				sign = 0;
	char	   *numstr,
			   *orgnum;

	NUM_TOCHAR_prepare;

	/*
	 * On DateType depend part (int32)
	 */
	if (IS_ROMAN(&Num))
	{
		/* Currently don't support int8 conversion to roman... */
		numstr = orgnum = int_to_roman(DatumGetInt32(
						  DirectFunctionCall1(int84, Int64GetDatum(value))));
	}
	else
	{
		if (IS_MULTI(&Num))
		{
			double		multi = pow((double) 10, (double) Num.multi);

			value = DatumGetInt64(DirectFunctionCall2(int8mul,
													  Int64GetDatum(value),
												   DirectFunctionCall1(dtoi8,
													Float8GetDatum(multi))));
			Num.pre += Num.multi;
		}

		orgnum = DatumGetCString(DirectFunctionCall1(int8out,
													 Int64GetDatum(value)));

		if (*orgnum == '-')
		{
			sign = '-';
			orgnum++;
		}
		else
			sign = '+';
		len = strlen(orgnum);

		if (Num.post)
		{
			numstr = (char *) palloc(len + Num.post + 2);
			strcpy(numstr, orgnum);
			*(numstr + len) = '.';
			memset(numstr + len + 1, '0', Num.post);
			*(numstr + len + Num.post + 1) = '\0';
		}
		else
			numstr = orgnum;

		if (Num.pre > len)
			plen = Num.pre - len;
		else if (len > Num.pre)
		{
			numstr = (char *) palloc(Num.pre + Num.post + 2);
			fill_str(numstr, '#', Num.pre + Num.post + 1);
			*(numstr + Num.pre) = '.';
		}
	}

	NUM_TOCHAR_finish;
	PG_RETURN_TEXT_P(result);
}

/* -----------------
 * FLOAT4 to_char()
 * -----------------
 */
Datum
float4_to_char(PG_FUNCTION_ARGS)
{
	float4		value = PG_GETARG_FLOAT4(0);
	text	   *fmt = PG_GETARG_TEXT_P(1);
	NUMDesc		Num;
	FormatNode *format;
	text	   *result;
	bool		shouldFree;
	int			len = 0,
				plen = 0,
				sign = 0;
	char	   *numstr,
			   *orgnum,
			   *p;

	NUM_TOCHAR_prepare;

	if (IS_ROMAN(&Num))
		numstr = orgnum = int_to_roman((int) rint(value));
	else
	{
		float4		val = value;

		if (IS_MULTI(&Num))
		{
			float		multi = pow((double) 10, (double) Num.multi);

			val = value * multi;
			Num.pre += Num.multi;
		}

		orgnum = (char *) palloc(MAXFLOATWIDTH + 1);
		snprintf(orgnum, MAXFLOATWIDTH + 1, "%.0f", fabs(val));
		len = strlen(orgnum);
		if (Num.pre > len)
			plen = Num.pre - len;
		if (len >= FLT_DIG)
			Num.post = 0;
		else if (Num.post + len > FLT_DIG)
			Num.post = FLT_DIG - len;
		snprintf(orgnum, MAXFLOATWIDTH + 1, "%.*f", Num.post, val);

		if (*orgnum == '-')
		{						/* < 0 */
			sign = '-';
			numstr = orgnum + 1;
		}
		else
		{
			sign = '+';
			numstr = orgnum;
		}
		if ((p = strchr(numstr, '.')))
			len = p - numstr;
		else
			len = strlen(numstr);

		if (Num.pre > len)
			plen = Num.pre - len;
		else if (len > Num.pre)
		{
			numstr = (char *) palloc(Num.pre + Num.post + 2);
			fill_str(numstr, '#', Num.pre + Num.post + 1);
			*(numstr + Num.pre) = '.';
		}
	}

	NUM_TOCHAR_finish;
	PG_RETURN_TEXT_P(result);
}

/* -----------------
 * FLOAT8 to_char()
 * -----------------
 */
Datum
float8_to_char(PG_FUNCTION_ARGS)
{
	float8		value = PG_GETARG_FLOAT8(0);
	text	   *fmt = PG_GETARG_TEXT_P(1);
	NUMDesc		Num;
	FormatNode *format;
	text	   *result;
	bool		shouldFree;
	int			len = 0,
				plen = 0,
				sign = 0;
	char	   *numstr,
			   *orgnum,
			   *p;

	NUM_TOCHAR_prepare;

	if (IS_ROMAN(&Num))
		numstr = orgnum = int_to_roman((int) rint(value));
	else
	{
		float8		val = value;

		if (IS_MULTI(&Num))
		{
			double		multi = pow((double) 10, (double) Num.multi);

			val = value * multi;
			Num.pre += Num.multi;
		}
		orgnum = (char *) palloc(MAXDOUBLEWIDTH + 1);
		len = snprintf(orgnum, MAXDOUBLEWIDTH + 1, "%.0f", fabs(val));
		if (Num.pre > len)
			plen = Num.pre - len;
		if (len >= DBL_DIG)
			Num.post = 0;
		else if (Num.post + len > DBL_DIG)
			Num.post = DBL_DIG - len;
		snprintf(orgnum, MAXDOUBLEWIDTH + 1, "%.*f", Num.post, val);

		if (*orgnum == '-')
		{						/* < 0 */
			sign = '-';
			numstr = orgnum + 1;
		}
		else
		{
			sign = '+';
			numstr = orgnum;
		}
		if ((p = strchr(numstr, '.')))
			len = p - numstr;
		else
			len = strlen(numstr);

		if (Num.pre > len)
			plen = Num.pre - len;
		else if (len > Num.pre)
		{
			numstr = (char *) palloc(Num.pre + Num.post + 2);
			fill_str(numstr, '#', Num.pre + Num.post + 1);
			*(numstr + Num.pre) = '.';
		}
	}

	NUM_TOCHAR_finish;
	PG_RETURN_TEXT_P(result);
}<|MERGE_RESOLUTION|>--- conflicted
+++ resolved
@@ -3888,7 +3888,6 @@
 
 		/*
 		 * Number thousands separator
-<<<<<<< HEAD
 		 *
 		 * Some locales (e.g. broken glibc pt_BR), have a comma for decimal,
 		 * but "" for thousands_sep, so we set the thousands_sep too.
@@ -3901,17 +3900,6 @@
 			Np->L_thousands_sep = ",";
 		else
 			Np->L_thousands_sep = ".";
-=======
-		 * 
-		 * Some locales (e.g. broken glibc pt_BR), have a comma for
-		 * decimal, but "" for thousands_sep, so we might make the
-		 * thousands_sep comma too.  2007-02-12
-		 */
-		if (lconv->thousands_sep && *lconv->thousands_sep)
-			Np->L_thousands_sep = lconv->thousands_sep;
-		else
-			Np->L_thousands_sep = ",";
->>>>>>> 65e2f550
 
 		/*
 		 * Currency symbol
