--- conflicted
+++ resolved
@@ -175,8 +175,7 @@
 	int			readptrsize;	/* allocated length of readptrs array */
 
 	int			writepos_file;	/* file# (valid if READFILE state) */
-<<<<<<< HEAD
-	off_t		writepos_offset; /* offset (valid if READFILE) */
+	off_t		writepos_offset; /* offset (valid if READFILE state) */
 
     /*
      * CDB: EXPLAIN ANALYZE reporting interface and statistics.
@@ -190,10 +189,6 @@
 	 * MemTupleBinding used for putvalues of tuplestore.
 	 */
 	 MemTupleBinding	*mt_bind;
-
-=======
-	off_t		writepos_offset; /* offset (valid if READFILE state) */
->>>>>>> 38e93482
 };
 
 #define COPYTUP(state,tup)	((*(state)->copytup) (state, tup))
@@ -221,11 +216,7 @@
  * If state->backward is true, then the stored representation of
  * the tuple must be followed by another "unsigned int" that is a copy of the
  * length --- so the total tape space used is actually sizeof(unsigned int)
-<<<<<<< HEAD
- * more than the stored length value.  This allows read-backwards.  When
-=======
  * more than the stored length value.  This allows read-backwards.	When
->>>>>>> 38e93482
  * state->backward is not set, the write/read routines may omit the extra
  * length word.
  *
@@ -383,17 +374,10 @@
 tuplestore_set_eflags(Tuplestorestate *state, int eflags)
 {
 	int			i;
-<<<<<<< HEAD
 
 	if (state->status != TSS_INMEM || state->memtupcount != 0)
 		elog(ERROR, "too late to call tuplestore_set_eflags");
 
-=======
-
-	if (state->status != TSS_INMEM || state->memtupcount != 0)
-		elog(ERROR, "too late to call tuplestore_set_eflags");
-
->>>>>>> 38e93482
 	state->readptrs[0].eflags = eflags;
 	for (i = 1; i < state->readptrcount; i++)
 		eflags |= state->readptrs[i].eflags;
@@ -423,11 +407,7 @@
 	/* Make room for another read pointer if needed */
 	if (state->readptrcount >= state->readptrsize)
 	{
-<<<<<<< HEAD
-		int			newcnt = state->readptrsize * 2;
-=======
 		int		newcnt = state->readptrsize * 2;
->>>>>>> 38e93482
 
 		state->readptrs = (TSReadPointer *)
 			repalloc(state->readptrs, newcnt * sizeof(TSReadPointer));
@@ -460,11 +440,7 @@
 	state->myfile = NULL;
 	if (state->memtuples)
 	{
-<<<<<<< HEAD
 		for (i = state->memtupdeleted; i < state->memtupcount; i++)
-=======
-		for (i = 0; i < state->memtupcount; i++)
->>>>>>> 38e93482
 		{
 			FREEMEM(state, GetMemoryChunkSpace(state->memtuples[i]));
 			pfree(state->memtuples[i]);
@@ -472,10 +448,7 @@
 	}
 	state->status = TSS_INMEM;
 	state->truncated = false;
-<<<<<<< HEAD
 	state->memtupdeleted = 0;
-=======
->>>>>>> 38e93482
 	state->memtupcount = 0;
 	readptr = state->readptrs;
 	for (i = 0; i < state->readptrcount; readptr++, i++)
@@ -483,14 +456,11 @@
 		readptr->eof_reached = false;
 		readptr->current = 0;
 	}
-<<<<<<< HEAD
 
 	if (state->mt_bind)
 		pfree(state->mt_bind);
 
 	state->mt_bind = NULL;
-=======
->>>>>>> 38e93482
 }
 
 /*
@@ -533,11 +503,8 @@
 		pfree(state->memtuples);
 	}
 	pfree(state->readptrs);
-<<<<<<< HEAD
 	if (state->mt_bind)
 		pfree(state->mt_bind);
-=======
->>>>>>> 38e93482
 	pfree(state);
 }
 
@@ -566,16 +533,10 @@
 			/* no work */
 			break;
 		case TSS_READFILE:
-<<<<<<< HEAD
 
 			/*
 			 * First, save the current read position in the pointer about to
 			 * become inactive.
-=======
-			/*
-			 * First, save the current read position in the pointer about
-			 * to become inactive.
->>>>>>> 38e93482
 			 */
 			if (!oldptr->eof_reached)
 				BufFileTell(state->myfile,
@@ -708,10 +669,7 @@
 {
 	TSReadPointer *readptr;
 	int			i;
-<<<<<<< HEAD
 	ResourceOwner oldowner;
-=======
->>>>>>> 38e93482
 
 	switch (state->status)
 	{
@@ -770,7 +728,6 @@
 			 * the temp file(s) are created in suitable temp tablespaces.
 			 */
 			PrepareTempTablespaces();
-<<<<<<< HEAD
 
 			/* associate the file with the store's resource owner */
 			oldowner = CurrentResourceOwner;
@@ -786,13 +743,6 @@
 			 * Freeze the decision about whether trailing length words will be
 			 * used.  We can't change this choice once data is on tape, even
 			 * though callers might drop the requirement.
-=======
-			state->myfile = BufFileCreateTemp(state->interXact);
-			/*
-			 * Freeze the decision about whether trailing length words
-			 * will be used.  We can't change this choice once data is on
-			 * tape, even though callers might drop the requirement.
->>>>>>> 38e93482
 			 */
 			state->backward = (state->eflags & EXEC_FLAG_BACKWARD) != 0;
 			state->status = TSS_WRITEFILE;
@@ -801,15 +751,9 @@
 		case TSS_WRITEFILE:
 
 			/*
-<<<<<<< HEAD
 			 * Update read pointers as needed; see API spec above. Note:
 			 * BufFileTell is quite cheap, so not worth trying to avoid
 			 * multiple calls.
-=======
-			 * Update read pointers as needed; see API spec above.
-			 * Note: BufFileTell is quite cheap, so not worth trying
-			 * to avoid multiple calls.
->>>>>>> 38e93482
 			 */
 			readptr = state->readptrs;
 			for (i = 0; i < state->readptrcount; readptr++, i++)
@@ -909,16 +853,11 @@
 				}
 				else
 				{
-<<<<<<< HEAD
 					if (readptr->current <= state->memtupdeleted)
-=======
-					if (readptr->current <= 0)
->>>>>>> 38e93482
 					{
 						Assert(!state->truncated);
 						return NULL;
 					}
-<<<<<<< HEAD
 					readptr->current--; /* last returned tuple */
 				}
 				if (readptr->current <= state->memtupdeleted)
@@ -926,15 +865,6 @@
 					Assert(!state->truncated);
 					return NULL;
 				}
-=======
-					readptr->current--;	/* last returned tuple */
-				}
-				if (readptr->current <= 0)
-				{
-					Assert(!state->truncated);
-					return NULL;
-				}
->>>>>>> 38e93482
 				return state->memtuples[readptr->current - 1];
 			}
 			break;
@@ -1189,11 +1119,7 @@
 }
 
 /*
-<<<<<<< HEAD
- * tuplestore_copy_read_pointer - copy a read pointer's state to another
-=======
  * tuplestore_copy_read_pointer	- copy a read pointer's state to another
->>>>>>> 38e93482
  */
 void
 tuplestore_copy_read_pointer(Tuplestorestate *state,
@@ -1212,13 +1138,8 @@
 	if (dptr->eflags != sptr->eflags)
 	{
 		/* Possible change of overall eflags, so copy and then recompute */
-<<<<<<< HEAD
-		int			eflags;
-		int			i;
-=======
 		int		eflags;
 		int		i;
->>>>>>> 38e93482
 
 		*dptr = *sptr;
 		eflags = state->readptrs[0].eflags;
@@ -1236,10 +1157,7 @@
 			/* no work */
 			break;
 		case TSS_READFILE:
-<<<<<<< HEAD
-
-=======
->>>>>>> 38e93482
+
 			/*
 			 * This case is a bit tricky since the active read pointer's
 			 * position corresponds to the seek point, not what is in its
@@ -1299,12 +1217,8 @@
 	int			i;
 
 	/*
-<<<<<<< HEAD
 	 * Truncation is disallowed if any read pointer requires rewind
 	 * capability.
-=======
-	 * Truncation is disallowed if any read pointer requires rewind capability.
->>>>>>> 38e93482
 	 */
 	if (state->eflags & EXEC_FLAG_REWIND)
 		return;
@@ -1326,7 +1240,6 @@
 
 	/*
 	 * Note: you might think we could remove all the tuples before the oldest
-<<<<<<< HEAD
 	 * "current", since that one is the next to be returned.  However, since
 	 * tuplestore_gettuple returns a direct pointer to our internal copy of
 	 * the tuple, it's likely that the caller has still got the tuple just
@@ -1334,13 +1247,6 @@
 	 * before the oldest "current".  (Strictly speaking, we could require such
 	 * callers to use the "copy" flag to tuplestore_gettupleslot, but for
 	 * efficiency we allow this one case to not use "copy".)
-=======
-	 * "current", since that one is the next to be returned.  However,
-	 * since tuplestore_gettuple returns a direct pointer to our
-	 * internal copy of the tuple, it's likely that the caller has
-	 * still got the tuple just before "current" referenced in a slot.
-	 * So we keep one extra tuple before the oldest "current".
->>>>>>> 38e93482
 	 */
 	nremove = oldest - 1;
 	if (nremove <= 0)
@@ -1389,7 +1295,6 @@
 		if (!state->readptrs[i].eof_reached)
 			state->readptrs[i].current -= nremove;
 	}
-<<<<<<< HEAD
 }
 
 /*
@@ -1403,11 +1308,6 @@
 tuplestore_in_memory(Tuplestorestate *state)
 {
 	return (state->status == TSS_INMEM);
-=======
-
-	/* mark tuplestore as truncated (used for Assert crosschecks only) */
-	state->truncated = true;
->>>>>>> 38e93482
 }
 
 
@@ -1454,7 +1354,6 @@
 static void
 writetup_heap(Tuplestorestate *state, void *tup)
 {
-<<<<<<< HEAD
 	uint32 tuplen = 0;
 	Size         memsize = 0;
 
@@ -1467,20 +1366,6 @@
 	}
 
 	if (BufFileWrite(state->myfile, (void *) tup, tuplen) != (size_t) tuplen)
-=======
-	MinimalTuple tuple = (MinimalTuple) tup;
-	/* the part of the MinimalTuple we'll write: */
-	char	   *tupbody = (char *) tuple + MINIMAL_TUPLE_DATA_OFFSET;
-	unsigned int tupbodylen = tuple->t_len - MINIMAL_TUPLE_DATA_OFFSET;
-	/* total on-disk footprint: */
-	unsigned int tuplen = tupbodylen + sizeof(int);
-
-	if (BufFileWrite(state->myfile, (void *) &tuplen,
-					 sizeof(tuplen)) != sizeof(tuplen))
-		elog(ERROR, "write failed");
-	if (BufFileWrite(state->myfile, (void *) tupbody,
-					 tupbodylen) != (size_t) tupbodylen)
->>>>>>> 38e93482
 		elog(ERROR, "write failed");
 	if (state->backward)		/* need trailing length word? */
 		if (BufFileWrite(state->myfile, (void *) &tuplen,
@@ -1498,7 +1383,6 @@
 static void *
 readtup_heap(Tuplestorestate *state, unsigned int len)
 {
-<<<<<<< HEAD
 	void *tup = NULL;
 	uint32 tuplen = 0;
 
@@ -1542,20 +1426,6 @@
 	}
 
 	if (state->backward)	/* need trailing length word? */
-=======
-	unsigned int tupbodylen = len - sizeof(int);
-	unsigned int tuplen = tupbodylen + MINIMAL_TUPLE_DATA_OFFSET;
-	MinimalTuple tuple = (MinimalTuple) palloc(tuplen);
-	char	   *tupbody = (char *) tuple + MINIMAL_TUPLE_DATA_OFFSET;
-
-	USEMEM(state, GetMemoryChunkSpace(tuple));
-	/* read in the tuple proper */
-	tuple->t_len = tuplen;
-	if (BufFileRead(state->myfile, (void *) tupbody,
-					 tupbodylen) != (size_t) tupbodylen)
-		elog(ERROR, "unexpected end of data");
-	if (state->backward)		/* need trailing length word? */
->>>>>>> 38e93482
 		if (BufFileRead(state->myfile, (void *) &tuplen,
 						sizeof(tuplen)) != sizeof(tuplen))
 		{
