--- conflicted
+++ resolved
@@ -217,12 +217,8 @@
 	} while (0)
 
 
-<<<<<<< HEAD
 static void cdb_tidy_message(ErrorData *edata);
-static void log_line_prefix(StringInfo buf);
-=======
 static void log_line_prefix(StringInfo buf, ErrorData *edata);
->>>>>>> 78a09145
 static void send_message_to_server_log(ErrorData *edata);
 static void send_message_to_frontend(ErrorData *edata);
 static char *expand_fmt_string(const char *fmt, ErrorData *edata);
@@ -2172,8 +2168,136 @@
 }
 #endif   /* WIN32 */
 
-<<<<<<< HEAD
-=======
+
+/*
+ * CDB: Tidy up the error message
+ */
+
+static void
+cdb_strip_trailing_whitespace(char **buf)
+{
+	if (*buf)
+	{
+		char   *bp = *buf;
+		char   *ep = bp + strlen(bp);
+
+		while (bp < ep &&
+			   ep[-1] <= ' ' &&
+			   ep[-1] > '\0')
+			*--ep = '\0';
+
+		if (bp == ep)
+		{
+			pfree(*buf);
+			*buf = NULL;
+		}
+	}
+}							   /* cdb_strip_trailing_whitespace */
+
+void
+cdb_tidy_message(ErrorData *edata)
+{
+	char	   *bp;
+	char	   *cp;
+	char	   *ep;
+	char	   *tp;
+	int			m, n;
+
+	cdb_strip_trailing_whitespace(&edata->hint);
+	cdb_strip_trailing_whitespace(&edata->detail);
+	cdb_strip_trailing_whitespace(&edata->detail_log);
+	cdb_strip_trailing_whitespace(&edata->message);
+
+	/* Look at main error message. */
+	if (edata->message)
+	{
+		bp = edata->message;
+		while (*bp <= ' ' &&
+			   *bp > '\0')
+			bp++;
+		ep = bp + strlen(bp);
+	}
+	else
+		ep = bp = "";
+
+	/*
+	 * If more than one line, move lines after the first to errdetail.
+	 * Make an exception for LOG messages because statement logging would
+	 * be uglified.  Skip DEBUG messages too, 'cause users don't see 'em.
+	 */
+	if (edata->elevel > LOG &&
+		0 != (cp = strchr(bp, '\n')))
+	{
+		char   *dp = cp;
+
+		/* If just one extra line, strip its leading '\n' and whitespace. */
+		if (!strchr(dp+1, '\n'))
+		{
+			while (*dp <= ' ' &&
+				   *dp > '\0')
+				dp++;
+		}
+
+		/* Insert in front of detail message. */
+		if (!edata->detail)
+			edata->detail = pstrdup(dp);
+		else
+		{
+			m = ep - dp;
+			n = strlen(edata->detail) + 1;
+			tp = palloc(m + 1 + n);
+			memcpy(tp, dp, m);
+			tp[m] = '\n';
+			memcpy(tp + m + 1, edata->detail, n);
+
+			pfree(edata->detail);
+			edata->detail = tp;
+		}
+
+		/* Drop from main message. */
+		ep = cp;
+		while (bp < ep &&
+			   ep[-1] <= ' ' &&
+			   ep[-1] > '\0')
+			ep--;
+		*ep = '\0';
+	}
+
+	/*
+	 * If internal error, append the filename and line number.
+	 * (Skip if error came from QE, because QE already added the info.)
+	 */
+	if (!edata->omit_location &&
+		edata->sqlerrcode == ERRCODE_INTERNAL_ERROR &&
+		edata->filename)
+	{
+		char		buf[60];
+		const char *bfn;
+
+		/* With some compilers __FILE__ is absolute path.  Strip directory. */
+		bfn = edata->filename + strlen(edata->filename);
+		while (edata->filename < bfn &&
+			   bfn[-1] != '/' &&
+			   bfn[-1] != '\\')
+			bfn--;
+
+		/* Format the error location. */
+		n = snprintf(buf, sizeof(buf)-1, " (%s:%d)", bfn, edata->lineno);
+
+		/* Append to main error message. */
+		m = ep - bp;
+		tp = palloc(m + n + 1);
+		memcpy(tp, bp, m);
+		memcpy(tp+m, buf, n);
+		tp[m+n] = '\0';
+
+		if (edata->message)
+			pfree(edata->message);
+		edata->message = tp;
+	}
+}							   /* cdb_tidy_message */
+
+
 static void
 write_console(const char *line, int len)
 {
@@ -2219,135 +2343,6 @@
 
 	write(fileno(stderr), line, len);
 }
->>>>>>> 78a09145
-
-/*
- * CDB: Tidy up the error message
- */
-
-static void
-cdb_strip_trailing_whitespace(char **buf)
-{
-	if (*buf)
-	{
-		char   *bp = *buf;
-		char   *ep = bp + strlen(bp);
-
-		while (bp < ep &&
-			   ep[-1] <= ' ' &&
-			   ep[-1] > '\0')
-			*--ep = '\0';
-
-		if (bp == ep)
-		{
-			pfree(*buf);
-			*buf = NULL;
-		}
-	}
-}							   /* cdb_strip_trailing_whitespace */
-
-void
-cdb_tidy_message(ErrorData *edata)
-{
-	char	   *bp;
-	char	   *cp;
-	char	   *ep;
-	char	   *tp;
-	int			m, n;
-
-	cdb_strip_trailing_whitespace(&edata->hint);
-	cdb_strip_trailing_whitespace(&edata->detail);
-	cdb_strip_trailing_whitespace(&edata->detail_log);
-	cdb_strip_trailing_whitespace(&edata->message);
-
-	/* Look at main error message. */
-	if (edata->message)
-	{
-		bp = edata->message;
-		while (*bp <= ' ' &&
-			   *bp > '\0')
-			bp++;
-		ep = bp + strlen(bp);
-	}
-	else
-		ep = bp = "";
-
-	/*
-	 * If more than one line, move lines after the first to errdetail.
-	 * Make an exception for LOG messages because statement logging would
-	 * be uglified.  Skip DEBUG messages too, 'cause users don't see 'em.
-	 */
-	if (edata->elevel > LOG &&
-		0 != (cp = strchr(bp, '\n')))
-	{
-		char   *dp = cp;
-
-		/* If just one extra line, strip its leading '\n' and whitespace. */
-		if (!strchr(dp+1, '\n'))
-		{
-			while (*dp <= ' ' &&
-				   *dp > '\0')
-				dp++;
-		}
-
-		/* Insert in front of detail message. */
-		if (!edata->detail)
-			edata->detail = pstrdup(dp);
-		else
-		{
-			m = ep - dp;
-			n = strlen(edata->detail) + 1;
-			tp = palloc(m + 1 + n);
-			memcpy(tp, dp, m);
-			tp[m] = '\n';
-			memcpy(tp + m + 1, edata->detail, n);
-
-			pfree(edata->detail);
-			edata->detail = tp;
-		}
-
-		/* Drop from main message. */
-		ep = cp;
-		while (bp < ep &&
-			   ep[-1] <= ' ' &&
-			   ep[-1] > '\0')
-			ep--;
-		*ep = '\0';
-	}
-
-	/*
-	 * If internal error, append the filename and line number.
-	 * (Skip if error came from QE, because QE already added the info.)
-	 */
-	if (!edata->omit_location &&
-		edata->sqlerrcode == ERRCODE_INTERNAL_ERROR &&
-		edata->filename)
-	{
-		char		buf[60];
-		const char *bfn;
-
-		/* With some compilers __FILE__ is absolute path.  Strip directory. */
-		bfn = edata->filename + strlen(edata->filename);
-		while (edata->filename < bfn &&
-			   bfn[-1] != '/' &&
-			   bfn[-1] != '\\')
-			bfn--;
-
-		/* Format the error location. */
-		n = snprintf(buf, sizeof(buf)-1, " (%s:%d)", bfn, edata->lineno);
-
-		/* Append to main error message. */
-		m = ep - bp;
-		tp = palloc(m + n + 1);
-		memcpy(tp, bp, m);
-		memcpy(tp+m, buf, n);
-		tp[m+n] = '\0';
-
-		if (edata->message)
-			pfree(edata->message);
-		edata->message = tp;
-	}
-}							   /* cdb_tidy_message */
 
 /*
  * setup formatted_log_time, for consistent times between CSV and regular logs
@@ -2555,7 +2550,6 @@
 			case 'x':
 				appendStringInfo(buf, "%u", GetTopTransactionIdIfAny());
 				break;
-<<<<<<< HEAD
 
 			/* MPP SPECIFIC OPTIONS. */
 			case 'C':
@@ -2645,10 +2639,8 @@
 							appendStringInfo(buf, ", sx%u, ", subXid);
 					}
 				}
-=======
 			case 'e':
 				appendStringInfoString(buf, unpack_sql_state(edata->sqlerrcode));
->>>>>>> 78a09145
 				break;
 			case '%':
 				appendStringInfoChar(buf, '%');
@@ -3612,12 +3604,8 @@
 
 	formatted_log_time[0] = '\0';
 
-<<<<<<< HEAD
-	log_line_prefix(&buf);
+	log_line_prefix(&buf, edata);
 	nc = buf.len;
-=======
-	log_line_prefix(&buf, edata);
->>>>>>> 78a09145
 	appendStringInfo(&buf, "%s:  ", error_severity(edata->elevel));
 
 	/* Save copy of prefix for subsequent lines of multi-line message. */
@@ -3679,11 +3667,7 @@
 		}
 		else if (edata->detail)
 		{
-<<<<<<< HEAD
 			appendBinaryStringInfo(&buf, prefix.data, prefix.len);
-=======
-			log_line_prefix(&buf, edata);
->>>>>>> 78a09145
 			appendStringInfoString(&buf, _("DETAIL:  "));
 			append_with_tabs(&buf, edata->detail);
 			appendStringInfoChar(&buf, '\n');
@@ -3716,11 +3700,7 @@
 			/* assume no newlines in funcname or filename... */
 			else if (edata->funcname && edata->filename)
 			{
-<<<<<<< HEAD
 				appendBinaryStringInfo(&buf, prefix.data, prefix.len);
-=======
-				log_line_prefix(&buf, edata);
->>>>>>> 78a09145
 				appendStringInfo(&buf, _("LOCATION:  %s, %s:%d\n"),
 								 edata->funcname, edata->filename,
 								 edata->lineno);
@@ -3837,9 +3817,8 @@
 		 * If stderr redirection is active, it was OK to write to stderr above
 		 * because that's really a pipe to the syslogger process.
 		 */
-<<<<<<< HEAD
 		else if (pgwin32_is_service() && (!redirection_done || am_syslogger) )
-			write_eventlog(edata->elevel, buf.data);
+			write_eventlog(edata->elevel, buf.data, buf.len);
 #endif
 			/* only use the chunking protocol if we know the syslogger should
 			 * be catching stderr output, and we are not ourselves the
@@ -3848,14 +3827,7 @@
 			if (redirection_done && !am_syslogger)
 				write_pipe_chunks(buf.data, buf.len, LOG_DESTINATION_STDERR);
 			else
-				write(fileno(stderr), buf.data, buf.len);
-=======
-		else if (pgwin32_is_service())
-			write_eventlog(edata->elevel, buf.data, buf.len);
-#endif
-		else
-			write_console(buf.data, buf.len);
->>>>>>> 78a09145
+				write_console(buf.data, buf.len);
 	}
 
 	/* If in the syslogger process, try to write messages direct to file */
