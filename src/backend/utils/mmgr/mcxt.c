/*-------------------------------------------------------------------------
 *
 * mcxt.c
 *	  POSTGRES memory context management code.
 *
 * This module handles context management operations that are independent
 * of the particular kind of context being operated on.  It calls
 * context-type-specific operations via the function pointers in a
 * context's MemoryContextMethods struct.
 *
 *
<<<<<<< HEAD
 * Portions Copyright (c) 2007-2008, Greenplum inc
=======
>>>>>>> d13f41d2
 * Portions Copyright (c) 1996-2008, PostgreSQL Global Development Group
 * Portions Copyright (c) 1994, Regents of the University of California
 *
 *
 * IDENTIFICATION
 *	  $PostgreSQL: pgsql/src/backend/utils/mmgr/mcxt.c,v 1.63 2008/01/01 19:45:55 momjian Exp $
 *
 *-------------------------------------------------------------------------
 */

#include "postgres.h"

#include "miscadmin.h"                      /* MyProcPid */
#include "utils/memutils.h"
#include "utils/memaccounting.h"

#include "utils/debugbreak.h"

#include "cdb/cdbvars.h"                    /* gp_process_memory_cutoff_bytes */
#include "inttypes.h"

#ifdef HAVE_STDINT_H
#include <stdint.h>                         /* SIZE_MAX (C99) */
#endif
#ifndef SIZE_MAX
#define SIZE_MAX ((Size)0-(Size)1)          /* for Solaris */
#endif

#ifdef CDB_PALLOC_CALLER_ID
#define CDB_MCXT_WHERE(context) (context)->callerFile, (context)->callerLine
#else
#define CDB_MCXT_WHERE(context) __FILE__, __LINE__
#endif

#if defined(CDB_PALLOC_TAGS) && !defined(CDB_PALLOC_CALLER_ID)
#error "If CDB_PALLOC_TAGS is defined, CDB_PALLOC_CALLER_ID must be defined too"
#endif

/* Maximum allowed length of the name of a context including the parent names prepended */
#define MAX_CONTEXT_NAME_SIZE 200

/*****************************************************************************
 *	  GLOBAL MEMORY															 *
 *****************************************************************************/

/*
 * CurrentMemoryContext
 *		Default memory context for allocations.
 */
MemoryContext CurrentMemoryContext = NULL;

/*
 * Standard top-level contexts. For a description of the purpose of each
 * of these contexts, refer to src/backend/utils/mmgr/README
 */
MemoryContext TopMemoryContext = NULL;
MemoryContext ErrorContext = NULL;
MemoryContext PostmasterContext = NULL;
MemoryContext CacheMemoryContext = NULL;
MemoryContext MessageContext = NULL;
MemoryContext TopTransactionContext = NULL;
MemoryContext CurTransactionContext = NULL;
MemoryContext MemoryAccountMemoryContext = NULL;

/* This is a transient link to the active portal's memory context: */
MemoryContext PortalContext = NULL;

static void MemoryContextStatsInternal(MemoryContext context, int level);


/*****************************************************************************
 *	  EXPORTED ROUTINES														 *
 *****************************************************************************/


/*
 * MemoryContextInit
 *		Start up the memory-context subsystem.
 *
 * This must be called before creating contexts or allocating memory in
 * contexts.  TopMemoryContext and ErrorContext are initialized here;
 * other contexts must be created afterwards.
 *
 * In normal multi-backend operation, this is called once during
 * postmaster startup, and not at all by individual backend startup
 * (since the backends inherit an already-initialized context subsystem
 * by virtue of being forked off the postmaster).
 *
 * In a standalone backend this must be called during backend startup.
 */
void
MemoryContextInit(void)
{
	AssertState(TopMemoryContext == NULL);
	AssertState(CurrentMemoryContext == NULL);
	AssertState(MemoryAccountMemoryContext == NULL);

	/*
	 * Initialize TopMemoryContext as an AllocSetContext with slow growth rate
	 * --- we don't really expect much to be allocated in it.
	 *
	 * (There is special-case code in MemoryContextCreate() for this call.)
	 */
	TopMemoryContext = AllocSetContextCreate((MemoryContext) NULL,
											 "TopMemoryContext",
											 0,
											 8 * 1024,
											 8 * 1024);

	/*
	 * Not having any other place to point CurrentMemoryContext, make it point
	 * to TopMemoryContext.  Caller should change this soon!
	 */
	CurrentMemoryContext = TopMemoryContext;

	/*
	 * Initialize ErrorContext as an AllocSetContext with slow growth rate ---
	 * we don't really expect much to be allocated in it. More to the point,
	 * require it to contain at least 8K at all times. This is the only case
	 * where retained memory in a context is *essential* --- we want to be
	 * sure ErrorContext still has some memory even if we've run out
	 * elsewhere!
	 */
	ErrorContext = AllocSetContextCreate(TopMemoryContext,
										 "ErrorContext",
										 8 * 1024,
										 8 * 1024,
										 8 * 1024);

	MemoryAccounting_Reset();
}

/*
 * MemoryContextReset
 *		Release all space allocated within a context and its descendants,
 *		but don't delete the contexts themselves.
 *
 * The type-specific reset routine handles the context itself, but we
 * have to do the recursion for the children.
 */
void
MemoryContextReset(MemoryContext context)
{
	AssertArg(MemoryContextIsValid(context));

	/* save a function call in common case where there are no children */
	if (context->firstchild != NULL)
		MemoryContextResetChildren(context);

	(*context->methods.reset) (context);
}

/*
 * MemoryContextResetChildren
 *		Release all space allocated within a context's descendants,
 *		but don't delete the contexts themselves.  The named context
 *		itself is not touched.
 */
void
MemoryContextResetChildren(MemoryContext context)
{
	MemoryContext child;

	AssertArg(MemoryContextIsValid(context));

	for (child = context->firstchild; child != NULL; child = child->nextchild)
		MemoryContextReset(child);
}

/*
 * MemoryContextDelete
 *		Delete a context and its descendants, and release all space
 *		allocated therein.
 *
 * The type-specific delete routine removes all subsidiary storage
 * for the context, but we have to delete the context node itself,
 * as well as recurse to get the children.	We must also delink the
 * node from its parent, if it has one.
 */
void
MemoryContextDeleteImpl(MemoryContext context, const char* sfile, const char *func, int sline)
{
	AssertArg(MemoryContextIsValid(context));
	/* We had better not be deleting TopMemoryContext ... */
	Assert(context != TopMemoryContext);
	/* And not CurrentMemoryContext, either */
	Assert(context != CurrentMemoryContext);

#ifdef CDB_PALLOC_CALLER_ID
	context->callerFile = sfile;
	context->callerLine = sline;
#endif

	MemoryContextDeleteChildren(context);

	/*
	 * We delink the context from its parent before deleting it, so that if
	 * there's an error we won't have deleted/busted contexts still attached
	 * to the context tree.  Better a leak than a crash.
	 */
	if (context->parent)
	{
		MemoryContext parent = context->parent;

		if (context == parent->firstchild)
			parent->firstchild = context->nextchild;
		else
		{
			MemoryContext child;

			for (child = parent->firstchild; child; child = child->nextchild)
			{
				if (context == child->nextchild)
				{
					child->nextchild = context->nextchild;
					break;
				}
			}
		}
	}
	(*context->methods.delete_context)(context);
	pfree(context);
}

/*
 * MemoryContextDeleteChildren
 *		Delete all the descendants of the named context and release all
 *		space allocated therein.  The named context itself is not touched.
 */
void
MemoryContextDeleteChildren(MemoryContext context)
{
	AssertArg(MemoryContextIsValid(context));

	/*
	 * MemoryContextDelete will delink the child from me, so just iterate as
	 * long as there is a child.
	 */
	while (context->firstchild != NULL)
		MemoryContextDelete(context->firstchild);
}

/*
 * MemoryContextResetAndDeleteChildren
 *		Release all space allocated within a context and delete all
 *		its descendants.
 *
 * This is a common combination case where we want to preserve the
 * specific context but get rid of absolutely everything under it.
 */
void
MemoryContextResetAndDeleteChildren(MemoryContext context)
{
	AssertArg(MemoryContextIsValid(context));

	MemoryContextDeleteChildren(context);
	(*context->methods.reset) (context);
}

/*
 * GetMemoryChunkSpace
 *		Given a currently-allocated chunk, determine the total space
 *		it occupies (including all memory-allocation overhead).
 *
 * This is useful for measuring the total space occupied by a set of
 * allocated chunks.
 */
Size
GetMemoryChunkSpace(void *pointer)
{
	StandardChunkHeader *header;

	/*
	 * Try to detect bogus pointers handed to us, poorly though we can.
	 * Presumably, a pointer that isn't MAXALIGNED isn't pointing at an
	 * allocated chunk.
	 */
	Assert(pointer != NULL);
	Assert(pointer == (void *) MAXALIGN(pointer));

	/*
	 * OK, it's probably safe to look at the chunk header.
	 */
	header = (StandardChunkHeader *)
		((char *) pointer - STANDARDCHUNKHEADERSIZE);

	AssertArg(MemoryContextIsValid(header->sharedHeader->context));

	return (*header->sharedHeader->context->methods.get_chunk_space) (header->sharedHeader->context,
														 pointer);
}

/*
 * GetMemoryChunkContext
 *		Given a currently-allocated chunk, determine the context
 *		it belongs to.
 */
MemoryContext
GetMemoryChunkContext(void *pointer)
{
	StandardChunkHeader *header;

	/*
	 * Try to detect bogus pointers handed to us, poorly though we can.
	 * Presumably, a pointer that isn't MAXALIGNED isn't pointing at an
	 * allocated chunk.
	 */
	Assert(pointer != NULL);
	Assert(pointer == (void *) MAXALIGN(pointer));

	/*
	 * OK, it's probably safe to look at the chunk header.
	 */
	header = (StandardChunkHeader *)
		((char *) pointer - STANDARDCHUNKHEADERSIZE);

	AssertArg(MemoryContextIsValid(header->sharedHeader->context));

	return header->sharedHeader->context;
}

/*
 * MemoryContextIsEmpty
 *		Is a memory context empty of any allocated space?
 */
bool
MemoryContextIsEmpty(MemoryContext context)
{
	AssertArg(MemoryContextIsValid(context));

	/*
	 * For now, we consider a memory context nonempty if it has any children;
	 * perhaps this should be changed later.
	 */
	if (context->firstchild != NULL)
		return false;
	/* Otherwise use the type-specific inquiry */
	return (*context->methods.is_empty) (context);
}


/*
 * MemoryContextNoteAlloc
 *		Update lifetime cumulative statistics upon allocation from host mem mgr.
 *
 * Called by the context-type-specific memory manager upon successfully
 * obtaining a block of size 'nbytes' from its lower-level source (e.g. malloc).
 */
void
MemoryContextNoteAlloc(MemoryContext context, Size nbytes)
{
    Size            held;

    AssertArg(MemoryContextIsValid(context));
    AssertArg(AllocSizeIsValid(nbytes));

    for (;;)
    {
        Assert(context->allBytesAlloc >= context->allBytesFreed);
        Assert(context->allBytesAlloc - context->allBytesFreed < SIZE_MAX - nbytes);

        context->allBytesAlloc += nbytes;

        held = (Size)(context->allBytesAlloc - context->allBytesFreed);
        if (context->maxBytesHeld < held)
            context->maxBytesHeld = held;

        if (!context->parent)
            break;
        context = context->parent;
    }
}                               /* MemoryContextNoteAlloc */

/*
 * MemoryContextNoteFree
 *		Update lifetime cumulative statistics upon free to host memory manager.
 *
 * Called by the context-type-specific memory manager upon relinquishing a
 * block of size 'nbytes' back to its lower-level source (e.g. free()).
 */
void
MemoryContextNoteFree(MemoryContext context, Size nbytes)
{
    Size    held;

	AssertArg(MemoryContextIsValid(context));
	AssertArg(AllocSizeIsValid(nbytes));

    while (context)
    {
        Assert(context->allBytesAlloc >= context->allBytesFreed + nbytes);
        Assert(context->allBytesFreed + nbytes >= context->allBytesFreed);

        context->allBytesFreed += nbytes;

        held = (Size)(context->allBytesAlloc - context->allBytesFreed);
        if (context->localMinHeld > held)
            context->localMinHeld = held;

        context = context->parent;
    }
}                               /* MemoryContextNoteFree */

/*
 * MemoryContextError
 *		Report failure of a memory context operation.  Does not return.
 */
void
MemoryContextError(int errorcode, MemoryContext context,
		const char *sfile, int sline,
		const char *fmt, ...)
{
	va_list args;
	char    buf[200];

	/*
	 * Don't use elog, as we might have a malloc problem.
	 * Also, don't use write_log, as this method might be
	 * called from syslogger, which does not support
	 * write_log calls
	 */
	write_stderr("Logging memory usage for memory context error");

	MemoryAccounting_SaveToLog();
	MemoryContextStats(TopMemoryContext);

	if(coredump_on_memerror)
	{
		/*
		 * Turn memory context into a SIGSEGV, so will generate
		 * a core dump.
		 *
		 * XXX What is the right way of doing this?
		 */
		*(int *) NULL = errorcode;
	}

	if(errorcode != ERRCODE_OUT_OF_MEMORY && errorcode != ERRCODE_INTERNAL_ERROR)
	{
		Assert(!"Memory context error: unknown error code.");
	}

	/* Format caller's message. */
	va_start(args, fmt);
	vsnprintf(buf, sizeof(buf)-32, fmt, args);
	va_end(args);

	/*
	 * This might fail if we run out of memory at the system level
	 * (i.e., malloc returned null), and the system is running so
	 * low in memory that ereport cannot format its parameter.
	 * However, we already dumped our usage information using
	 * write_stderr, so we are gonna take a chance by calling ereport.
	 * If we fail, we at least have OOM message in the log. If we succeed,
	 * we will also have the detail error code and location of the error.
	 * Note, ereport should switch to ErrorContext which should have
	 * some preallocated memory to handle this message. Therefore,
	 * our chance of success is quite high
	 */
	ereport(ERROR, (errcode(errorcode),
				errmsg("%s (context '%s') (%s:%d)",
					buf,
					context->name,
					sfile ? sfile : "",
					sline)
		       ));

	/* not reached */
	abort();
}                               /* MemoryContextError */


/*
 * MemoryContextGetCurrentSpace
 *		Return the number of bytes currently occupied by the memory context.
 *
 * This is the amount of space obtained from the lower-level source of the
 * memory (e.g. malloc) and not yet released back to that source.  Includes
 * overhead and free space held and managed within this context by the
 * context-type-specific memory manager.
 */
Size
MemoryContextGetCurrentSpace(MemoryContext context)
{
	AssertArg(MemoryContextIsValid(context));
    Assert(context->allBytesAlloc >= context->allBytesFreed);
    Assert(context->allBytesAlloc - context->allBytesFreed < SIZE_MAX);

    return (Size)(context->allBytesAlloc - context->allBytesFreed);
}                               /* MemoryContextGetCurrentSpace */

/*
 * MemoryContextGetPeakSpace
 *		Return the peak number of bytes occupied by the memory context.
 *
 * This is the maximum value reached by MemoryContextGetCurrentSpace() since
 * the context was created, or since reset by MemoryContextSetPeakSpace().
 */
Size
MemoryContextGetPeakSpace(MemoryContext context)
{
	AssertArg(MemoryContextIsValid(context));
    return context->maxBytesHeld;
}                               /* MemoryContextGetPeakSpace */

/*
 * MemoryContextSetPeakSpace
 *		Resets the peak space statistic to the space currently occupied or
 *      the specified value, whichever is greater.  Returns the former peak
 *      space value.
 *
 * Can be used to observe local maximum usage over an interval and then to
 * restore the overall maximum.
 */
Size
MemoryContextSetPeakSpace(MemoryContext context, Size nbytes)
{
    Size    held;
    Size    oldpeak;

	AssertArg(MemoryContextIsValid(context));
    Assert(context->allBytesAlloc >= context->allBytesFreed);
    Assert(context->allBytesAlloc - context->allBytesFreed < SIZE_MAX);

    oldpeak = context->maxBytesHeld;

    held = (Size)(context->allBytesAlloc - context->allBytesFreed);
    context->maxBytesHeld = Max(held, nbytes);

    return oldpeak;
}                               /* MemoryContextSetPeakSpace */


/*
 * MemoryContextName
 *		Format the name of the memory context into the caller's buffer.
 *
 * Returns ptr to the name string within the supplied buffer.  (The string
 * is built at the tail of the buffer from right to left.)
 */
char *
MemoryContextName(MemoryContext context, MemoryContext relativeTo,
                  char *buf, int bufsize)
{
    MemoryContext   ctx;
    char           *cbp = buf + bufsize - 1;

	AssertArg(MemoryContextIsValid(context));

    if (bufsize <= 0)
        return buf;

    for (ctx = context; ctx && ctx != relativeTo; ctx = ctx->parent)
    {
        const char *name = ctx->name ? ctx->name : "";
        int         len = strlen(name);

        if (cbp - buf < len + 1)
        {
            len = Min(3, cbp - buf);
            cbp -= len;
            memcpy(cbp, "...", len);
            break;
        }
        if (ctx != context)
            *--cbp = '/';
        cbp -= len;
        memcpy(cbp, name, len);
    }

    if (buf < cbp)
    {
        if (!ctx)
            *--cbp = '/';
        else if (ctx == context)
            *--cbp = '.';
    }

    buf[bufsize-1] = '\0';
    return cbp;
}                               /* MemoryContextName */

/*
 * MemoryContext_LogContextStats
 *		Logs memory consumption details of a given context.
 *
 *	Parameters:
 *		siblingCount: number of sibling context of this context in the memory context tree
 *		allAllocated: total bytes allocated in this context
 *		allFreed: total bytes freed in this context
 *		curAvailable: bytes that are allocated in blocks but are not used in any chunks
 *		contextName: name of the context
 */
static void
MemoryContext_LogContextStats(uint64 siblingCount, uint64 allAllocated,
		uint64 allFreed, uint64 curAvailable, const char *contextName)
{
	write_stderr("context: %" PRIu64 ", %" PRIu64 ", %" PRIu64 ", %" PRIu64 ", %" PRIu64 ", %s\n", \
	siblingCount, (allAllocated - allFreed), curAvailable, \
	allAllocated, allFreed, contextName);
}


/*
 * MemoryContextStats_recur
 *		Print statistics about the named context and all its descendants.
 *
 * This is just a debugging utility, so it's not fancy.  The statistics
 * are merely sent to stderr.
 *
 * Parameters:
 * 		topContext: the top of the sub-tree where we start our processing
 * 		rootContext: the root context of the entire tree that can be used
 * 		to generate a bread crumb like context name
 *
 * 		topContexName: the name of the top context
 * 		nameBuffer: a buffer to format the name of any future context
 *		nameBufferSize: size of the nameBuffer
 *		nBlocksTop: number of blocks in the top context
 *		nChunksTop: number of chunks in the top context
 *
 *		currentAvailableTop: free space across all blocks in the top context
 *
 *		allAllocatedTop: total bytes allocated in the top context, including
 *		blocks that are already dropped
 *
 *		allFreedTop: total bytes that were freed in the top context
 *		maxHeldTop: maximum bytes held in the top context
 */
static void
MemoryContextStats_recur(MemoryContext topContext, MemoryContext rootContext,
                         char *topContextName, char *nameBuffer, int nameBufferSize,
                         uint64 nBlocksTop, uint64 nChunksTop,
                         uint64 currentAvailableTop, uint64 allAllocatedTop,
                         uint64 allFreedTop, uint64 maxHeldTop)
{
	MemoryContext   child;
    char*           name;

	AssertArg(MemoryContextIsValid(topContext));

	uint64 nBlocks = 0;
	uint64 nChunks = 0;
	uint64 currentAvailable = 0;
	uint64 allAllocated = 0;
	uint64 allFreed = 0;
	uint64 maxHeld = 0;

	/*
	 * The top context is always supposed to have children contexts. Therefore, it is not
	 * collapse-able with other siblings. So, the siblingCount is set to 1.
	 */
	MemoryContext_LogContextStats(1 /* siblingCount */, allAllocatedTop, allFreedTop, currentAvailableTop, topContextName);

    uint64 cumBlocks = 0;
    uint64 cumChunks = 0;
    uint64 cumCurAvailable = 0;
    uint64 cumAllAllocated = 0;
    uint64 cumAllFreed = 0;
    uint64 cumMaxHeld = 0;

    char prevChildName[MAX_CONTEXT_NAME_SIZE] = "";

    uint64 siblingCount = 0;

	for (child = topContext->firstchild; child != NULL; child = child->nextchild)
	{
		/* Get name and ancestry of this MemoryContext */
		name = MemoryContextName(child, rootContext, nameBuffer, nameBufferSize);

		(*child->methods.stats)(child, &nBlocks, &nChunks, &currentAvailable, &allAllocated, &allFreed, &maxHeld);

		if (child->firstchild == NULL)
		{
			/* To qualify for sibling collapsing the context must not have any child context */

			if (strcmp(name, prevChildName) == 0)
			{
				cumBlocks += nBlocks;
				cumChunks += nChunks;
				cumCurAvailable += currentAvailable;
				cumAllAllocated += allAllocated;
				cumAllFreed += allFreed;
				cumMaxHeld = Max(cumMaxHeld, maxHeld);

				siblingCount++;
			}
			else
			{
				if (siblingCount != 0)
				{
					/*
					 * Output the previous cumulative stat, and start a new run. Note: don't just
					 * pass the new one to MemoryContextStats_recur, as the new one might be the
					 * start of another run of duplicate contexts
					 */

					MemoryContext_LogContextStats(siblingCount, cumAllAllocated, cumAllFreed, cumCurAvailable, prevChildName);
				}

				cumBlocks = nBlocks;
				cumChunks = nChunks;
				cumCurAvailable = currentAvailable;
				cumAllAllocated = allAllocated;
				cumAllFreed = allFreed;
				cumMaxHeld = maxHeld;

				/* Move new name into previous name */
				strncpy(prevChildName, name, MAX_CONTEXT_NAME_SIZE - 1);

				/* The current one is the sole sibling */
				siblingCount = 1;
			}
		}
		else
		{
			/* Does not qualify for sibling collapsing as the context has child context */

			if (siblingCount != 0)
			{
				/*
				 * We have previously collapsed (one or more siblings with empty children) context
				 * stats that we want to print here. Output the previous cumulative stat.
				 */

				MemoryContext_LogContextStats(siblingCount, cumAllAllocated, cumAllFreed, cumCurAvailable, prevChildName);
			}

			MemoryContextStats_recur(child, rootContext, name, nameBuffer, nameBufferSize, nBlocks,
					nChunks, currentAvailable, allAllocated, allFreed, maxHeld);

			/*
			 * We just traversed a child node, so we need to make sure we don't carry over
			 * any child name from previous matching siblings. So, we reset prevChildName,
			 * and all cumulative stats
			 */
			prevChildName[0] = '\0';

			cumBlocks = 0;
			cumChunks = 0;
			cumCurAvailable = 0;
			cumAllAllocated = 0;
			cumAllFreed = 0;
			cumMaxHeld = 0;

			/*
			 * The current one doesn't qualify for collapsing, and we already
			 * printed it and its children by calling MemoryContextStats_recur
			 */
			siblingCount = 0;
		}
	}

	if (siblingCount != 0)
	{
		/* Output any unprinted cumulative stats */

		MemoryContext_LogContextStats(siblingCount, cumAllAllocated, cumAllFreed, cumCurAvailable, prevChildName);
	}
}

/*
 * MemoryContextStats
 *		Prints the usage details of a context.
 *
 * Parameters:
 * 		context: the context of interest.
 */
void
MemoryContextStats(MemoryContext context)
{
<<<<<<< HEAD
    char*     name;
    char      namebuf[MAX_CONTEXT_NAME_SIZE];

	AssertArg(MemoryContextIsValid(context));

    name = MemoryContextName(context, NULL, namebuf, sizeof(namebuf));
    write_stderr("pid %d: Memory statistics for %s/\n", MyProcPid, name);
    write_stderr("context: occurrences_count, currently_allocated, currently_available, total_allocated, total_freed, name\n");

	uint64 nBlocks = 0;
	uint64 nChunks = 0;
	uint64 currentAvailable = 0;
	uint64 allAllocated = 0;
	uint64 allFreed = 0;
	uint64 maxHeld = 0;
	int namebufsize = sizeof(namebuf);

	/* Get the root context's stat and pass it to the MemoryContextStats_recur for printing */
	(*context->methods.stats)(context, &nBlocks, &nChunks, &currentAvailable, &allAllocated, &allFreed, &maxHeld);
	name = MemoryContextName(context, context, namebuf, namebufsize);

    MemoryContextStats_recur(context, context, name, namebuf, namebufsize, nBlocks, nChunks,
    		currentAvailable, allAllocated, allFreed, maxHeld);
=======
	MemoryContextStatsInternal(context, 0);
}

static void
MemoryContextStatsInternal(MemoryContext context, int level)
{
	MemoryContext child;

	AssertArg(MemoryContextIsValid(context));

	(*context->methods->stats) (context, level);
	for (child = context->firstchild; child != NULL; child = child->nextchild)
		MemoryContextStatsInternal(child, level + 1);
>>>>>>> d13f41d2
}

/*
 * MemoryContextCheck
 *		Check all chunks in the named context.
 *
 * This is just a debugging utility, so it's not fancy.
 */
#ifdef MEMORY_CONTEXT_CHECKING
void
MemoryContextCheck(MemoryContext context)
{
	MemoryContext child;

	AssertArg(MemoryContextIsValid(context));

	(*context->methods.check) (context);
	for (child = context->firstchild; child != NULL; child = child->nextchild)
		MemoryContextCheck(child);
}
#endif

/*
 * MemoryContextContains
 *		Detect whether an allocated chunk of memory belongs to a given
 *		context or not.
 *
 * Note: this test assumes that the pointer was allocated using palloc.
 * If unsure, please use the generic version (MemoryContextContainsGenericAllocation).
 *
 * Caution: this test is reliable as long as the 'pointer' does point to
 * a chunk of memory allocated from *some* context.  If 'pointer' points
 * at memory obtained in some other way, there is a small chance of a
 * false-positive result since the bits right before it might look like
 * a valid chunk header by chance. In the latter case (when the memory
 * was not palloc'ed), we are more likely to crash. Please use the generic
 * version of this method if you have any doubt that the tested memory
 * region may not be palloc'ed.
 */
bool
MemoryContextContains(MemoryContext context, void *pointer)
{
	StandardChunkHeader *header;

	/*
	 * Try to detect bogus pointers handed to us, poorly though we can.
	 * Presumably, a pointer that isn't MAXALIGNED isn't pointing at an
	 * allocated chunk.
	 */
	if (pointer == NULL || pointer != (void *) MAXALIGN(pointer))
	{
		return false;
	}

	/*
	 * OK, it's probably safe to look at the chunk header.
	 */
	header = (StandardChunkHeader *)
		((char *) pointer - STANDARDCHUNKHEADERSIZE);

	if (header->sharedHeader == NULL || (void*)header->sharedHeader != (void *) MAXALIGN(header->sharedHeader) || !AllocSizeIsValid(header->size))
	{
		return false;
	}

	SharedChunkHeader *sharedHeader = (SharedChunkHeader *)header->sharedHeader;

	/*
	 * If the context link doesn't match then we certainly have a non-member
	 * chunk.  Also check for a reasonable-looking size as extra guard against
	 * being fooled by bogus pointers.
	 */
	if (sharedHeader->context == context)
	{
		return true;
	}
	return false;
}

/*
 * MemoryContextContainsGenericAllocation
 *		Detects whether a generic (may or may not be allocated by
 *		palloc) chunk of memory belongs to a given context or not.
 *		Note, the "generic" means it will be ready to
 *		handle chunks not allocated using palloc.
 *
 * Caution: this test has the same problem as MemoryContextContains
 * 		where it can falsely detect a chunk belonging to a context,
 * 		while it does not. In addition, it can also falsely conclude
 * 		that a chunk does *not* belong to a context, while in reality
 * 		it does. The latter weakness stems from its versatility to
 * 		handle non-palloc'ed chunks.
 */
bool
MemoryContextContainsGenericAllocation(MemoryContext context, void *pointer)
{
	StandardChunkHeader *header;

	/*
	 * Try to detect bogus pointers handed to us, poorly though we can.
	 * Presumably, a pointer that isn't MAXALIGNED isn't pointing at an
	 * allocated chunk.
	 */
	if (pointer == NULL || pointer != (void *) MAXALIGN(pointer))
	{
		return false;
	}

	/*
	 * OK, it's probably safe to look at the chunk header.
	 */
	header = (StandardChunkHeader *)
		((char *) pointer - STANDARDCHUNKHEADERSIZE);

	AllocSet set = (AllocSet)context;

	if (header->sharedHeader == set->sharedHeaderList ||
			(set->sharedHeaderList != NULL && set->sharedHeaderList->next == header->sharedHeader) ||
			(set->sharedHeaderList != NULL && set->sharedHeaderList->next != NULL && set->sharedHeaderList->next->next == header->sharedHeader))
	{
		/*
		 * At this point we know that one of the sharedHeader pointers of the
		 * provided context (AllocSet) is the same as the sharedHeader
		 * pointer of the provided chunk. Therefore, the chunk should
		 * belong to the AllocSet (with a false positive chance coming
		 * from some third party allocated memory region having the
		 * same value as the sharedHeaderList pointer address
		 */
		return true;
	}

	/*
	 * We might falsely conclude that the chunk does not belong
	 * to the context, if we fail to match the chunk's sharedHeader
	 * pointer with one of the leading sharedHeader pointers in the
	 * context's sharedHeaderList.
	 */
	return false;
}

/*--------------------
 * MemoryContextCreate
 *		Context-type-independent part of context creation.
 *
 * This is only intended to be called by context-type-specific
 * context creation routines, not by the unwashed masses.
 *
 * The context creation procedure is a little bit tricky because
 * we want to be sure that we don't leave the context tree invalid
 * in case of failure (such as insufficient memory to allocate the
 * context node itself).  The procedure goes like this:
 *	1.	Context-type-specific routine first calls MemoryContextCreate(),
 *		passing the appropriate tag/size/methods values (the methods
 *		pointer will ordinarily point to statically allocated data).
 *		The parent and name parameters usually come from the caller.
 *	2.	MemoryContextCreate() attempts to allocate the context node,
 *		plus space for the name.  If this fails we can ereport() with no
 *		damage done.
 *	3.	We fill in all of the type-independent MemoryContext fields.
 *	4.	We call the type-specific init routine (using the methods pointer).
 *		The init routine is required to make the node minimally valid
 *		with zero chance of failure --- it can't allocate more memory,
 *		for example.
 *	5.	Now we have a minimally valid node that can behave correctly
 *		when told to reset or delete itself.  We link the node to its
 *		parent (if any), making the node part of the context tree.
 *	6.	We return to the context-type-specific routine, which finishes
 *		up type-specific initialization.  This routine can now do things
 *		that might fail (like allocate more memory), so long as it's
 *		sure the node is left in a state that delete will handle.
 *
 * This protocol doesn't prevent us from leaking memory if step 6 fails
 * during creation of a top-level context, since there's no parent link
 * in that case.  However, if you run out of memory while you're building
 * a top-level context, you might as well go home anyway...
 *
 * Normally, the context node and the name are allocated from
 * TopMemoryContext (NOT from the parent context, since the node must
 * survive resets of its parent context!).	However, this routine is itself
 * used to create TopMemoryContext!  If we see that TopMemoryContext is NULL,
 * we assume we are creating TopMemoryContext and use malloc() to allocate
 * the node.
 *
 * Note that the name field of a MemoryContext does not point to
 * separately-allocated storage, so it should not be freed at context
 * deletion.
 *--------------------
 */
MemoryContext
MemoryContextCreate(NodeTag tag, Size size,
					MemoryContextMethods *methods,
					MemoryContext parent,
					const char *name)
{
	MemoryContext node;
	Size		needed = size + strlen(name) + 1;

	/* Get space for node and name */
	if (TopMemoryContext != NULL)
	{
		/* Normal case: allocate the node in TopMemoryContext */
		node = (MemoryContext) MemoryContextAlloc(TopMemoryContext,
												  needed);
	}
	else
	{
		/* Special case for startup: use good ol' malloc */
		node = (MemoryContext) malloc(needed);
		if(!node)
			ereport(ERROR, (errcode(ERRCODE_OUT_OF_MEMORY),
				errmsg("Failed to create memory context: out of memory")
				));
	}

	/* Initialize the node as best we can */
	MemSet(node, 0, size);
	node->type = tag;
	node->methods = *methods;
	node->parent = parent;
	node->firstchild = NULL;
	node->nextchild = NULL;
	node->name = ((char *) node) + size;
	strcpy(node->name, name);

	/* Type-specific routine finishes any other essential initialization */
	(*node->methods.init) (node);

	/* OK to link node to parent (if any) */
	if (parent)
	{
		node->nextchild = parent->firstchild;
		parent->firstchild = node;
	}

	/* Return to type-specific creation routine to finish up */
	return node;
}

/*
 * MemoryContextAlloc
 *		Allocate space within the specified context.
 *
 * This could be turned into a macro, but we'd have to import
 * nodes/memnodes.h into postgres.h which seems a bad idea.
 */
void *
MemoryContextAllocImpl(MemoryContext context, Size size, const char* sfile, const char *sfunc, int sline)
{
	void *ret;

#ifdef PGTRACE_ENABLED
	StandardChunkHeader *header;
#endif
	AssertArg(MemoryContextIsValid(context));

#ifdef CDB_PALLOC_CALLER_ID
	context->callerFile = sfile;
	context->callerLine = sline;
#endif

	if (!AllocSizeIsValid(size))
		MemoryContextError(ERRCODE_INTERNAL_ERROR,
				context, CDB_MCXT_WHERE(context),
				"invalid memory alloc request size %lu",
				(unsigned long)size);

	ret = (*context->methods.alloc) (context, size);
#ifdef PGTRACE_ENABLED
	header = (StandardChunkHeader *)
		((char *) ret - STANDARDCHUNKHEADERSIZE);
	PG_TRACE5(memctxt__alloc, size, header->size, 0, 0, (long) context->name);
#endif

	return ret;
}

/*
 * MemoryContextAllocZero
 *		Like MemoryContextAlloc, but clears allocated memory
 *
 *	We could just call MemoryContextAlloc then clear the memory, but this
 *	is a very common combination, so we provide the combined operation.
 */
void *
MemoryContextAllocZeroImpl(MemoryContext context, Size size, const char* sfile, const char *sfunc, int sline)
{
	void	   *ret;

#ifdef PGTRACE_ENABLED
	StandardChunkHeader *header;
#endif
	AssertArg(MemoryContextIsValid(context));

#ifdef CDB_PALLOC_CALLER_ID
	context->callerFile = sfile;
	context->callerLine = sline;
#endif

	if (!AllocSizeIsValid(size))
		MemoryContextError(ERRCODE_INTERNAL_ERROR,
				context, CDB_MCXT_WHERE(context),
				"invalid memory alloc request size %lu",
				(unsigned long)size);

	ret = (*context->methods.alloc) (context, size);

	MemSetAligned(ret, 0, size);

#ifdef PGTRACE_ENABLED
	header = (StandardChunkHeader *)
		((char *) ret - STANDARDCHUNKHEADERSIZE);
	PG_TRACE5(memctxt__alloc, size, header->size, 0, 0, (long) context->name);
#endif

	return ret;
}

/*
 * MemoryContextAllocZeroAligned
 *		MemoryContextAllocZero where length is suitable for MemSetLoop
 *
 *	This might seem overly specialized, but it's not because newNode()
 *	is so often called with compile-time-constant sizes.
 */
void *
MemoryContextAllocZeroAlignedImpl(MemoryContext context, Size size, const char* sfile, const char *sfunc, int sline)
{
	void	   *ret;

#ifdef PGTRACE_ENABLED
	StandardChunkHeader *header;
#endif

	AssertArg(MemoryContextIsValid(context));

#ifdef CDB_PALLOC_CALLER_ID
	context->callerFile = sfile;
	context->callerLine = sline;
#endif

	if (!AllocSizeIsValid(size))
		MemoryContextError(ERRCODE_INTERNAL_ERROR,
				context, CDB_MCXT_WHERE(context),
				"invalid memory alloc request size %lu",
				(unsigned long)size);

	ret = (*context->methods.alloc) (context, size);

	MemSetLoop(ret, 0, size);

#ifdef PGTRACE_ENABLED
	header = (StandardChunkHeader *)
		((char *) ret - STANDARDCHUNKHEADERSIZE);
	PG_TRACE5(memctxt__alloc, size, header->size, 0, 0, (long) context->name);
#endif

	return ret;
}

/*
 * pfree
 *		Release an allocated chunk.
 */
void
MemoryContextFreeImpl(void *pointer, const char *sfile, const char *sfunc, int sline)
{
	/*
	 * Try to detect bogus pointers handed to us, poorly though we can.
	 * Presumably, a pointer that isn't MAXALIGNED isn't pointing at an
	 * allocated chunk.
	 */
	Assert(pointer != NULL);
	Assert(pointer == (void *) MAXALIGN(pointer));

	/*
	 * OK, it's probably safe to look at the chunk header.
	 */
	StandardChunkHeader* header = (StandardChunkHeader *)
		((char *) pointer - STANDARDCHUNKHEADERSIZE);

	AssertArg(MemoryContextIsValid(header->sharedHeader->context));

#ifdef PGTRACE_ENABLED
	PG_TRACE5(memctxt__free, 0, 0, 
#ifdef MEMORY_CONTEXT_CHECKING
		header->requested_size, header->size,
#else
		0, header->size, 
#endif
		(long) header->sharedHeader->context->name);
#endif

#ifdef CDB_PALLOC_CALLER_ID
	header->sharedHeader->context->callerFile = sfile;
	header->sharedHeader->context->callerLine = sline;
#endif

	if (header->sharedHeader->context->methods.free_p)
		(*header->sharedHeader->context->methods.free_p) (header->sharedHeader->context, pointer);
	else
		Assert(header);   /* this assert never fails. Just here so we can set breakpoint in debugger. */
}

/*
 * repalloc
 *		Adjust the size of a previously allocated chunk.
 */
void *
MemoryContextReallocImpl(void *pointer, Size size, const char *sfile, const char *sfunc, int sline)
{
	StandardChunkHeader *header;
	void *ret;

#ifdef PGTRACE_ENABLED 
	long old_reqsize;
	long old_size;
#endif

	/*
	 * Try to detect bogus pointers handed to us, poorly though we can.
	 * Presumably, a pointer that isn't MAXALIGNED isn't pointing at an
	 * allocated chunk.
	 */
	Assert(pointer != NULL);
	Assert(pointer == (void *) MAXALIGN(pointer));

	/*
	 * OK, it's probably safe to look at the chunk header.
	 */
	header = (StandardChunkHeader *)
		((char *) pointer - STANDARDCHUNKHEADERSIZE);

	AssertArg(MemoryContextIsValid(header->sharedHeader->context));

#ifdef PGTRACE_ENABLED
#ifdef MEMORY_CONTEXT_CHECKING
	old_reqsize = header->requested_size;
#else
	old_reqsize = 0;
#endif
	old_size = header->size;
#endif

#ifdef CDB_PALLOC_CALLER_ID
	header->sharedHeader->context->callerFile = sfile;
	header->sharedHeader->context->callerLine = sline;
#endif

	if (!AllocSizeIsValid(size))
		MemoryContextError(ERRCODE_INTERNAL_ERROR,
				header->sharedHeader->context, CDB_MCXT_WHERE(header->sharedHeader->context),
				"invalid memory alloc request size %lu",
				(unsigned long)size);

	ret = (*header->sharedHeader->context->methods.realloc) (header->sharedHeader->context, pointer, size);

#ifdef PGTRACE_ENABLED
	header = (StandardChunkHeader *)
		((char *) ret - STANDARDCHUNKHEADERSIZE);
	PG_TRACE5(memctxt__realloc, size, header->size, old_reqsize, old_size, (long) header->sharedHeader->context->name);
#endif

	return ret;
}


/*
 * MemoryContextStrdup
 *		Like strdup(), but allocate from the specified context
 */
char *
MemoryContextStrdup(MemoryContext context, const char *string)
{
	char	   *nstr;
	Size		len = strlen(string) + 1;

	nstr = (char *) MemoryContextAlloc(context, len);

	memcpy(nstr, string, len);

	return nstr;
}


/*
 * floor_log2_Size
 */
int floor_log2_Size(Size sz)
{
    return floor_log2_Size_inline(sz);
}

/*
 * ceil_log2_Size
 */
int ceil_log2_Size(Size sz)
{
    return ceil_log2_Size_inline(sz);
}

/*
 * pnstrdup
 *		Like pstrdup(), but append null byte to a
 *		not-necessarily-null-terminated input string.
 */
char *
pnstrdup(const char *in, Size len)
{
	char	   *out = palloc(len + 1);

	memcpy(out, in, len);
	out[len] = '\0';
	return out;
}


#if defined(WIN32) || defined(__CYGWIN__)
/*
 *	Memory support routines for libpgport on Win32
 *
 *	Win32 can't load a library that PGDLLIMPORTs a variable
 *	if the link object files also PGDLLIMPORT the same variable.
 *	For this reason, libpgport can't reference CurrentMemoryContext
 *	in the palloc macro calls.
 *
 *	To fix this, we create several functions here that allow us to
 *	manage memory without doing the inline in libpgport.
 */
void *
pgport_palloc(Size sz)
{
	return palloc(sz);
}


char *
pgport_pstrdup(const char *str)
{
	return pstrdup(str);
}


/* Doesn't reference a PGDLLIMPORT variable, but here for completeness. */
void
pgport_pfree(void *pointer)
{
	pfree(pointer);
}

#endif<|MERGE_RESOLUTION|>--- conflicted
+++ resolved
@@ -9,10 +9,7 @@
  * context's MemoryContextMethods struct.
  *
  *
-<<<<<<< HEAD
  * Portions Copyright (c) 2007-2008, Greenplum inc
-=======
->>>>>>> d13f41d2
  * Portions Copyright (c) 1996-2008, PostgreSQL Global Development Group
  * Portions Copyright (c) 1994, Regents of the University of California
  *
@@ -79,8 +76,6 @@
 
 /* This is a transient link to the active portal's memory context: */
 MemoryContext PortalContext = NULL;
-
-static void MemoryContextStatsInternal(MemoryContext context, int level);
 
 
 /*****************************************************************************
@@ -784,7 +779,6 @@
 void
 MemoryContextStats(MemoryContext context)
 {
-<<<<<<< HEAD
     char*     name;
     char      namebuf[MAX_CONTEXT_NAME_SIZE];
 
@@ -808,21 +802,6 @@
 
     MemoryContextStats_recur(context, context, name, namebuf, namebufsize, nBlocks, nChunks,
     		currentAvailable, allAllocated, allFreed, maxHeld);
-=======
-	MemoryContextStatsInternal(context, 0);
-}
-
-static void
-MemoryContextStatsInternal(MemoryContext context, int level)
-{
-	MemoryContext child;
-
-	AssertArg(MemoryContextIsValid(context));
-
-	(*context->methods->stats) (context, level);
-	for (child = context->firstchild; child != NULL; child = child->nextchild)
-		MemoryContextStatsInternal(child, level + 1);
->>>>>>> d13f41d2
 }
 
 /*
