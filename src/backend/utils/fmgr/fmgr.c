/*-------------------------------------------------------------------------
 *
 * fmgr.c
 *	  The Postgres function manager.
 *
 * Portions Copyright (c) 1996-2013, PostgreSQL Global Development Group
 * Portions Copyright (c) 1994, Regents of the University of California
 *
 *
 * IDENTIFICATION
 *	  src/backend/utils/fmgr/fmgr.c
 *
 *-------------------------------------------------------------------------
 */

#include "postgres.h"

#include "access/tuptoaster.h"
#include "catalog/pg_language.h"
#include "catalog/pg_proc.h"
#include "executor/functions.h"
#include "executor/spi.h"
#include "lib/stringinfo.h"
#include "miscadmin.h"
#include "nodes/nodeFuncs.h"
#include "pgstat.h"
#include "utils/acl.h"
#include "utils/builtins.h"
#include "utils/fmgrtab.h"
#include "utils/guc.h"
#include "utils/lsyscache.h"
#include "utils/syscache.h"

#include "cdb/cdbvars.h"

/*
 * Hooks for function calls
 */
PGDLLIMPORT needs_fmgr_hook_type needs_fmgr_hook = NULL;
PGDLLIMPORT fmgr_hook_type fmgr_hook = NULL;

/*
 * Declaration for old-style function pointer type.  This is now used only
 * in fmgr_oldstyle() and is no longer exported.
 *
 * The m68k SVR4 ABI defines that pointers are returned in %a0 instead of
 * %d0. So if a function pointer is declared to return a pointer, the
 * compiler may look only into %a0, but if the called function was declared
 * to return an integer type, it puts its value only into %d0. So the
 * caller doesn't pick up the correct return value. The solution is to
 * declare the function pointer to return int, so the compiler picks up the
 * return value from %d0. (Functions returning pointers put their value
 * *additionally* into %d0 for compatibility.) The price is that there are
 * some warnings about int->pointer conversions ... which we can suppress
 * with suitably ugly casts in fmgr_oldstyle().
 */
#if (defined(__mc68000__) || (defined(__m68k__))) && defined(__ELF__)
typedef int32 (*func_ptr) ();
#else
typedef char *(*func_ptr) ();
#endif

/*
 * For an oldstyle function, fn_extra points to a record like this:
 */
typedef struct
{
	func_ptr	func;			/* Address of the oldstyle function */
	bool		arg_toastable[FUNC_MAX_ARGS];	/* is n'th arg of a toastable
												 * datatype? */
} Oldstyle_fnextra;

/*
 * Hashtable for fast lookup of external C functions
 */
typedef struct
{
	/* fn_oid is the hash key and so must be first! */
	Oid			fn_oid;			/* OID of an external C function */
	TransactionId fn_xmin;		/* for checking up-to-dateness */
	ItemPointerData fn_tid;
	PGFunction	user_fn;		/* the function's address */
	const Pg_finfo_record *inforec;		/* address of its info record */
} CFuncHashTabEntry;

static HTAB *CFuncHash = NULL;


static void fmgr_info_cxt_security(Oid functionId, FmgrInfo *finfo, MemoryContext mcxt,
					   bool ignore_security);
static void fmgr_info_C_lang(Oid functionId, FmgrInfo *finfo, HeapTuple procedureTuple);
static void fmgr_info_other_lang(Oid functionId, FmgrInfo *finfo, HeapTuple procedureTuple);
static CFuncHashTabEntry *lookup_C_func(HeapTuple procedureTuple);
static void record_C_func(HeapTuple procedureTuple,
			  PGFunction user_fn, const Pg_finfo_record *inforec);
static Datum fmgr_oldstyle(PG_FUNCTION_ARGS);
static Datum fmgr_security_definer(PG_FUNCTION_ARGS);


/*
 * Lookup routines for builtin-function table.	We can search by either Oid
 * or name, but search by Oid is much faster.
 */

static const FmgrBuiltin *
fmgr_isbuiltin(Oid id)
{
	int			low = 0;
	int			high = fmgr_nbuiltins - 1;

	/*
	 * Loop invariant: low is the first index that could contain target entry,
	 * and high is the last index that could contain it.
	 */
	while (low <= high)
	{
		int			i = (high + low) / 2;
		const FmgrBuiltin *ptr = &fmgr_builtins[i];

		if (id == ptr->foid)
			return ptr;
		else if (id > ptr->foid)
			low = i + 1;
		else
			high = i - 1;
	}
	return NULL;
}

/*
 * Lookup a builtin by name.  Note there can be more than one entry in
 * the array with the same name, but they should all point to the same
 * routine.
 */
static const FmgrBuiltin *
fmgr_lookupByName(const char *name)
{
	int			i;

	for (i = 0; i < fmgr_nbuiltins; i++)
	{
		if (strcmp(name, fmgr_builtins[i].funcName) == 0)
			return fmgr_builtins + i;
	}
	return NULL;
}

/*
 * This routine fills a FmgrInfo struct, given the OID
 * of the function to be called.
 *
 * The caller's CurrentMemoryContext is used as the fn_mcxt of the info
 * struct; this means that any subsidiary data attached to the info struct
 * (either by fmgr_info itself, or later on by a function call handler)
 * will be allocated in that context.  The caller must ensure that this
 * context is at least as long-lived as the info struct itself.  This is
 * not a problem in typical cases where the info struct is on the stack or
 * in freshly-palloc'd space.  However, if one intends to store an info
 * struct in a long-lived table, it's better to use fmgr_info_cxt.
 */
void
fmgr_info(Oid functionId, FmgrInfo *finfo)
{
	fmgr_info_cxt_security(functionId, finfo, CurrentMemoryContext, false);
}

/*
 * Fill a FmgrInfo struct, specifying a memory context in which its
 * subsidiary data should go.
 */
void
fmgr_info_cxt(Oid functionId, FmgrInfo *finfo, MemoryContext mcxt)
{
	fmgr_info_cxt_security(functionId, finfo, mcxt, false);
}

/*
 * This one does the actual work.  ignore_security is ordinarily false
 * but is set to true when we need to avoid recursion.
 */
static void
fmgr_info_cxt_security(Oid functionId, FmgrInfo *finfo, MemoryContext mcxt,
					   bool ignore_security)
{
	const FmgrBuiltin *fbp;
	HeapTuple	procedureTuple;
	Form_pg_proc procedureStruct;
	Datum		prosrcdatum;
	bool		isnull;
	char	   *prosrc;

	/*
	 * fn_oid *must* be filled in last.  Some code assumes that if fn_oid is
	 * valid, the whole struct is valid.  Some FmgrInfo struct's do survive
	 * elogs.
	 */
	finfo->fn_oid = InvalidOid;
	finfo->fn_extra = NULL;
	finfo->fn_mcxt = mcxt;
	finfo->fn_expr = NULL;		/* caller may set this later */

	if ((fbp = fmgr_isbuiltin(functionId)) != NULL)
	{
		/*
		 * Fast path for builtin functions: don't bother consulting pg_proc
		 */
		finfo->fn_nargs = fbp->nargs;
		finfo->fn_strict = fbp->strict;
		finfo->fn_retset = fbp->retset;
		finfo->fn_stats = TRACK_FUNC_ALL;		/* ie, never track */
		finfo->fn_addr = fbp->func;
		finfo->fn_oid = functionId;
		return;
	}

	/* Otherwise we need the pg_proc entry */
	procedureTuple = SearchSysCache1(PROCOID, ObjectIdGetDatum(functionId));
	if (!HeapTupleIsValid(procedureTuple))
		elog(ERROR, "cache lookup failed for function %u", functionId);
	procedureStruct = (Form_pg_proc) GETSTRUCT(procedureTuple);

	finfo->fn_nargs = procedureStruct->pronargs;
	finfo->fn_strict = procedureStruct->proisstrict;
	finfo->fn_retset = procedureStruct->proretset;

	/*
	 * If it has prosecdef set, non-null proconfig, or if a plugin wants to
	 * hook function entry/exit, use fmgr_security_definer call handler ---
	 * unless we are being called again by fmgr_security_definer or
	 * fmgr_info_other_lang.
	 *
	 * When using fmgr_security_definer, function stats tracking is always
	 * disabled at the outer level, and instead we set the flag properly in
	 * fmgr_security_definer's private flinfo and implement the tracking
	 * inside fmgr_security_definer.  This loses the ability to charge the
	 * overhead of fmgr_security_definer to the function, but gains the
	 * ability to set the track_functions GUC as a local GUC parameter of an
	 * interesting function and have the right things happen.
	 */
	if (!ignore_security &&
		(procedureStruct->prosecdef ||
		 !heap_attisnull(procedureTuple, Anum_pg_proc_proconfig) ||
		 FmgrHookIsNeeded(functionId)))
	{
		finfo->fn_addr = fmgr_security_definer;
		finfo->fn_stats = TRACK_FUNC_ALL;		/* ie, never track */
		finfo->fn_oid = functionId;
		ReleaseSysCache(procedureTuple);
		return;
	}

	switch (procedureStruct->prolang)
	{
		case INTERNALlanguageId:

			/*
			 * For an ordinary builtin function, we should never get here
			 * because the isbuiltin() search above will have succeeded.
			 * However, if the user has done a CREATE FUNCTION to create an
			 * alias for a builtin function, we can end up here.  In that case
			 * we have to look up the function by name.  The name of the
			 * internal function is stored in prosrc (it doesn't have to be
			 * the same as the name of the alias!)
			 */
			prosrcdatum = SysCacheGetAttr(PROCOID, procedureTuple,
										  Anum_pg_proc_prosrc, &isnull);
			if (isnull)
				elog(ERROR, "null prosrc");
			prosrc = TextDatumGetCString(prosrcdatum);
			fbp = fmgr_lookupByName(prosrc);
			if (fbp == NULL)
				ereport(ERROR,
						(errcode(ERRCODE_UNDEFINED_FUNCTION),
						 errmsg("internal function \"%s\" is not in internal lookup table",
								prosrc)));
			pfree(prosrc);
			/* Should we check that nargs, strict, retset match the table? */
			finfo->fn_addr = fbp->func;
			/* note this policy is also assumed in fast path above */
			finfo->fn_stats = TRACK_FUNC_ALL;	/* ie, never track */
			break;

		case ClanguageId:
			fmgr_info_C_lang(functionId, finfo, procedureTuple);
			finfo->fn_stats = TRACK_FUNC_PL;	/* ie, track if ALL */
			break;

		case SQLlanguageId:
			finfo->fn_addr = fmgr_sql;
			finfo->fn_stats = TRACK_FUNC_PL;	/* ie, track if ALL */
			break;

		default:
			fmgr_info_other_lang(functionId, finfo, procedureTuple);
			finfo->fn_stats = TRACK_FUNC_OFF;	/* ie, track if not OFF */
			break;
	}

	finfo->fn_oid = functionId;
	ReleaseSysCache(procedureTuple);
}

/*
 * Special fmgr_info processing for C-language functions.  Note that
 * finfo->fn_oid is not valid yet.
 */
static void
fmgr_info_C_lang(Oid functionId, FmgrInfo *finfo, HeapTuple procedureTuple)
{
	Form_pg_proc procedureStruct = (Form_pg_proc) GETSTRUCT(procedureTuple);
	CFuncHashTabEntry *hashentry;
	PGFunction	user_fn;
	const Pg_finfo_record *inforec;
	Oldstyle_fnextra *fnextra;
	bool		isnull;
	int			i;

	/*
	 * See if we have the function address cached already
	 */
	hashentry = lookup_C_func(procedureTuple);
	if (hashentry)
	{
		user_fn = hashentry->user_fn;
		inforec = hashentry->inforec;
	}
	else
	{
		Datum		prosrcattr,
					probinattr;
		char	   *prosrcstring,
				   *probinstring;
		void	   *libraryhandle;

		/*
		 * Get prosrc and probin strings (link symbol and library filename).
		 * While in general these columns might be null, that's not allowed
		 * for C-language functions.
		 */
		prosrcattr = SysCacheGetAttr(PROCOID, procedureTuple,
									 Anum_pg_proc_prosrc, &isnull);
		if (isnull)
			elog(ERROR, "null prosrc for C function %u", functionId);
		prosrcstring = TextDatumGetCString(prosrcattr);

		probinattr = SysCacheGetAttr(PROCOID, procedureTuple,
									 Anum_pg_proc_probin, &isnull);
		if (isnull)
			elog(ERROR, "null probin for C function %u", functionId);
		probinstring = TextDatumGetCString(probinattr);

		/* Look up the function itself */
		user_fn = load_external_function(probinstring, prosrcstring, true,
										 &libraryhandle);

		/* Get the function information record (real or default) */
		inforec = fetch_finfo_record(libraryhandle, prosrcstring);

		/* Cache the addresses for later calls */
		record_C_func(procedureTuple, user_fn, inforec);

		pfree(prosrcstring);
		pfree(probinstring);
	}

	switch (inforec->api_version)
	{
		case 0:
			/* Old style: need to use a handler */
			finfo->fn_addr = fmgr_oldstyle;
			fnextra = (Oldstyle_fnextra *)
				MemoryContextAllocZero(finfo->fn_mcxt,
									   sizeof(Oldstyle_fnextra));
			finfo->fn_extra = (void *) fnextra;
			fnextra->func = (func_ptr) user_fn;
			for (i = 0; i < procedureStruct->pronargs; i++)
			{
				fnextra->arg_toastable[i] =
					TypeIsToastable(procedureStruct->proargtypes.values[i]);
			}
			break;
		case 1:
			/* New style: call directly */
			finfo->fn_addr = user_fn;
			break;
		default:
			/* Shouldn't get here if fetch_finfo_record did its job */
			elog(ERROR, "unrecognized function API version: %d",
				 inforec->api_version);
			break;
	}
}

/*
 * Special fmgr_info processing for other-language functions.  Note
 * that finfo->fn_oid is not valid yet.
 */
static void
fmgr_info_other_lang(Oid functionId, FmgrInfo *finfo, HeapTuple procedureTuple)
{
	Form_pg_proc procedureStruct = (Form_pg_proc) GETSTRUCT(procedureTuple);
	Oid			language = procedureStruct->prolang;
	HeapTuple	languageTuple;
	Form_pg_language languageStruct;
	FmgrInfo	plfinfo;

	languageTuple = SearchSysCache1(LANGOID, ObjectIdGetDatum(language));
	if (!HeapTupleIsValid(languageTuple))
		elog(ERROR, "cache lookup failed for language %u", language);
	languageStruct = (Form_pg_language) GETSTRUCT(languageTuple);

	/*
	 * Look up the language's call handler function, ignoring any attributes
	 * that would normally cause insertion of fmgr_security_definer.  We need
	 * to get back a bare pointer to the actual C-language function.
	 */
	fmgr_info_cxt_security(languageStruct->lanplcallfoid, &plfinfo,
						   CurrentMemoryContext, true);
	finfo->fn_addr = plfinfo.fn_addr;

	/*
	 * If lookup of the PL handler function produced nonnull fn_extra,
	 * complain --- it must be an oldstyle function! We no longer support
	 * oldstyle PL handlers.
	 */
	if (plfinfo.fn_extra != NULL)
		elog(ERROR, "language %u has old-style handler", language);

	ReleaseSysCache(languageTuple);
}

/*
 * Fetch and validate the information record for the given external function.
 * The function is specified by a handle for the containing library
 * (obtained from load_external_function) as well as the function name.
 *
 * If no info function exists for the given name, it is not an error.
 * Instead we return a default info record for a version-0 function.
 * We want to raise an error here only if the info function returns
 * something bogus.
 *
 * This function is broken out of fmgr_info_C_lang so that fmgr_c_validator
 * can validate the information record for a function not yet entered into
 * pg_proc.
 */
const Pg_finfo_record *
fetch_finfo_record(void *filehandle, char *funcname)
{
	char	   *infofuncname;
	PGFInfoFunction infofunc;
	const Pg_finfo_record *inforec;
	static Pg_finfo_record default_inforec = {0};

	/* Compute name of info func */
	infofuncname = (char *) palloc(strlen(funcname) + 10);
	strcpy(infofuncname, "pg_finfo_");
	strcat(infofuncname, funcname);

	/* Try to look up the info function */
	infofunc = (PGFInfoFunction) lookup_external_function(filehandle,
														  infofuncname);
	if (infofunc == NULL)
	{
		/* Not found --- assume version 0 */
		pfree(infofuncname);
		return &default_inforec;
	}

	/* Found, so call it */
	inforec = (*infofunc) ();

	/* Validate result as best we can */
	if (inforec == NULL)
		elog(ERROR, "null result from info function \"%s\"", infofuncname);
	switch (inforec->api_version)
	{
		case 0:
			ereport(ERROR, (errcode(ERRCODE_INVALID_PARAMETER_VALUE),
					errmsg("Old style C function (API version 0) are no longer supported by Greenplum")
				       ));
			break;
		case 1:
			/* OK, no additional fields to validate */
			break;
		default:
			ereport(ERROR,
					(errcode(ERRCODE_INVALID_PARAMETER_VALUE),
					 errmsg("unrecognized API version %d reported by info function \"%s\"",
							inforec->api_version, infofuncname)));
			break;
	}

	pfree(infofuncname);
	return inforec;
}


/*-------------------------------------------------------------------------
 *		Routines for caching lookup information for external C functions.
 *
 * The routines in dfmgr.c are relatively slow, so we try to avoid running
 * them more than once per external function per session.  We use a hash table
 * with the function OID as the lookup key.
 *-------------------------------------------------------------------------
 */

/*
 * lookup_C_func: try to find a C function in the hash table
 *
 * If an entry exists and is up to date, return it; else return NULL
 */
static CFuncHashTabEntry *
lookup_C_func(HeapTuple procedureTuple)
{
	Oid			fn_oid = HeapTupleGetOid(procedureTuple);
	CFuncHashTabEntry *entry;

	if (CFuncHash == NULL)
		return NULL;			/* no table yet */
	entry = (CFuncHashTabEntry *)
		hash_search(CFuncHash,
					&fn_oid,
					HASH_FIND,
					NULL);
	if (entry == NULL)
		return NULL;			/* no such entry */
	if (entry->fn_xmin == HeapTupleHeaderGetXmin(procedureTuple->t_data) &&
		ItemPointerEquals(&entry->fn_tid, &procedureTuple->t_self))
		return entry;			/* OK */
	return NULL;				/* entry is out of date */
}

/*
 * record_C_func: enter (or update) info about a C function in the hash table
 */
static void
record_C_func(HeapTuple procedureTuple,
			  PGFunction user_fn, const Pg_finfo_record *inforec)
{
	Oid			fn_oid = HeapTupleGetOid(procedureTuple);
	CFuncHashTabEntry *entry;
	bool		found;

	/* Create the hash table if it doesn't exist yet */
	if (CFuncHash == NULL)
	{
		HASHCTL		hash_ctl;

		MemSet(&hash_ctl, 0, sizeof(hash_ctl));
		hash_ctl.keysize = sizeof(Oid);
		hash_ctl.entrysize = sizeof(CFuncHashTabEntry);
		hash_ctl.hash = oid_hash;
		CFuncHash = hash_create("CFuncHash",
								100,
								&hash_ctl,
								HASH_ELEM | HASH_FUNCTION);
	}

	entry = (CFuncHashTabEntry *)
		hash_search(CFuncHash,
					&fn_oid,
					HASH_ENTER,
					&found);
	/* OID is already filled in */
	entry->fn_xmin = HeapTupleHeaderGetXmin(procedureTuple->t_data);
	entry->fn_tid = procedureTuple->t_self;
	entry->user_fn = user_fn;
	entry->inforec = inforec;
}

/*
 * clear_external_function_hash: remove entries for a library being closed
 *
 * Presently we just zap the entire hash table, but later it might be worth
 * the effort to remove only the entries associated with the given handle.
 */
void
clear_external_function_hash(void *filehandle)
{
	if (CFuncHash)
		hash_destroy(CFuncHash);
	CFuncHash = NULL;
}


/*
 * Copy an FmgrInfo struct
 *
 * This is inherently somewhat bogus since we can't reliably duplicate
 * language-dependent subsidiary info.	We cheat by zeroing fn_extra,
 * instead, meaning that subsidiary info will have to be recomputed.
 */
void
fmgr_info_copy(FmgrInfo *dstinfo, FmgrInfo *srcinfo,
			   MemoryContext destcxt)
{
	memcpy(dstinfo, srcinfo, sizeof(FmgrInfo));
	dstinfo->fn_mcxt = destcxt;
	if (dstinfo->fn_addr == fmgr_oldstyle)
	{
		/* For oldstyle functions we must copy fn_extra */
		Oldstyle_fnextra *fnextra;

		fnextra = (Oldstyle_fnextra *)
			MemoryContextAlloc(destcxt, sizeof(Oldstyle_fnextra));
		memcpy(fnextra, srcinfo->fn_extra, sizeof(Oldstyle_fnextra));
		dstinfo->fn_extra = (void *) fnextra;
	}
	else
		dstinfo->fn_extra = NULL;
}


/*
 * Specialized lookup routine for fmgr_internal_validator: given the alleged
 * name of an internal function, return the OID of the function.
 * If the name is not recognized, return InvalidOid.
 */
Oid
fmgr_internal_function(const char *proname)
{
	const FmgrBuiltin *fbp = fmgr_lookupByName(proname);

	if (fbp == NULL)
		return InvalidOid;
	return fbp->foid;
}


/*
 * Handler for old-style "C" language functions
 */
static Datum
fmgr_oldstyle(PG_FUNCTION_ARGS)
{
	/*
	 * V0 functions are not supported in Greenplum. The immediate reason
	 * for that is that a Datum is always 8 bytes on Greenplum, which
	 * breaks V0 functions using e.g. int arguments, on 32-bit platforms
	 * where an int is normally 4 bytes. But this is no great loss; no-one
	 * should be using V0 calling convention anymore anyway.
	 */
	ereport(ERROR,
			(errcode(ERRCODE_INVALID_PARAMETER_VALUE),
			 errmsg("Old style C function (API version 0) are no longer supported by Greenplum")
				));
	return (Datum) 0; /* keep compiler quiet */

#ifdef NOT_USED
	Oldstyle_fnextra *fnextra;
	int			n_arguments = fcinfo->nargs;
	int			i;
	bool		isnull;
	func_ptr	user_fn;
	char	   *returnValue;

	if (fcinfo->flinfo == NULL || fcinfo->flinfo->fn_extra == NULL)
		elog(ERROR, "fmgr_oldstyle received NULL pointer");
	fnextra = (Oldstyle_fnextra *) fcinfo->flinfo->fn_extra;

	/*
	 * Result is NULL if any argument is NULL, but we still call the function
	 * (peculiar, but that's the way it worked before, and after all this is a
	 * backwards-compatibility wrapper).  Note, however, that we'll never get
	 * here with NULL arguments if the function is marked strict.
	 *
	 * We also need to detoast any TOAST-ed inputs, since it's unlikely that
	 * an old-style function knows about TOASTing.
	 */
	isnull = false;
	for (i = 0; i < n_arguments; i++)
	{
		if (PG_ARGISNULL(i))
			isnull = true;
		else if (fnextra->arg_toastable[i])
			fcinfo->arg[i] = PointerGetDatum(PG_DETOAST_DATUM(fcinfo->arg[i]));
	}
	fcinfo->isnull = isnull;

	user_fn = fnextra->func;

	switch (n_arguments)
	{
		case 0:
			returnValue = (char *) (*user_fn) ();
			break;
		case 1:

			/*
			 * nullvalue() used to use isNull to check if arg is NULL; perhaps
			 * there are other functions still out there that also rely on
			 * this undocumented hack?
			 */
			returnValue = (char *) (*user_fn) (fcinfo->arg[0],
											   &fcinfo->isnull);
			break;
		case 2:
			returnValue = (char *) (*user_fn) (fcinfo->arg[0],
											   fcinfo->arg[1]);
			break;
		case 3:
			returnValue = (char *) (*user_fn) (fcinfo->arg[0],
											   fcinfo->arg[1],
											   fcinfo->arg[2]);
			break;
		case 4:
			returnValue = (char *) (*user_fn) (fcinfo->arg[0],
											   fcinfo->arg[1],
											   fcinfo->arg[2],
											   fcinfo->arg[3]);
			break;
		case 5:
			returnValue = (char *) (*user_fn) (fcinfo->arg[0],
											   fcinfo->arg[1],
											   fcinfo->arg[2],
											   fcinfo->arg[3],
											   fcinfo->arg[4]);
			break;
		case 6:
			returnValue = (char *) (*user_fn) (fcinfo->arg[0],
											   fcinfo->arg[1],
											   fcinfo->arg[2],
											   fcinfo->arg[3],
											   fcinfo->arg[4],
											   fcinfo->arg[5]);
			break;
		case 7:
			returnValue = (char *) (*user_fn) (fcinfo->arg[0],
											   fcinfo->arg[1],
											   fcinfo->arg[2],
											   fcinfo->arg[3],
											   fcinfo->arg[4],
											   fcinfo->arg[5],
											   fcinfo->arg[6]);
			break;
		case 8:
			returnValue = (char *) (*user_fn) (fcinfo->arg[0],
											   fcinfo->arg[1],
											   fcinfo->arg[2],
											   fcinfo->arg[3],
											   fcinfo->arg[4],
											   fcinfo->arg[5],
											   fcinfo->arg[6],
											   fcinfo->arg[7]);
			break;
		case 9:
			returnValue = (char *) (*user_fn) (fcinfo->arg[0],
											   fcinfo->arg[1],
											   fcinfo->arg[2],
											   fcinfo->arg[3],
											   fcinfo->arg[4],
											   fcinfo->arg[5],
											   fcinfo->arg[6],
											   fcinfo->arg[7],
											   fcinfo->arg[8]);
			break;
		case 10:
			returnValue = (char *) (*user_fn) (fcinfo->arg[0],
											   fcinfo->arg[1],
											   fcinfo->arg[2],
											   fcinfo->arg[3],
											   fcinfo->arg[4],
											   fcinfo->arg[5],
											   fcinfo->arg[6],
											   fcinfo->arg[7],
											   fcinfo->arg[8],
											   fcinfo->arg[9]);
			break;
		case 11:
			returnValue = (char *) (*user_fn) (fcinfo->arg[0],
											   fcinfo->arg[1],
											   fcinfo->arg[2],
											   fcinfo->arg[3],
											   fcinfo->arg[4],
											   fcinfo->arg[5],
											   fcinfo->arg[6],
											   fcinfo->arg[7],
											   fcinfo->arg[8],
											   fcinfo->arg[9],
											   fcinfo->arg[10]);
			break;
		case 12:
			returnValue = (char *) (*user_fn) (fcinfo->arg[0],
											   fcinfo->arg[1],
											   fcinfo->arg[2],
											   fcinfo->arg[3],
											   fcinfo->arg[4],
											   fcinfo->arg[5],
											   fcinfo->arg[6],
											   fcinfo->arg[7],
											   fcinfo->arg[8],
											   fcinfo->arg[9],
											   fcinfo->arg[10],
											   fcinfo->arg[11]);
			break;
		case 13:
			returnValue = (char *) (*user_fn) (fcinfo->arg[0],
											   fcinfo->arg[1],
											   fcinfo->arg[2],
											   fcinfo->arg[3],
											   fcinfo->arg[4],
											   fcinfo->arg[5],
											   fcinfo->arg[6],
											   fcinfo->arg[7],
											   fcinfo->arg[8],
											   fcinfo->arg[9],
											   fcinfo->arg[10],
											   fcinfo->arg[11],
											   fcinfo->arg[12]);
			break;
		case 14:
			returnValue = (char *) (*user_fn) (fcinfo->arg[0],
											   fcinfo->arg[1],
											   fcinfo->arg[2],
											   fcinfo->arg[3],
											   fcinfo->arg[4],
											   fcinfo->arg[5],
											   fcinfo->arg[6],
											   fcinfo->arg[7],
											   fcinfo->arg[8],
											   fcinfo->arg[9],
											   fcinfo->arg[10],
											   fcinfo->arg[11],
											   fcinfo->arg[12],
											   fcinfo->arg[13]);
			break;
		case 15:
			returnValue = (char *) (*user_fn) (fcinfo->arg[0],
											   fcinfo->arg[1],
											   fcinfo->arg[2],
											   fcinfo->arg[3],
											   fcinfo->arg[4],
											   fcinfo->arg[5],
											   fcinfo->arg[6],
											   fcinfo->arg[7],
											   fcinfo->arg[8],
											   fcinfo->arg[9],
											   fcinfo->arg[10],
											   fcinfo->arg[11],
											   fcinfo->arg[12],
											   fcinfo->arg[13],
											   fcinfo->arg[14]);
			break;
		case 16:
			returnValue = (char *) (*user_fn) (fcinfo->arg[0],
											   fcinfo->arg[1],
											   fcinfo->arg[2],
											   fcinfo->arg[3],
											   fcinfo->arg[4],
											   fcinfo->arg[5],
											   fcinfo->arg[6],
											   fcinfo->arg[7],
											   fcinfo->arg[8],
											   fcinfo->arg[9],
											   fcinfo->arg[10],
											   fcinfo->arg[11],
											   fcinfo->arg[12],
											   fcinfo->arg[13],
											   fcinfo->arg[14],
											   fcinfo->arg[15]);
			break;
		default:

			/*
			 * Increasing FUNC_MAX_ARGS doesn't automatically add cases to the
			 * above code, so mention the actual value in this error not
			 * FUNC_MAX_ARGS.  You could add cases to the above if you needed
			 * to support old-style functions with many arguments, but making
			 * 'em be new-style is probably a better idea.
			 */
			ereport(ERROR,
					(errcode(ERRCODE_TOO_MANY_ARGUMENTS),
			 errmsg("function %u has too many arguments (%d, maximum is %d)",
					fcinfo->flinfo->fn_oid, n_arguments, 16)));
			returnValue = NULL; /* keep compiler quiet */
			break;
	}

	return PointerGetDatum(returnValue);
#endif
}


/*
 * Support for security-definer and proconfig-using functions.	We support
 * both of these features using the same call handler, because they are
 * often used together and it would be inefficient (as well as notationally
 * messy) to have two levels of call handler involved.
 */
struct fmgr_security_definer_cache
{
	FmgrInfo	flinfo;			/* lookup info for target function */
	Oid			userid;			/* userid to set, or InvalidOid */
	ArrayType  *proconfig;		/* GUC values to set, or NULL */
	Datum		arg;			/* passthrough argument for plugin modules */
};

/*
 * Function handler for security-definer/proconfig/plugin-hooked functions.
 * We extract the OID of the actual function and do a fmgr lookup again.
 * Then we fetch the pg_proc row and copy the owner ID and proconfig fields.
 * (All this info is cached for the duration of the current query.)
 * To execute a call, we temporarily replace the flinfo with the cached
 * and looked-up one, while keeping the outer fcinfo (which contains all
 * the actual arguments, etc.) intact.	This is not re-entrant, but then
 * the fcinfo itself can't be used re-entrantly anyway.
 */
static Datum
fmgr_security_definer(PG_FUNCTION_ARGS)
{
	Datum		result;
	struct fmgr_security_definer_cache *volatile fcache;
	FmgrInfo   *save_flinfo;
	Oid			save_userid;
	int			save_sec_context;
	volatile int save_nestlevel;
	PgStat_FunctionCallUsage fcusage;

	if (!fcinfo->flinfo->fn_extra)
	{
		HeapTuple	tuple;
		Form_pg_proc procedureStruct;
		Datum		datum;
		bool		isnull;
		MemoryContext oldcxt;

		fcache = MemoryContextAllocZero(fcinfo->flinfo->fn_mcxt,
										sizeof(*fcache));

		fmgr_info_cxt_security(fcinfo->flinfo->fn_oid, &fcache->flinfo,
							   fcinfo->flinfo->fn_mcxt, true);
		fcache->flinfo.fn_expr = fcinfo->flinfo->fn_expr;

		tuple = SearchSysCache1(PROCOID,
								ObjectIdGetDatum(fcinfo->flinfo->fn_oid));
		if (!HeapTupleIsValid(tuple))
			elog(ERROR, "cache lookup failed for function %u",
				 fcinfo->flinfo->fn_oid);
		procedureStruct = (Form_pg_proc) GETSTRUCT(tuple);

		if (procedureStruct->prosecdef)
			fcache->userid = procedureStruct->proowner;

		datum = SysCacheGetAttr(PROCOID, tuple, Anum_pg_proc_proconfig,
								&isnull);
		if (!isnull)
		{
			oldcxt = MemoryContextSwitchTo(fcinfo->flinfo->fn_mcxt);
			fcache->proconfig = DatumGetArrayTypePCopy(datum);
			MemoryContextSwitchTo(oldcxt);
		}

		ReleaseSysCache(tuple);

		fcinfo->flinfo->fn_extra = fcache;
	}
	else
		fcache = fcinfo->flinfo->fn_extra;

	/* GetUserIdAndSecContext is cheap enough that no harm in a wasted call */
	GetUserIdAndSecContext(&save_userid, &save_sec_context);
	if (fcache->proconfig)		/* Need a new GUC nesting level */
		save_nestlevel = NewGUCNestLevel();
	else
		save_nestlevel = 0;		/* keep compiler quiet */

	if (OidIsValid(fcache->userid))
		SetUserIdAndSecContext(fcache->userid,
							save_sec_context | SECURITY_LOCAL_USERID_CHANGE);

	if (fcache->proconfig)
	{
		ProcessGUCArray(fcache->proconfig,
						(superuser() ? PGC_SUSET : PGC_USERSET),
						PGC_S_SESSION,
						GUC_ACTION_SAVE);
	}

	/* function manager hook */
	if (fmgr_hook)
		(*fmgr_hook) (FHET_START, &fcache->flinfo, &fcache->arg);

	/*
	 * We don't need to restore GUC or userid settings on error, because the
	 * ensuing xact or subxact abort will do that.	The PG_TRY block is only
	 * needed to clean up the flinfo link.
	 */
	save_flinfo = fcinfo->flinfo;

	PG_TRY();
	{
		fcinfo->flinfo = &fcache->flinfo;

		/* See notes in fmgr_info_cxt_security */
		pgstat_init_function_usage(fcinfo, &fcusage);

		result = FunctionCallInvoke(fcinfo);

		/*
		 * We could be calling either a regular or a set-returning function,
		 * so we have to test to see what finalize flag to use.
		 */
		pgstat_end_function_usage(&fcusage,
								  (fcinfo->resultinfo == NULL ||
								   !IsA(fcinfo->resultinfo, ReturnSetInfo) ||
								   ((ReturnSetInfo *) fcinfo->resultinfo)->isDone != ExprMultipleResult));
	}
	PG_CATCH();
	{
		fcinfo->flinfo = save_flinfo;
		if (fmgr_hook)
			(*fmgr_hook) (FHET_ABORT, &fcache->flinfo, &fcache->arg);
		PG_RE_THROW();
	}
	PG_END_TRY();

	fcinfo->flinfo = save_flinfo;

	if (fcache->proconfig)
		AtEOXact_GUC(true, save_nestlevel);
	if (OidIsValid(fcache->userid))
		SetUserIdAndSecContext(save_userid, save_sec_context);
	if (fmgr_hook)
		(*fmgr_hook) (FHET_END, &fcache->flinfo, &fcache->arg);

	return result;
}


/*-------------------------------------------------------------------------
 *		Support routines for callers of fmgr-compatible functions
 *-------------------------------------------------------------------------
 */

/*
 * These are for invocation of a specifically named function with a
 * directly-computed parameter list.  Note that neither arguments nor result
 * are allowed to be NULL.	Also, the function cannot be one that needs to
 * look at FmgrInfo, since there won't be any.
 */
Datum
DirectFunctionCall1Coll(PGFunction func, Oid collation, Datum arg1)
{
	FunctionCallInfoData fcinfo;
	Datum		result;

	InitFunctionCallInfoData(fcinfo, NULL, 1, collation, NULL, NULL);

	fcinfo.arg[0] = arg1;
	fcinfo.argnull[0] = false;

	result = (*func) (&fcinfo);

	/* Check for null result, since caller is clearly not expecting one */
	if (fcinfo.isnull)
		elog(ERROR, "function %p returned NULL", (void *) func);

	return result;
}

Datum
DirectFunctionCall2Coll(PGFunction func, Oid collation, Datum arg1, Datum arg2)
{
	FunctionCallInfoData fcinfo;
	Datum		result;

	InitFunctionCallInfoData(fcinfo, NULL, 2, collation, NULL, NULL);

	fcinfo.arg[0] = arg1;
	fcinfo.arg[1] = arg2;
	fcinfo.argnull[0] = false;
	fcinfo.argnull[1] = false;

	result = (*func) (&fcinfo);

	/* Check for null result, since caller is clearly not expecting one */
	if (fcinfo.isnull)
		elog(ERROR, "function %p returned NULL", (void *) func);

	return result;
}

Datum
DirectFunctionCall3Coll(PGFunction func, Oid collation, Datum arg1, Datum arg2,
						Datum arg3)
{
	FunctionCallInfoData fcinfo;
	Datum		result;

	InitFunctionCallInfoData(fcinfo, NULL, 3, collation, NULL, NULL);

	fcinfo.arg[0] = arg1;
	fcinfo.arg[1] = arg2;
	fcinfo.arg[2] = arg3;
	fcinfo.argnull[0] = false;
	fcinfo.argnull[1] = false;
	fcinfo.argnull[2] = false;

	result = (*func) (&fcinfo);

	/* Check for null result, since caller is clearly not expecting one */
	if (fcinfo.isnull)
		elog(ERROR, "function %p returned NULL", (void *) func);

	return result;
}

Datum
DirectFunctionCall4Coll(PGFunction func, Oid collation, Datum arg1, Datum arg2,
						Datum arg3, Datum arg4)
{
	FunctionCallInfoData fcinfo;
	Datum		result;

	InitFunctionCallInfoData(fcinfo, NULL, 4, collation, NULL, NULL);

	fcinfo.arg[0] = arg1;
	fcinfo.arg[1] = arg2;
	fcinfo.arg[2] = arg3;
	fcinfo.arg[3] = arg4;
	fcinfo.argnull[0] = false;
	fcinfo.argnull[1] = false;
	fcinfo.argnull[2] = false;
	fcinfo.argnull[3] = false;

	result = (*func) (&fcinfo);

	/* Check for null result, since caller is clearly not expecting one */
	if (fcinfo.isnull)
		elog(ERROR, "function %p returned NULL", (void *) func);

	return result;
}

Datum
DirectFunctionCall5Coll(PGFunction func, Oid collation, Datum arg1, Datum arg2,
						Datum arg3, Datum arg4, Datum arg5)
{
	FunctionCallInfoData fcinfo;
	Datum		result;

	InitFunctionCallInfoData(fcinfo, NULL, 5, collation, NULL, NULL);

	fcinfo.arg[0] = arg1;
	fcinfo.arg[1] = arg2;
	fcinfo.arg[2] = arg3;
	fcinfo.arg[3] = arg4;
	fcinfo.arg[4] = arg5;
	fcinfo.argnull[0] = false;
	fcinfo.argnull[1] = false;
	fcinfo.argnull[2] = false;
	fcinfo.argnull[3] = false;
	fcinfo.argnull[4] = false;

	result = (*func) (&fcinfo);

	/* Check for null result, since caller is clearly not expecting one */
	if (fcinfo.isnull)
		elog(ERROR, "function %p returned NULL", (void *) func);

	return result;
}

Datum
DirectFunctionCall6Coll(PGFunction func, Oid collation, Datum arg1, Datum arg2,
						Datum arg3, Datum arg4, Datum arg5,
						Datum arg6)
{
	FunctionCallInfoData fcinfo;
	Datum		result;

	InitFunctionCallInfoData(fcinfo, NULL, 6, collation, NULL, NULL);

	fcinfo.arg[0] = arg1;
	fcinfo.arg[1] = arg2;
	fcinfo.arg[2] = arg3;
	fcinfo.arg[3] = arg4;
	fcinfo.arg[4] = arg5;
	fcinfo.arg[5] = arg6;
	fcinfo.argnull[0] = false;
	fcinfo.argnull[1] = false;
	fcinfo.argnull[2] = false;
	fcinfo.argnull[3] = false;
	fcinfo.argnull[4] = false;
	fcinfo.argnull[5] = false;

	result = (*func) (&fcinfo);

	/* Check for null result, since caller is clearly not expecting one */
	if (fcinfo.isnull)
		elog(ERROR, "function %p returned NULL", (void *) func);

	return result;
}

Datum
DirectFunctionCall7Coll(PGFunction func, Oid collation, Datum arg1, Datum arg2,
						Datum arg3, Datum arg4, Datum arg5,
						Datum arg6, Datum arg7)
{
	FunctionCallInfoData fcinfo;
	Datum		result;

	InitFunctionCallInfoData(fcinfo, NULL, 7, collation, NULL, NULL);

	fcinfo.arg[0] = arg1;
	fcinfo.arg[1] = arg2;
	fcinfo.arg[2] = arg3;
	fcinfo.arg[3] = arg4;
	fcinfo.arg[4] = arg5;
	fcinfo.arg[5] = arg6;
	fcinfo.arg[6] = arg7;
	fcinfo.argnull[0] = false;
	fcinfo.argnull[1] = false;
	fcinfo.argnull[2] = false;
	fcinfo.argnull[3] = false;
	fcinfo.argnull[4] = false;
	fcinfo.argnull[5] = false;
	fcinfo.argnull[6] = false;

	result = (*func) (&fcinfo);

	/* Check for null result, since caller is clearly not expecting one */
	if (fcinfo.isnull)
		elog(ERROR, "function %p returned NULL", (void *) func);

	return result;
}

Datum
DirectFunctionCall8Coll(PGFunction func, Oid collation, Datum arg1, Datum arg2,
						Datum arg3, Datum arg4, Datum arg5,
						Datum arg6, Datum arg7, Datum arg8)
{
	FunctionCallInfoData fcinfo;
	Datum		result;

	InitFunctionCallInfoData(fcinfo, NULL, 8, collation, NULL, NULL);

	fcinfo.arg[0] = arg1;
	fcinfo.arg[1] = arg2;
	fcinfo.arg[2] = arg3;
	fcinfo.arg[3] = arg4;
	fcinfo.arg[4] = arg5;
	fcinfo.arg[5] = arg6;
	fcinfo.arg[6] = arg7;
	fcinfo.arg[7] = arg8;
	fcinfo.argnull[0] = false;
	fcinfo.argnull[1] = false;
	fcinfo.argnull[2] = false;
	fcinfo.argnull[3] = false;
	fcinfo.argnull[4] = false;
	fcinfo.argnull[5] = false;
	fcinfo.argnull[6] = false;
	fcinfo.argnull[7] = false;

	result = (*func) (&fcinfo);

	/* Check for null result, since caller is clearly not expecting one */
	if (fcinfo.isnull)
		elog(ERROR, "function %p returned NULL", (void *) func);

	return result;
}

Datum
DirectFunctionCall9Coll(PGFunction func, Oid collation, Datum arg1, Datum arg2,
						Datum arg3, Datum arg4, Datum arg5,
						Datum arg6, Datum arg7, Datum arg8,
						Datum arg9)
{
	FunctionCallInfoData fcinfo;
	Datum		result;

	InitFunctionCallInfoData(fcinfo, NULL, 9, collation, NULL, NULL);

	fcinfo.arg[0] = arg1;
	fcinfo.arg[1] = arg2;
	fcinfo.arg[2] = arg3;
	fcinfo.arg[3] = arg4;
	fcinfo.arg[4] = arg5;
	fcinfo.arg[5] = arg6;
	fcinfo.arg[6] = arg7;
	fcinfo.arg[7] = arg8;
	fcinfo.arg[8] = arg9;
	fcinfo.argnull[0] = false;
	fcinfo.argnull[1] = false;
	fcinfo.argnull[2] = false;
	fcinfo.argnull[3] = false;
	fcinfo.argnull[4] = false;
	fcinfo.argnull[5] = false;
	fcinfo.argnull[6] = false;
	fcinfo.argnull[7] = false;
	fcinfo.argnull[8] = false;

	result = (*func) (&fcinfo);

	/* Check for null result, since caller is clearly not expecting one */
	if (fcinfo.isnull)
		elog(ERROR, "function %p returned NULL", (void *) func);

	return result;
}


/*
 * These are for invocation of a previously-looked-up function with a
 * directly-computed parameter list.  Note that neither arguments nor result
 * are allowed to be NULL.
 */
Datum
FunctionCall1Coll(FmgrInfo *flinfo, Oid collation, Datum arg1)
{
	FunctionCallInfoData fcinfo;
	Datum		result;

	InitFunctionCallInfoData(fcinfo, flinfo, 1, collation, NULL, NULL);

	fcinfo.arg[0] = arg1;
	fcinfo.argnull[0] = false;

	result = FunctionCallInvoke(&fcinfo);

	/* Check for null result, since caller is clearly not expecting one */
	if (fcinfo.isnull)
		elog(ERROR, "function %u returned NULL", fcinfo.flinfo->fn_oid);

	return result;
}

Datum
FunctionCall2Coll(FmgrInfo *flinfo, Oid collation, Datum arg1, Datum arg2)
{
	/*
	 * XXX if you change this routine, see also the inlined version in
	 * utils/sort/tuplesort.c!
	 */
	FunctionCallInfoData fcinfo;
	Datum		result;

	InitFunctionCallInfoData(fcinfo, flinfo, 2, collation, NULL, NULL);

	fcinfo.arg[0] = arg1;
	fcinfo.arg[1] = arg2;
	fcinfo.argnull[0] = false;
	fcinfo.argnull[1] = false;

	result = FunctionCallInvoke(&fcinfo);

	/* Check for null result, since caller is clearly not expecting one */
	if (fcinfo.isnull)
		elog(ERROR, "function %u returned NULL", fcinfo.flinfo->fn_oid);

	return result;
}

Datum
FunctionCall3Coll(FmgrInfo *flinfo, Oid collation, Datum arg1, Datum arg2,
				  Datum arg3)
{
	FunctionCallInfoData fcinfo;
	Datum		result;

	InitFunctionCallInfoData(fcinfo, flinfo, 3, collation, NULL, NULL);

	fcinfo.arg[0] = arg1;
	fcinfo.arg[1] = arg2;
	fcinfo.arg[2] = arg3;
	fcinfo.argnull[0] = false;
	fcinfo.argnull[1] = false;
	fcinfo.argnull[2] = false;

	result = FunctionCallInvoke(&fcinfo);

	/* Check for null result, since caller is clearly not expecting one */
	if (fcinfo.isnull)
		elog(ERROR, "function %u returned NULL", fcinfo.flinfo->fn_oid);

	return result;
}

Datum
FunctionCall4Coll(FmgrInfo *flinfo, Oid collation, Datum arg1, Datum arg2,
				  Datum arg3, Datum arg4)
{
	FunctionCallInfoData fcinfo;
	Datum		result;

	InitFunctionCallInfoData(fcinfo, flinfo, 4, collation, NULL, NULL);

	fcinfo.arg[0] = arg1;
	fcinfo.arg[1] = arg2;
	fcinfo.arg[2] = arg3;
	fcinfo.arg[3] = arg4;
	fcinfo.argnull[0] = false;
	fcinfo.argnull[1] = false;
	fcinfo.argnull[2] = false;
	fcinfo.argnull[3] = false;

	result = FunctionCallInvoke(&fcinfo);

	/* Check for null result, since caller is clearly not expecting one */
	if (fcinfo.isnull)
		elog(ERROR, "function %u returned NULL", fcinfo.flinfo->fn_oid);

	return result;
}

Datum
FunctionCall5Coll(FmgrInfo *flinfo, Oid collation, Datum arg1, Datum arg2,
				  Datum arg3, Datum arg4, Datum arg5)
{
	FunctionCallInfoData fcinfo;
	Datum		result;

	InitFunctionCallInfoData(fcinfo, flinfo, 5, collation, NULL, NULL);

	fcinfo.arg[0] = arg1;
	fcinfo.arg[1] = arg2;
	fcinfo.arg[2] = arg3;
	fcinfo.arg[3] = arg4;
	fcinfo.arg[4] = arg5;
	fcinfo.argnull[0] = false;
	fcinfo.argnull[1] = false;
	fcinfo.argnull[2] = false;
	fcinfo.argnull[3] = false;
	fcinfo.argnull[4] = false;

	result = FunctionCallInvoke(&fcinfo);

	/* Check for null result, since caller is clearly not expecting one */
	if (fcinfo.isnull)
		elog(ERROR, "function %u returned NULL", fcinfo.flinfo->fn_oid);

	return result;
}

Datum
FunctionCall6Coll(FmgrInfo *flinfo, Oid collation, Datum arg1, Datum arg2,
				  Datum arg3, Datum arg4, Datum arg5,
				  Datum arg6)
{
	FunctionCallInfoData fcinfo;
	Datum		result;

	InitFunctionCallInfoData(fcinfo, flinfo, 6, collation, NULL, NULL);

	fcinfo.arg[0] = arg1;
	fcinfo.arg[1] = arg2;
	fcinfo.arg[2] = arg3;
	fcinfo.arg[3] = arg4;
	fcinfo.arg[4] = arg5;
	fcinfo.arg[5] = arg6;
	fcinfo.argnull[0] = false;
	fcinfo.argnull[1] = false;
	fcinfo.argnull[2] = false;
	fcinfo.argnull[3] = false;
	fcinfo.argnull[4] = false;
	fcinfo.argnull[5] = false;

	result = FunctionCallInvoke(&fcinfo);

	/* Check for null result, since caller is clearly not expecting one */
	if (fcinfo.isnull)
		elog(ERROR, "function %u returned NULL", fcinfo.flinfo->fn_oid);

	return result;
}

Datum
FunctionCall7Coll(FmgrInfo *flinfo, Oid collation, Datum arg1, Datum arg2,
				  Datum arg3, Datum arg4, Datum arg5,
				  Datum arg6, Datum arg7)
{
	FunctionCallInfoData fcinfo;
	Datum		result;

	InitFunctionCallInfoData(fcinfo, flinfo, 7, collation, NULL, NULL);

	fcinfo.arg[0] = arg1;
	fcinfo.arg[1] = arg2;
	fcinfo.arg[2] = arg3;
	fcinfo.arg[3] = arg4;
	fcinfo.arg[4] = arg5;
	fcinfo.arg[5] = arg6;
	fcinfo.arg[6] = arg7;
	fcinfo.argnull[0] = false;
	fcinfo.argnull[1] = false;
	fcinfo.argnull[2] = false;
	fcinfo.argnull[3] = false;
	fcinfo.argnull[4] = false;
	fcinfo.argnull[5] = false;
	fcinfo.argnull[6] = false;

	result = FunctionCallInvoke(&fcinfo);

	/* Check for null result, since caller is clearly not expecting one */
	if (fcinfo.isnull)
		elog(ERROR, "function %u returned NULL", fcinfo.flinfo->fn_oid);

	return result;
}

Datum
FunctionCall8Coll(FmgrInfo *flinfo, Oid collation, Datum arg1, Datum arg2,
				  Datum arg3, Datum arg4, Datum arg5,
				  Datum arg6, Datum arg7, Datum arg8)
{
	FunctionCallInfoData fcinfo;
	Datum		result;

	InitFunctionCallInfoData(fcinfo, flinfo, 8, collation, NULL, NULL);

	fcinfo.arg[0] = arg1;
	fcinfo.arg[1] = arg2;
	fcinfo.arg[2] = arg3;
	fcinfo.arg[3] = arg4;
	fcinfo.arg[4] = arg5;
	fcinfo.arg[5] = arg6;
	fcinfo.arg[6] = arg7;
	fcinfo.arg[7] = arg8;
	fcinfo.argnull[0] = false;
	fcinfo.argnull[1] = false;
	fcinfo.argnull[2] = false;
	fcinfo.argnull[3] = false;
	fcinfo.argnull[4] = false;
	fcinfo.argnull[5] = false;
	fcinfo.argnull[6] = false;
	fcinfo.argnull[7] = false;

	result = FunctionCallInvoke(&fcinfo);

	/* Check for null result, since caller is clearly not expecting one */
	if (fcinfo.isnull)
		elog(ERROR, "function %u returned NULL", fcinfo.flinfo->fn_oid);

	return result;
}

Datum
FunctionCall9Coll(FmgrInfo *flinfo, Oid collation, Datum arg1, Datum arg2,
				  Datum arg3, Datum arg4, Datum arg5,
				  Datum arg6, Datum arg7, Datum arg8,
				  Datum arg9)
{
	FunctionCallInfoData fcinfo;
	Datum		result;

	InitFunctionCallInfoData(fcinfo, flinfo, 9, collation, NULL, NULL);

	fcinfo.arg[0] = arg1;
	fcinfo.arg[1] = arg2;
	fcinfo.arg[2] = arg3;
	fcinfo.arg[3] = arg4;
	fcinfo.arg[4] = arg5;
	fcinfo.arg[5] = arg6;
	fcinfo.arg[6] = arg7;
	fcinfo.arg[7] = arg8;
	fcinfo.arg[8] = arg9;
	fcinfo.argnull[0] = false;
	fcinfo.argnull[1] = false;
	fcinfo.argnull[2] = false;
	fcinfo.argnull[3] = false;
	fcinfo.argnull[4] = false;
	fcinfo.argnull[5] = false;
	fcinfo.argnull[6] = false;
	fcinfo.argnull[7] = false;
	fcinfo.argnull[8] = false;

	result = FunctionCallInvoke(&fcinfo);

	/* Check for null result, since caller is clearly not expecting one */
	if (fcinfo.isnull)
		elog(ERROR, "function %u returned NULL", fcinfo.flinfo->fn_oid);

	return result;
}


/*
 * These are for invocation of a function identified by OID with a
 * directly-computed parameter list.  Note that neither arguments nor result
 * are allowed to be NULL.	These are essentially fmgr_info() followed
 * by FunctionCallN().	If the same function is to be invoked repeatedly,
 * do the fmgr_info() once and then use FunctionCallN().
 */
Datum
OidFunctionCall0Coll(Oid functionId, Oid collation)
{
	FmgrInfo	flinfo;
	FunctionCallInfoData fcinfo;
	Datum		result;

	fmgr_info(functionId, &flinfo);

	InitFunctionCallInfoData(fcinfo, &flinfo, 0, collation, NULL, NULL);

	result = FunctionCallInvoke(&fcinfo);

	/* Check for null result, since caller is clearly not expecting one */
	if (fcinfo.isnull)
		elog(ERROR, "function %u returned NULL", flinfo.fn_oid);

	return result;
}

Datum
OidFunctionCall1Coll(Oid functionId, Oid collation, Datum arg1)
{
	FmgrInfo	flinfo;
	FunctionCallInfoData fcinfo;
	Datum		result;

	fmgr_info(functionId, &flinfo);

	InitFunctionCallInfoData(fcinfo, &flinfo, 1, collation, NULL, NULL);

	fcinfo.arg[0] = arg1;
	fcinfo.argnull[0] = false;

	result = FunctionCallInvoke(&fcinfo);

	/* Check for null result, since caller is clearly not expecting one */
	if (fcinfo.isnull)
		elog(ERROR, "function %u returned NULL", flinfo.fn_oid);

	return result;
}

Datum
OidFunctionCall2Coll(Oid functionId, Oid collation, Datum arg1, Datum arg2)
{
	FmgrInfo	flinfo;
	FunctionCallInfoData fcinfo;
	Datum		result;

	fmgr_info(functionId, &flinfo);

	InitFunctionCallInfoData(fcinfo, &flinfo, 2, collation, NULL, NULL);

	fcinfo.arg[0] = arg1;
	fcinfo.arg[1] = arg2;
	fcinfo.argnull[0] = false;
	fcinfo.argnull[1] = false;

	result = FunctionCallInvoke(&fcinfo);

	/* Check for null result, since caller is clearly not expecting one */
	if (fcinfo.isnull)
		elog(ERROR, "function %u returned NULL", flinfo.fn_oid);

	return result;
}

Datum
OidFunctionCall3Coll(Oid functionId, Oid collation, Datum arg1, Datum arg2,
					 Datum arg3)
{
	FmgrInfo	flinfo;
	FunctionCallInfoData fcinfo;
	Datum		result;

	fmgr_info(functionId, &flinfo);

	InitFunctionCallInfoData(fcinfo, &flinfo, 3, collation, NULL, NULL);

	fcinfo.arg[0] = arg1;
	fcinfo.arg[1] = arg2;
	fcinfo.arg[2] = arg3;
	fcinfo.argnull[0] = false;
	fcinfo.argnull[1] = false;
	fcinfo.argnull[2] = false;

	result = FunctionCallInvoke(&fcinfo);

	/* Check for null result, since caller is clearly not expecting one */
	if (fcinfo.isnull)
		elog(ERROR, "function %u returned NULL", flinfo.fn_oid);

	return result;
}

Datum
OidFunctionCall4Coll(Oid functionId, Oid collation, Datum arg1, Datum arg2,
					 Datum arg3, Datum arg4)
{
	FmgrInfo	flinfo;
	FunctionCallInfoData fcinfo;
	Datum		result;

	fmgr_info(functionId, &flinfo);

	InitFunctionCallInfoData(fcinfo, &flinfo, 4, collation, NULL, NULL);

	fcinfo.arg[0] = arg1;
	fcinfo.arg[1] = arg2;
	fcinfo.arg[2] = arg3;
	fcinfo.arg[3] = arg4;
	fcinfo.argnull[0] = false;
	fcinfo.argnull[1] = false;
	fcinfo.argnull[2] = false;
	fcinfo.argnull[3] = false;

	result = FunctionCallInvoke(&fcinfo);

	/* Check for null result, since caller is clearly not expecting one */
	if (fcinfo.isnull)
		elog(ERROR, "function %u returned NULL", flinfo.fn_oid);

	return result;
}

Datum
OidFunctionCall5Coll(Oid functionId, Oid collation, Datum arg1, Datum arg2,
					 Datum arg3, Datum arg4, Datum arg5)
{
	FmgrInfo	flinfo;
	FunctionCallInfoData fcinfo;
	Datum		result;

	fmgr_info(functionId, &flinfo);

	InitFunctionCallInfoData(fcinfo, &flinfo, 5, collation, NULL, NULL);

	fcinfo.arg[0] = arg1;
	fcinfo.arg[1] = arg2;
	fcinfo.arg[2] = arg3;
	fcinfo.arg[3] = arg4;
	fcinfo.arg[4] = arg5;
	fcinfo.argnull[0] = false;
	fcinfo.argnull[1] = false;
	fcinfo.argnull[2] = false;
	fcinfo.argnull[3] = false;
	fcinfo.argnull[4] = false;

	result = FunctionCallInvoke(&fcinfo);

	/* Check for null result, since caller is clearly not expecting one */
	if (fcinfo.isnull)
		elog(ERROR, "function %u returned NULL", flinfo.fn_oid);

	return result;
}

Datum
OidFunctionCall6Coll(Oid functionId, Oid collation, Datum arg1, Datum arg2,
					 Datum arg3, Datum arg4, Datum arg5,
					 Datum arg6)
{
	FmgrInfo	flinfo;
	FunctionCallInfoData fcinfo;
	Datum		result;

	fmgr_info(functionId, &flinfo);

	InitFunctionCallInfoData(fcinfo, &flinfo, 6, collation, NULL, NULL);

	fcinfo.arg[0] = arg1;
	fcinfo.arg[1] = arg2;
	fcinfo.arg[2] = arg3;
	fcinfo.arg[3] = arg4;
	fcinfo.arg[4] = arg5;
	fcinfo.arg[5] = arg6;
	fcinfo.argnull[0] = false;
	fcinfo.argnull[1] = false;
	fcinfo.argnull[2] = false;
	fcinfo.argnull[3] = false;
	fcinfo.argnull[4] = false;
	fcinfo.argnull[5] = false;

	result = FunctionCallInvoke(&fcinfo);

	/* Check for null result, since caller is clearly not expecting one */
	if (fcinfo.isnull)
		elog(ERROR, "function %u returned NULL", flinfo.fn_oid);

	return result;
}

Datum
OidFunctionCall7Coll(Oid functionId, Oid collation, Datum arg1, Datum arg2,
					 Datum arg3, Datum arg4, Datum arg5,
					 Datum arg6, Datum arg7)
{
	FmgrInfo	flinfo;
	FunctionCallInfoData fcinfo;
	Datum		result;

	fmgr_info(functionId, &flinfo);

	InitFunctionCallInfoData(fcinfo, &flinfo, 7, collation, NULL, NULL);

	fcinfo.arg[0] = arg1;
	fcinfo.arg[1] = arg2;
	fcinfo.arg[2] = arg3;
	fcinfo.arg[3] = arg4;
	fcinfo.arg[4] = arg5;
	fcinfo.arg[5] = arg6;
	fcinfo.arg[6] = arg7;
	fcinfo.argnull[0] = false;
	fcinfo.argnull[1] = false;
	fcinfo.argnull[2] = false;
	fcinfo.argnull[3] = false;
	fcinfo.argnull[4] = false;
	fcinfo.argnull[5] = false;
	fcinfo.argnull[6] = false;

	result = FunctionCallInvoke(&fcinfo);

	/* Check for null result, since caller is clearly not expecting one */
	if (fcinfo.isnull)
		elog(ERROR, "function %u returned NULL", flinfo.fn_oid);

	return result;
}

Datum
OidFunctionCall8Coll(Oid functionId, Oid collation, Datum arg1, Datum arg2,
					 Datum arg3, Datum arg4, Datum arg5,
					 Datum arg6, Datum arg7, Datum arg8)
{
	FmgrInfo	flinfo;
	FunctionCallInfoData fcinfo;
	Datum		result;

	fmgr_info(functionId, &flinfo);

	InitFunctionCallInfoData(fcinfo, &flinfo, 8, collation, NULL, NULL);

	fcinfo.arg[0] = arg1;
	fcinfo.arg[1] = arg2;
	fcinfo.arg[2] = arg3;
	fcinfo.arg[3] = arg4;
	fcinfo.arg[4] = arg5;
	fcinfo.arg[5] = arg6;
	fcinfo.arg[6] = arg7;
	fcinfo.arg[7] = arg8;
	fcinfo.argnull[0] = false;
	fcinfo.argnull[1] = false;
	fcinfo.argnull[2] = false;
	fcinfo.argnull[3] = false;
	fcinfo.argnull[4] = false;
	fcinfo.argnull[5] = false;
	fcinfo.argnull[6] = false;
	fcinfo.argnull[7] = false;

	result = FunctionCallInvoke(&fcinfo);

	/* Check for null result, since caller is clearly not expecting one */
	if (fcinfo.isnull)
		elog(ERROR, "function %u returned NULL", flinfo.fn_oid);

	return result;
}

Datum
OidFunctionCall9Coll(Oid functionId, Oid collation, Datum arg1, Datum arg2,
					 Datum arg3, Datum arg4, Datum arg5,
					 Datum arg6, Datum arg7, Datum arg8,
					 Datum arg9)
{
	FmgrInfo	flinfo;
	FunctionCallInfoData fcinfo;
	Datum		result;

	fmgr_info(functionId, &flinfo);

	InitFunctionCallInfoData(fcinfo, &flinfo, 9, collation, NULL, NULL);

	fcinfo.arg[0] = arg1;
	fcinfo.arg[1] = arg2;
	fcinfo.arg[2] = arg3;
	fcinfo.arg[3] = arg4;
	fcinfo.arg[4] = arg5;
	fcinfo.arg[5] = arg6;
	fcinfo.arg[6] = arg7;
	fcinfo.arg[7] = arg8;
	fcinfo.arg[8] = arg9;
	fcinfo.argnull[0] = false;
	fcinfo.argnull[1] = false;
	fcinfo.argnull[2] = false;
	fcinfo.argnull[3] = false;
	fcinfo.argnull[4] = false;
	fcinfo.argnull[5] = false;
	fcinfo.argnull[6] = false;
	fcinfo.argnull[7] = false;
	fcinfo.argnull[8] = false;

	result = FunctionCallInvoke(&fcinfo);

	/* Check for null result, since caller is clearly not expecting one */
	if (fcinfo.isnull)
		elog(ERROR, "function %u returned NULL", flinfo.fn_oid);

	return result;
}


/*
 * Special cases for convenient invocation of datatype I/O functions.
 */

/*
 * Call a previously-looked-up datatype input function.
 *
 * "str" may be NULL to indicate we are reading a NULL.  In this case
 * the caller should assume the result is NULL, but we'll call the input
 * function anyway if it's not strict.  So this is almost but not quite
 * the same as FunctionCall3.
 *
 * One important difference from the bare function call is that we will
 * push any active SPI context, allowing SPI-using I/O functions to be
 * called from other SPI functions without extra notation.	This is a hack,
 * but the alternative of expecting all SPI functions to do SPI_push/SPI_pop
 * around I/O calls seems worse.
 */
Datum
InputFunctionCall(FmgrInfo *flinfo, char *str, Oid typioparam, int32 typmod)
{
	FunctionCallInfoData fcinfo;
	Datum		result;
	bool		pushed;

	if (str == NULL && flinfo->fn_strict)
		return (Datum) 0;		/* just return null result */

	pushed = SPI_push_conditional();

	InitFunctionCallInfoData(fcinfo, flinfo, 3, InvalidOid, NULL, NULL);

	fcinfo.arg[0] = CStringGetDatum(str);
	fcinfo.arg[1] = ObjectIdGetDatum(typioparam);
	fcinfo.arg[2] = Int32GetDatum(typmod);
	fcinfo.argnull[0] = (str == NULL);
	fcinfo.argnull[1] = false;
	fcinfo.argnull[2] = false;

	result = FunctionCallInvoke(&fcinfo);

	/* Should get null result if and only if str is NULL */
	if (str == NULL)
	{
		if (!fcinfo.isnull)
			elog(ERROR, "input function %u returned non-NULL",
				 fcinfo.flinfo->fn_oid);
	}
	else
	{
		if (fcinfo.isnull)
			elog(ERROR, "input function %u returned NULL",
				 fcinfo.flinfo->fn_oid);
	}

	SPI_pop_conditional(pushed);

	return result;
}

/*
 * Call a previously-looked-up datatype output function.
 *
 * Do not call this on NULL datums.
 *
 * This is almost just window dressing for FunctionCall1, but it includes
 * SPI context pushing for the same reasons as InputFunctionCall.
 */
char *
OutputFunctionCall(FmgrInfo *flinfo, Datum val)
{
	char	   *result;
	bool		pushed;

	pushed = SPI_push_conditional();

	result = DatumGetCString(FunctionCall1(flinfo, val));

	SPI_pop_conditional(pushed);

	return result;
}

/*
 * Call a previously-looked-up datatype binary-input function.
 *
 * "buf" may be NULL to indicate we are reading a NULL.  In this case
 * the caller should assume the result is NULL, but we'll call the receive
 * function anyway if it's not strict.  So this is almost but not quite
 * the same as FunctionCall3.  Also, this includes SPI context pushing for
 * the same reasons as InputFunctionCall.
 */
Datum
ReceiveFunctionCall(FmgrInfo *flinfo, StringInfo buf,
					Oid typioparam, int32 typmod)
{
	FunctionCallInfoData fcinfo;
	Datum		result;
	bool		pushed;

	if (buf == NULL && flinfo->fn_strict)
		return (Datum) 0;		/* just return null result */

	pushed = SPI_push_conditional();

	InitFunctionCallInfoData(fcinfo, flinfo, 3, InvalidOid, NULL, NULL);

	fcinfo.arg[0] = PointerGetDatum(buf);
	fcinfo.arg[1] = ObjectIdGetDatum(typioparam);
	fcinfo.arg[2] = Int32GetDatum(typmod);
	fcinfo.argnull[0] = (buf == NULL);
	fcinfo.argnull[1] = false;
	fcinfo.argnull[2] = false;

	result = FunctionCallInvoke(&fcinfo);

	/* Should get null result if and only if buf is NULL */
	if (buf == NULL)
	{
		if (!fcinfo.isnull)
			elog(ERROR, "receive function %u returned non-NULL",
				 fcinfo.flinfo->fn_oid);
	}
	else
	{
		if (fcinfo.isnull)
			elog(ERROR, "receive function %u returned NULL",
				 fcinfo.flinfo->fn_oid);
	}

	SPI_pop_conditional(pushed);

	return result;
}

/*
 * Call a previously-looked-up datatype binary-output function.
 *
 * Do not call this on NULL datums.
 *
 * This is little more than window dressing for FunctionCall1, but it does
 * guarantee a non-toasted result, which strictly speaking the underlying
 * function doesn't.  Also, this includes SPI context pushing for the same
 * reasons as InputFunctionCall.
 */
bytea *
SendFunctionCall(FmgrInfo *flinfo, Datum val)
{
	bytea	   *result;
	bool		pushed;

	pushed = SPI_push_conditional();

	result = DatumGetByteaP(FunctionCall1(flinfo, val));

	SPI_pop_conditional(pushed);

	return result;
}

/*
 * As above, for I/O functions identified by OID.  These are only to be used
 * in seldom-executed code paths.  They are not only slow but leak memory.
 */
Datum
OidInputFunctionCall(Oid functionId, char *str, Oid typioparam, int32 typmod)
{
	FmgrInfo	flinfo;

	fmgr_info(functionId, &flinfo);
	return InputFunctionCall(&flinfo, str, typioparam, typmod);
}

char *
OidOutputFunctionCall(Oid functionId, Datum val)
{
	FmgrInfo	flinfo;

	fmgr_info(functionId, &flinfo);
	return OutputFunctionCall(&flinfo, val);
}

Datum
OidReceiveFunctionCall(Oid functionId, StringInfo buf,
					   Oid typioparam, int32 typmod)
{
	FmgrInfo	flinfo;

	fmgr_info(functionId, &flinfo);
	return ReceiveFunctionCall(&flinfo, buf, typioparam, typmod);
}

bytea *
OidSendFunctionCall(Oid functionId, Datum val)
{
	FmgrInfo	flinfo;

	fmgr_info(functionId, &flinfo);
	return SendFunctionCall(&flinfo, val);
}


/*
 * On GPDB, int64, float8 and float4 are always pass-by-value, and there are
 * static inline functions in postgres.h to implement these.
 */
#if 0
/*-------------------------------------------------------------------------
 *		Support routines for standard maybe-pass-by-reference datatypes
 *
 * int8, float4, and float8 can be passed by value if Datum is wide enough.
 * (For backwards-compatibility reasons, we allow pass-by-ref to be chosen
 * at compile time even if pass-by-val is possible.)  For the float types,
 * we need a support routine even if we are passing by value, because many
 * machines pass int and float function parameters/results differently;
 * so we need to play weird games with unions.
 *
 * Note: there is only one switch controlling the pass-by-value option for
 * both int8 and float8; this is to avoid making things unduly complicated
 * for the timestamp types, which might have either representation.
 *-------------------------------------------------------------------------
 */

#ifndef USE_FLOAT8_BYVAL		/* controls int8 too */

Datum
Int64GetDatum(int64 X)
{
	int64	   *retval = (int64 *) palloc(sizeof(int64));

	*retval = X;
	return PointerGetDatum(retval);
}
#endif   /* USE_FLOAT8_BYVAL */

Datum
Float4GetDatum(float4 X)
{
#ifdef USE_FLOAT4_BYVAL
	union
	{
		float4		value;
		int32		retval;
	}			myunion;

	myunion.value = X;
	return SET_4_BYTES(myunion.retval);
#else
	float4	   *retval = (float4 *) palloc(sizeof(float4));

	*retval = X;
	return PointerGetDatum(retval);
#endif
}

#ifdef USE_FLOAT4_BYVAL

float4
DatumGetFloat4(Datum X)
{
	union
	{
		int32		value;
		float4		retval;
	}			myunion;

	myunion.value = GET_4_BYTES(X);
	return myunion.retval;
}
#endif   /* USE_FLOAT4_BYVAL */

Datum
Float8GetDatum(float8 X)
{
#ifdef USE_FLOAT8_BYVAL
	union
	{
		float8		value;
		int64		retval;
	}			myunion;

	myunion.value = X;
	return SET_8_BYTES(myunion.retval);
#else
	float8	   *retval = (float8 *) palloc(sizeof(float8));

	*retval = X;
	return PointerGetDatum(retval);
#endif
}

#ifdef USE_FLOAT8_BYVAL

float8
DatumGetFloat8(Datum X)
{
	union
	{
		int64		value;
		float8		retval;
	}			myunion;

	myunion.value = GET_8_BYTES(X);
	return myunion.retval;
}
#endif   /* USE_FLOAT8_BYVAL */

#endif /* GPDB */


/*-------------------------------------------------------------------------
 *		Support routines for toastable datatypes
 *-------------------------------------------------------------------------
 */

struct varlena *
pg_detoast_datum(struct varlena * datum)
{
	if (VARATT_IS_EXTENDED(datum))
		return heap_tuple_untoast_attr(datum);
	else
		return datum;
}

struct varlena *
pg_detoast_datum_copy(struct varlena * datum)
{
	if (VARATT_IS_EXTENDED(datum))
		return heap_tuple_untoast_attr(datum);
	else
	{
		/* Make a modifiable copy of the varlena object */
		Size		len = VARSIZE(datum);
		struct varlena *result = (struct varlena *) palloc(len);

		memcpy(result, datum, len);
		return result;
	}
}

struct varlena *
pg_detoast_datum_slice(struct varlena * datum, int32 first, int32 count)
{
	/* Only get the specified portion from the toast rel */
	return heap_tuple_untoast_attr_slice(datum, first, count);
}

struct varlena *
pg_detoast_datum_packed(struct varlena * datum)
{
	if (VARATT_IS_COMPRESSED(datum) || VARATT_IS_EXTERNAL(datum))
		return heap_tuple_untoast_attr(datum);
	else
		return datum;
}

/*-------------------------------------------------------------------------
 *		Support routines for extracting info from fn_expr parse tree
 *
 * These are needed by polymorphic functions, which accept multiple possible
 * input types and need help from the parser to know what they've got.
 * Also, some functions might be interested in whether a parameter is constant.
 * Functions taking VARIADIC ANY also need to know about the VARIADIC keyword.
 *-------------------------------------------------------------------------
 */

/*
 * Get the actual type OID of the function return type
 *
 * Returns InvalidOid if information is not available
 */
Oid
get_fn_expr_rettype(FmgrInfo *flinfo)
{
	Node	   *expr;

	/*
	 * can't return anything useful if we have no FmgrInfo or if its fn_expr
	 * node has not been initialized
	 */
	if (!flinfo || !flinfo->fn_expr)
		return InvalidOid;

	expr = flinfo->fn_expr;

	return exprType(expr);
}

/*
 * Get the actual type OID of a specific function argument (counting from 0)
 *
 * Returns InvalidOid if information is not available
 */
Oid
get_fn_expr_argtype(FmgrInfo *flinfo, int argnum)
{
	/*
	 * can't return anything useful if we have no FmgrInfo or if its fn_expr
	 * node has not been initialized
	 */
	if (!flinfo || !flinfo->fn_expr)
		return InvalidOid;

	return get_call_expr_argtype(flinfo->fn_expr, argnum);
}

/*
 * Get the actual type OID of a specific function argument (counting from 0),
 * but working from the calling expression tree instead of FmgrInfo
 *
 * Returns InvalidOid if information is not available
 */
Oid
get_call_expr_argtype(Node *expr, int argnum)
{
	List	   *args;
	Oid			argtype;

	if (expr == NULL)
		return InvalidOid;

	if (IsA(expr, FuncExpr))
		args = ((FuncExpr *) expr)->args;
	else if (IsA(expr, OpExpr))
		args = ((OpExpr *) expr)->args;
	else if (IsA(expr, DistinctExpr))
		args = ((DistinctExpr *) expr)->args;
	else if (IsA(expr, ScalarArrayOpExpr))
		args = ((ScalarArrayOpExpr *) expr)->args;
	else if (IsA(expr, ArrayCoerceExpr))
		args = list_make1(((ArrayCoerceExpr *) expr)->arg);
	else if (IsA(expr, NullIfExpr))
		args = ((NullIfExpr *) expr)->args;
	else if (IsA(expr, WindowFunc))
		args = ((WindowFunc *) expr)->args;
	else
		return InvalidOid;

	if (argnum < 0 || argnum >= list_length(args))
		return InvalidOid;

	argtype = exprType((Node *) list_nth(args, argnum));

	/*
	 * special hack for ScalarArrayOpExpr and ArrayCoerceExpr: what the
	 * underlying function will actually get passed is the element type of the
	 * array.
	 */
	if (IsA(expr, ScalarArrayOpExpr) &&
		argnum == 1)
		argtype = get_base_element_type(argtype);
	else if (IsA(expr, ArrayCoerceExpr) &&
			 argnum == 0)
		argtype = get_base_element_type(argtype);

	return argtype;
}

/*
 * Find out whether a specific function argument is constant for the
 * duration of a query
 *
 * Returns false if information is not available
 */
bool
get_fn_expr_arg_stable(FmgrInfo *flinfo, int argnum)
{
	/*
	 * can't return anything useful if we have no FmgrInfo or if its fn_expr
	 * node has not been initialized
	 */
	if (!flinfo || !flinfo->fn_expr)
		return false;

	return get_call_expr_arg_stable(flinfo->fn_expr, argnum);
}

/*
 * Find out whether a specific function argument is constant for the
 * duration of a query, but working from the calling expression tree
 *
 * Returns false if information is not available
 */
bool
get_call_expr_arg_stable(Node *expr, int argnum)
{
	List	   *args;
	Node	   *arg;

	if (expr == NULL)
		return false;

	if (IsA(expr, FuncExpr))
		args = ((FuncExpr *) expr)->args;
	else if (IsA(expr, OpExpr))
		args = ((OpExpr *) expr)->args;
	else if (IsA(expr, DistinctExpr))
		args = ((DistinctExpr *) expr)->args;
	else if (IsA(expr, ScalarArrayOpExpr))
		args = ((ScalarArrayOpExpr *) expr)->args;
	else if (IsA(expr, ArrayCoerceExpr))
		args = list_make1(((ArrayCoerceExpr *) expr)->arg);
	else if (IsA(expr, NullIfExpr))
		args = ((NullIfExpr *) expr)->args;
	else if (IsA(expr, WindowFunc))
		args = ((WindowFunc *) expr)->args;
	else
		return false;

	if (argnum < 0 || argnum >= list_length(args))
		return false;

	arg = (Node *) list_nth(args, argnum);

	/*
	 * Either a true Const or an external Param will have a value that doesn't
	 * change during the execution of the query.  In future we might want to
	 * consider other cases too, e.g. now().
	 */
	if (IsA(arg, Const))
		return true;
	if (IsA(arg, Param) &&
		((Param *) arg)->paramkind == PARAM_EXTERN)
		return true;

	return false;
}

/*
 * Get the VARIADIC flag from the function invocation
 *
 * Returns false (the default assumption) if information is not available
<<<<<<< HEAD
 *
 * Note this is generally only of interest to VARIADIC ANY functions
=======
>>>>>>> e472b921
 */
bool
get_fn_expr_variadic(FmgrInfo *flinfo)
{
	Node	   *expr;

	/*
	 * can't return anything useful if we have no FmgrInfo or if its fn_expr
	 * node has not been initialized
	 */
	if (!flinfo || !flinfo->fn_expr)
		return false;

	expr = flinfo->fn_expr;

	if (IsA(expr, FuncExpr))
		return ((FuncExpr *) expr)->funcvariadic;
	else
		return false;
<<<<<<< HEAD
}

/*-------------------------------------------------------------------------
 *		Support routines for procedural language implementations
 *-------------------------------------------------------------------------
 */

/*
 * Verify that a validator is actually associated with the language of a
 * particular function and that the user has access to both the language and
 * the function.  All validators should call this before doing anything
 * substantial.  Doing so ensures a user cannot achieve anything with explicit
 * calls to validators that he could not achieve with CREATE FUNCTION or by
 * simply calling an existing function.
 *
 * When this function returns false, callers should skip all validation work
 * and call PG_RETURN_VOID().  This never happens at present; it is reserved
 * for future expansion.
 *
 * In particular, checking that the validator corresponds to the function's
 * language allows untrusted language validators to assume they process only
 * superuser-chosen source code.  (Untrusted language call handlers, by
 * definition, do assume that.)  A user lacking the USAGE language privilege
 * would be unable to reach the validator through CREATE FUNCTION, so we check
 * that to block explicit calls as well.  Checking the EXECUTE privilege on
 * the function is often superfluous, because most users can clone the
 * function to get an executable copy.  It is meaningful against users with no
 * database TEMP right and no permanent schema CREATE right, thereby unable to
 * create any function.  Also, if the function tracks persistent state by
 * function OID or name, validating the original function might permit more
 * mischief than creating and validating a clone thereof.
 */
bool
CheckFunctionValidatorAccess(Oid validatorOid, Oid functionOid)
{
	HeapTuple	procTup;
	HeapTuple	langTup;
	Form_pg_proc procStruct;
	Form_pg_language langStruct;
	AclResult	aclresult;

	/* Get the function's pg_proc entry */
	procTup = SearchSysCache(PROCOID, ObjectIdGetDatum(functionOid), 0, 0, 0);
	if (!HeapTupleIsValid(procTup))
		elog(ERROR, "cache lookup failed for function %u", functionOid);
	procStruct = (Form_pg_proc) GETSTRUCT(procTup);

	/*
	 * Fetch pg_language entry to know if this is the correct validation
	 * function for that pg_proc entry.
	 */
	langTup = SearchSysCache(LANGOID, ObjectIdGetDatum(procStruct->prolang),
							 0, 0, 0);
	if (!HeapTupleIsValid(langTup))
		elog(ERROR, "cache lookup failed for language %u", procStruct->prolang);
	langStruct = (Form_pg_language) GETSTRUCT(langTup);

	if (langStruct->lanvalidator != validatorOid)
		ereport(ERROR,
				(errcode(ERRCODE_INSUFFICIENT_PRIVILEGE),
				 errmsg("language validation function %u called for language %u instead of %u",
						validatorOid, procStruct->prolang,
						langStruct->lanvalidator)));

	/* first validate that we have permissions to use the language */
	aclresult = pg_language_aclcheck(procStruct->prolang, GetUserId(),
									 ACL_USAGE);
	if (aclresult != ACLCHECK_OK)
		aclcheck_error(aclresult, ACL_KIND_LANGUAGE,
					   NameStr(langStruct->lanname));

	/*
	 * Check whether we are allowed to execute the function itself. If we can
	 * execute it, there should be no possible side-effect of
	 * compiling/validation that execution can't have.
	 */
	aclresult = pg_proc_aclcheck(functionOid, GetUserId(), ACL_EXECUTE);
	if (aclresult != ACLCHECK_OK)
		aclcheck_error(aclresult, ACL_KIND_PROC, NameStr(procStruct->proname));

	ReleaseSysCache(procTup);
	ReleaseSysCache(langTup);

	return true;
=======
>>>>>>> e472b921
}<|MERGE_RESOLUTION|>--- conflicted
+++ resolved
@@ -2428,11 +2428,8 @@
  * Get the VARIADIC flag from the function invocation
  *
  * Returns false (the default assumption) if information is not available
-<<<<<<< HEAD
  *
  * Note this is generally only of interest to VARIADIC ANY functions
-=======
->>>>>>> e472b921
  */
 bool
 get_fn_expr_variadic(FmgrInfo *flinfo)
@@ -2452,7 +2449,6 @@
 		return ((FuncExpr *) expr)->funcvariadic;
 	else
 		return false;
-<<<<<<< HEAD
 }
 
 /*-------------------------------------------------------------------------
@@ -2537,6 +2533,4 @@
 	ReleaseSysCache(langTup);
 
 	return true;
-=======
->>>>>>> e472b921
 }