--- conflicted
+++ resolved
@@ -7,11 +7,7 @@
  *
  *
  * IDENTIFICATION
-<<<<<<< HEAD
- *	  $PostgreSQL: pgsql/src/backend/tsearch/regis.c,v 1.4.2.1 2009/08/30 16:53:45 tgl Exp $
-=======
  *	  $PostgreSQL: pgsql/src/backend/tsearch/regis.c,v 1.5 2008/06/17 16:09:06 momjian Exp $
->>>>>>> 49f001d8
  *
  *-------------------------------------------------------------------------
  */
