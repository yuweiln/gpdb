/*-------------------------------------------------------------------------
 *
 * syslogger.c
 *
 * The system logger (syslogger) appeared in Postgres 8.0. It catches all
 * stderr output from the postmaster, backends, and other subprocesses
 * by redirecting to a pipe, and writes it to a set of logfiles.
 * It's possible to have size and age limits for the logfile configured
 * in postgresql.conf. If these limits are reached or passed, the
 * current logfile is closed and a new one is created (rotated).
 * The logfiles are stored in a subdirectory (configurable in
 * postgresql.conf), using an internal naming scheme that mangles
 * creation time and current postmaster pid.
 *
 * Author: Andreas Pflug <pgadmin@pse-consulting.de>
 *
 * Copyright (c) 2004-2009, PostgreSQL Global Development Group
 *
 *
 * IDENTIFICATION
 *	  $PostgreSQL: pgsql/src/backend/postmaster/syslogger.c,v 1.51 2009/06/11 14:49:01 momjian Exp $
 *
 *-------------------------------------------------------------------------
 */
#include "postgres.h"

#include <fcntl.h>
#include <signal.h>
#include <time.h>
#include <unistd.h>
#include <sys/stat.h>
#include <sys/time.h>

#include "lib/stringinfo.h"
#include "libpq/pqsignal.h"
#include "miscadmin.h"
#include "nodes/pg_list.h"
#include "pgtime.h"
#include "postmaster/fork_process.h"
#include "postmaster/postmaster.h"
#include "postmaster/syslogger.h"
#include "postmaster/sendalert.h"
#include "storage/ipc.h"
#include "storage/pg_shmem.h"
#include "utils/guc.h"
#include "utils/ps_status.h"
#include "utils/timestamp.h"
#include "cdb/cdbvars.h"

#define READ_BUF_SIZE (2 * PIPE_CHUNK_SIZE)

/* The maximum bytes for error message */
#define ERROR_MESSAGE_MAX_SIZE 200

extern bool Gp_entry_postmaster;

/*
 * We read() into a temp buffer twice as big as a chunk, so that any fragment
 * left after processing can be moved down to the front and we'll still have
 * room to read a full chunk.
 */
#define READ_BUF_SIZE (2 * PIPE_CHUNK_SIZE)


/*
 * GUC parameters.	Logging_collector cannot be changed after postmaster
 * start, but the rest can change at SIGHUP.
 */
bool		Logging_collector = false;
int			Log_RotationAge = HOURS_PER_DAY * MINS_PER_HOUR;
int			Log_RotationSize = 10 * 1024;
int			Alert_Log_RotationSize = 1024;
char	   *Log_directory = NULL;
char	   *Log_filename = NULL;
bool		Log_truncate_on_rotation = false;
int         gp_log_format = 0; /* Text format */

/*
 * Globally visible state (used by elog.c)
 */
bool		am_syslogger = false;

extern bool redirection_done;

/*
 * Private state
 */
static pg_time_t next_rotation_time;
static bool pipe_eof_seen = false;
static bool rotation_disabled = false;
static FILE *syslogFile = NULL;
static FILE *csvlogFile = NULL;
NON_EXEC_STATIC pg_time_t first_syslogger_file_time = 0;
static char *last_file_name = NULL;
static char *last_csv_file_name = NULL;
// Store only those logs the severe of that are at least WARNING level to
// speed up the access for it when log files become very huge.
static FILE *alertLogFile = NULL;
// The directory used by gpperfmon where we store alert logs.
static const char *gp_perf_mon_directory = "gpperfmon/logs";
static const char *alert_file_pattern = "gpdb-alert-%Y-%m-%d_%H%M%S.csv";
static char *alert_last_file_name = NULL;
static bool alert_log_level_opened = false;
static bool write_to_alert_log = false;

/* An err msg may break into several pipe chunks, so we need a buffer to assemble them.
 * We fix the number of buffers.  Generally a relative small number should suffice.
 * If we run out, we will flush partial message.  The assemble code will make sure we
 * may log partial msg, but we never garble msg.  We also make sure the output is valid
 * csv (except last line, if syslogger is killed before finish writing a line).
 *
 * We loop over the saved chunk, because number of buffers are small.
 */
/*
 * Buffers for saving partial messages from different backends. We don't expect
 * that there will be very many outstanding at one time, so 20 seems plenty of
 * leeway. If this array gets full we won't lose messages, but we will lose
 * the protocol protection against them being partially written or interleaved.
 *
 * An inactive buffer has pid == 0 and undefined contents of data.
 */


PipeProtoChunk saved_chunks[CHUNK_SLOTS];

/* Find an unused chunk */
static PipeProtoChunk *find_unused_chunk()
{
    int i;
    for(i=0; i<CHUNK_SLOTS; ++i)
    {
        if(saved_chunks[i].hdr.pid == 0)
            return &saved_chunks[i];
    }

    /* oops, all used.  */
    return NULL;
}

/* These must be exported for EXEC_BACKEND case ... annoying */
#ifndef WIN32
int			syslogPipe[2] = {-1, -1};
#else
HANDLE		syslogPipe[2] = {0, 0};
#endif

#ifdef WIN32
static HANDLE threadHandle = 0;
static CRITICAL_SECTION sysloggerSection;
#endif

static bool chunk_is_postgres_chunk(PipeProtoHeader *hdr)
{
    return hdr->zero == 0 && hdr->pid != 0 && hdr->thid != 0 &&
		(hdr->log_format == 't' || hdr->log_format == 'c') &&
		(hdr->is_last == 't' || hdr->is_last == 'f');
}


static void syslogger_handle_chunk(PipeProtoChunk *savedchunk);
static void syslogger_flush_chunks(void);

/*
 * Flags set by interrupt handlers for later service in the main loop.
 */
static volatile sig_atomic_t got_SIGHUP = false;
static volatile sig_atomic_t rotation_requested = false;
static volatile sig_atomic_t alert_rotation_requested = false;


/* Local subroutines */
#ifdef EXEC_BACKEND
static pid_t syslogger_forkexec(void);
static void syslogger_parseArgs(int argc, char *argv[]);
#endif
#ifdef WIN32
static void process_pipe_input(char *logbuffer, int *bytes_in_logbuffer);
static void flush_pipe_input(char *logbuffer, int *bytes_in_logbuffer);


static unsigned int __stdcall pipeThread(void *arg);
#endif
static void logfile_rotate(bool time_based_rotation, bool size_based_rotation, const char *suffix,
						   const char *log_directory, const char *log_filename,
                           FILE **fh, char **last_log_file_name);
static char *logfile_getname(pg_time_t timestamp, const char *suffix, const char *log_directory, const char *log_file_pattern);
static void set_next_rotation_time(void);
static void sigHupHandler(SIGNAL_ARGS);
static void sigUsr1Handler(SIGNAL_ARGS);


/*
 * Main entry point for syslogger process
 * argc/argv parameters are valid only in EXEC_BACKEND case.
 */
NON_EXEC_STATIC void
SysLoggerMain(int argc, char *argv[])
{
	char	   *currentLogDir;
	char	   *currentLogFilename;
	int			currentLogRotationAge;

    IsUnderPostmaster = true;	/* we are a postmaster subprocess now */

    MyProcPid = getpid();		/* reset MyProcPid */

	MyStartTime = time(NULL);	/* set our start time in case we call elog */

#ifdef EXEC_BACKEND
    syslogger_parseArgs(argc, argv);
#endif   /* EXEC_BACKEND */

    am_syslogger = true;

    if (Gp_entry_postmaster && Gp_role == GP_ROLE_DISPATCH)
    	init_ps_display("master logger process", "", "", "");
    else
    	init_ps_display("logger process", "", "", "");

    /*
     * If we restarted, our stderr is already redirected into our own input
     * pipe.  This is of course pretty useless, not to mention that it
     * interferes with detecting pipe EOF.	Point stderr to /dev/null. This
     * assumes that all interesting messages generated in the syslogger will
     * come through elog.c and will be sent to write_syslogger_file.
     */
    {
        int			fd = open(DEVNULL, O_WRONLY, 0);

        /*
         * The closes might look redundant, but they are not: we want to be
         * darn sure the pipe gets closed even if the open failed.	We can
         * survive running with stderr pointing nowhere, but we can't afford
         * to have extra pipe input descriptors hanging around.
         */
        close(fileno(stdout));
        close(fileno(stderr));
		if (fd != -1)
		{
			dup2(fd, fileno(stdout));
			dup2(fd, fileno(stderr));
			close(fd);
		}
    }
	/*
	 * Syslogger's own stderr can't be the syslogPipe, so set it back to text
	 * mode if we didn't just close it. (It was set to binary in
	 * SubPostmasterMain).
     */
#ifdef WIN32
    _setmode(_fileno(stderr),_O_TEXT);
#endif

    redirection_done = true;
    


    /*
     * Also close our copy of the write end of the pipe.  This is needed to
     * ensure we can detect pipe EOF correctly.  (But note that in the restart
     * case, the postmaster already did this.)
     */
#ifndef WIN32
    if (syslogPipe[1] >= 0)
        close(syslogPipe[1]);
    syslogPipe[1] = -1;
#else
    if (syslogPipe[1])
        CloseHandle(syslogPipe[1]);
    syslogPipe[1] = 0;
#endif

	/*
	 * If possible, make this process a group leader, so that the postmaster
	 * can signal any child processes too.	(syslogger probably never has any
	 * child processes, but for consistency we make all postmaster child
	 * processes do this.)
	 */
#ifdef HAVE_SETSID
    if (setsid() < 0)
        elog(FATAL, "setsid() failed: %m");
#endif

    /*
     * Properly accept or ignore signals the postmaster might send us
     *
     * Note: we ignore all termination signals, and instead exit only when all
     * upstream processes are gone, to ensure we don't miss any dying gasps of
     * broken backends...
     */

    pqsignal(SIGHUP, sigHupHandler);	/* set flag to read config file */
    pqsignal(SIGINT, SIG_IGN);
    pqsignal(SIGTERM, SIG_IGN);
    pqsignal(SIGQUIT, SIG_IGN);
    pqsignal(SIGALRM, SIG_IGN);
    pqsignal(SIGPIPE, SIG_IGN);
    pqsignal(SIGUSR1, sigUsr1Handler);	/* request log rotation */
    pqsignal(SIGUSR2, SIG_IGN);

    /*
     * Reset some signals that are accepted by postmaster but not here
     */
    pqsignal(SIGCHLD, SIG_DFL);
    pqsignal(SIGTTIN, SIG_DFL);
    pqsignal(SIGTTOU, SIG_DFL);
    pqsignal(SIGCONT, SIG_DFL);
    pqsignal(SIGWINCH, SIG_DFL);

    PG_SETMASK(&UnBlockSig);

#ifdef WIN32
	/* Fire up separate data transfer thread */
	InitializeCriticalSection(&sysloggerSection);
	EnterCriticalSection(&sysloggerSection);

<<<<<<< HEAD
    threadHandle = (HANDLE) _beginthreadex(NULL, 0, pipeThread, NULL, 0, NULL);
    if (threadHandle == 0)
        elog(FATAL, "could not create syslogger data transfer thread: %m");
=======
	threadHandle = (HANDLE) _beginthreadex(NULL, 0, pipeThread, NULL, 0, NULL);
	if (threadHandle == 0)
		elog(FATAL, "could not create syslogger data transfer thread: %m");
>>>>>>> 4d53a2f9
#endif   /* WIN32 */

	/*
	 * Remember active logfile's name.  We recompute this from the reference
	 * time because passing down just the pg_time_t is a lot cheaper than
	 * passing a whole file path in the EXEC_BACKEND case.
	 */
	last_file_name = logfile_getname(first_syslogger_file_time, NULL, Log_directory, Log_filename);

    /* remember active logfile parameters */
    currentLogDir = pstrdup(Log_directory);
    currentLogFilename = pstrdup(Log_filename);
    currentLogRotationAge = Log_RotationAge;
    /* set next planned rotation time */
    set_next_rotation_time();

    /* main worker loop */
    for (;;)
    {
        bool		time_based_rotation = false;
		int			size_rotation_for = 0;
		bool		size_rotation_for_alert = false;

#ifndef WIN32
        int			bytesRead = 0;
        int			rc;
        fd_set		rfds;
        struct timeval timeout;
#endif

        if (got_SIGHUP)
        {
            got_SIGHUP = false;
            ProcessConfigFile(PGC_SIGHUP);

            /*
             * Check if the log directory or filename pattern changed in
             * postgresql.conf. If so, force rotation to make sure we're
             * writing the logfiles in the right place.
             */
            if (strcmp(Log_directory, currentLogDir) != 0)
            {
                pfree(currentLogDir);
                currentLogDir = pstrdup(Log_directory);
                rotation_requested = true;

				/*
				 * Also, create new directory if not present; ignore errors
				 */
				mkdir(Log_directory, S_IRWXU);
			}
            if (strcmp(Log_filename, currentLogFilename) != 0)
            {
                pfree(currentLogFilename);
                currentLogFilename = pstrdup(Log_filename);
                rotation_requested = true;
            }

            /*
             * If rotation time parameter changed, reset next rotation time,
             * but don't immediately force a rotation.
             */
            if (currentLogRotationAge != Log_RotationAge)
            {
                currentLogRotationAge = Log_RotationAge;
                set_next_rotation_time();
            }

			/*
			 * If we had a rotation-disabling failure, re-enable rotation
			 * attempts after SIGHUP, and force one immediately.
			 */
			if (rotation_disabled)
			{
				rotation_disabled = false;
				rotation_requested = true;
			}
        }

        if (!rotation_requested && Log_RotationAge > 0 && !rotation_disabled)
        {
            /* Do a logfile rotation if it's time */
            pg_time_t	now = (pg_time_t) time(NULL);

            if (now >= next_rotation_time)
            {
                rotation_requested = time_based_rotation = true;
                if (alert_log_level_opened)
                {
                    alert_rotation_requested = true;
                }
             }
        }

        if (!rotation_requested && Log_RotationSize > 0 && !rotation_disabled)
        {
            /* Do a rotation if file is too big */
            if (ftell(syslogFile) >= Log_RotationSize * 1024L)
			{
				rotation_requested = true;
				size_rotation_for |= LOG_DESTINATION_STDERR;
			}
			if (csvlogFile != NULL &&
				ftell(csvlogFile) >= Log_RotationSize * 1024L)
			{
				rotation_requested = true;
				size_rotation_for |= LOG_DESTINATION_CSVLOG;
			}
        }
            
        if (!alert_rotation_requested && alert_log_level_opened && alertLogFile)
        {
			/* Do a rotation if file is too big */
			if (ftell(alertLogFile) >= Alert_Log_RotationSize * 1024L)
			{
                alert_rotation_requested = true;
				size_rotation_for_alert = true;
			}
        }

        if (rotation_requested)
		{
			/*
			 * Force rotation when both values are zero. It means the request
			 * was sent by pg_rotate_logfile.
			 */
			if (!time_based_rotation && size_rotation_for == 0)
				size_rotation_for = LOG_DESTINATION_STDERR | LOG_DESTINATION_CSVLOG;
<<<<<<< HEAD
=======
			logfile_rotate(time_based_rotation, size_rotation_for);
		}

#ifndef WIN32

		/*
		 * Wait for some data, timing out after 1 second
		 */
		FD_ZERO(&rfds);
		FD_SET		(syslogPipe[0], &rfds);

		timeout.tv_sec = 1;
		timeout.tv_usec = 0;
>>>>>>> 4d53a2f9

			rotation_requested = false;
            logfile_rotate(time_based_rotation, (size_rotation_for & LOG_DESTINATION_STDERR) != 0,
						   NULL, Log_directory, Log_filename,
						   &syslogFile, &last_file_name);
            logfile_rotate(time_based_rotation, (size_rotation_for & LOG_DESTINATION_CSVLOG) != 0,
						   ".csv", Log_directory, Log_filename,
						   &csvlogFile, &last_csv_file_name);
		}

        if (alert_log_level_opened && alert_rotation_requested)
		{
			alert_rotation_requested = false;
            logfile_rotate(time_based_rotation, size_rotation_for_alert,
						   NULL, gp_perf_mon_directory, alert_file_pattern,
                           &alertLogFile, &alert_last_file_name);
		}
#ifndef WIN32

        /*
         * Wait for some data, timing out after 1 second
         */
        FD_ZERO(&rfds);
        FD_SET(syslogPipe[0], &rfds);
        timeout.tv_sec = 1;
        timeout.tv_usec = 0;

        rc = select(syslogPipe[0] + 1, &rfds, NULL, NULL, &timeout);

        if (rc < 0)
        {
            if (errno != EINTR)
                ereport(LOG,
                        (errcode_for_socket_access(),
                         errmsg("select() failed in logger process: %m")));
        }
        else if (rc > 0 && FD_ISSET(syslogPipe[0], &rfds))
        {
            PipeProtoChunk *chunk = find_unused_chunk();
            int readPos = 0;

            if(chunk == NULL)
                syslogger_flush_chunks();

            chunk = find_unused_chunk();

			Assert(chunk != NULL);

			/* Read data to fill the buffer up to PIPE_CHUNK_SIZE bytes */
		next_chunkloop:
			if (bytesRead < sizeof(PipeProtoHeader))
			{
				/*
				 * We always try to make sure that the buffer has at least sizeof(PipeProtoHeader)
				 * bytes if we have read several bytes in the previous read. This handles the case
				 * when a valid chunk has to be read in two read calls, and the first read only
				 * picks up less than sizeof(PipeProtoHeader) bytes.
				 *
				 * However, this read may force some 3rd party error messages (less than
				 * sizeof(PipeProtoHeader) bytes) to sits in the buffer until the next message
				 * comes in. Thus you may experience some delays for small 3rd party error messages
				 * showing up in the logfile. Hopefully, this is very rare.
				 */
				readPos = bytesRead;
				bytesRead = piperead(syslogPipe[0], (char *)chunk + readPos, PIPE_CHUNK_SIZE - readPos);
			}
			
			if (bytesRead == 0)
			{
                /*
                 * Zero bytes read when select() is saying read-ready means
                 * EOF on the pipe: that is, there are no longer any processes
                 * with the pipe write end open.  Therefore, the postmaster
                 * and all backends are shut down, and we are done.
                 */
                pipe_eof_seen = true;

                /* if there's any data left then force it out now */
                syslogger_flush_chunks();
			}
			
			else if (bytesRead < 0)
			{
                if (errno != EINTR)
                    elog(ERROR, "Syslogger could not read from logger pipe: %m");
            }

			else
            {
				if (bytesRead + readPos >= sizeof(PipeProtoHeader) &&
					chunk_is_postgres_chunk((PipeProtoHeader *)chunk))
				{
					int chunk_size = chunk->hdr.len + sizeof(PipeProtoHeader);
					int needBytes = chunk_size - (bytesRead + readPos);

					/*
					 * Finish reading a chunk if the bytes we have read so far
					 * is not sufficient.
					 */
					if (needBytes > 0)
					{
						bytesRead =	piperead(syslogPipe[0],
											 ((char *)chunk) + (bytesRead + readPos),
											 needBytes);

						Assert(bytesRead == needBytes);
					}
					
					syslogger_handle_chunk(chunk);

					/*
					 * Copy the remaining bytes to the beginning of a new unused chunk
					 * buffer if we have read too much.
					 */
					if (needBytes < 0)
					{
						int moreBytes = bytesRead + readPos - chunk_size;
						PipeProtoChunk *new_chunk = find_unused_chunk();

						Assert(moreBytes > 0);
						
						if (new_chunk == NULL)
						{
							syslogger_flush_chunks();
							new_chunk = find_unused_chunk();
							Assert(new_chunk != NULL);
						}

						memmove((char *)new_chunk, ((char *)chunk) + chunk_size, moreBytes);
						chunk = new_chunk;
						bytesRead = moreBytes;
						readPos = 0;

						goto next_chunkloop;
					}

					/* go back to the main loop */
				}
				
				else
				{
					/*
					 * This is a 3rd party error. We may read parts of the standard
					 * error message along with the 3rd party error. So here, we
					 * scan the data byte by byte until we find a byte that is 0.
					 */
					char *msgEnd = (char *)chunk;
					char *chunkEnd = ((char *)chunk) + (bytesRead + readPos);

					while (*msgEnd != 0 &&
						   (msgEnd < chunkEnd))
						msgEnd++;
					
					if (msgEnd >= chunkEnd)
					{
						char lastChar = '\0';
						
						/*
						 * We didn't find a byte '0', so the whole message
						 * is one 3rd party error message.
						 */
						if (bytesRead + readPos >= PIPE_CHUNK_SIZE)
						{
							msgEnd --;
							lastChar = *msgEnd;
						}

						/* Add a '\0' terminator */
						*msgEnd = '\0';

						elog(LOG, "3rd party error log:\n%s%c", (char *)chunk, lastChar);

						/* remember to free this chunk */
						chunk->hdr.pid = 0;
					}
					
					else
					{
						Assert(*msgEnd == 0);

						/*
						 * If a 3rd party error does not start with byte '0',
						 * write the message.
						 */
						if (msgEnd != (char *)chunk)
							elog(LOG, "3rd party error log:\n%s", (char *)chunk);
						else
						{
							/* A 3rd party error starts with bytes '0', ignore this bytes. */
							msgEnd++;
						}

						if (chunkEnd - msgEnd > 0)
						{
							/* We copy the rest of bytes to the beginning of the chunk buffer. */
							memmove((char *)chunk, msgEnd, chunkEnd - msgEnd);
							bytesRead = chunkEnd - msgEnd;
							readPos = 0;

							goto next_chunkloop;
						}
					}
				}
			}
        }
#else							/* WIN32 */

		/*
		 * On Windows we leave it to a separate thread to transfer data and
		 * detect pipe EOF.  The main thread just wakes up once a second to
		 * check for SIGHUP and rotation conditions.
		 *
		 * Server code isn't generally thread-safe, so we ensure that only
		 * one of the threads is active at a time by entering the critical
		 * section whenever we're not sleeping.
		 */
		LeaveCriticalSection(&sysloggerSection);

		pg_usleep(1000000L);

		EnterCriticalSection(&sysloggerSection);
#endif   /* WIN32 */

		if (pipe_eof_seen)
		{
			/*
			 * seeing this message on the real stderr is annoying - so we make
			 * it DEBUG1 to suppress in normal use.
			 */
			ereport(DEBUG1,
					(errmsg("logger shutting down")));

            /*
             * Normal exit from the syslogger is here.	Note that we
             * deliberately do not close syslogFile before exiting; this is to
             * allow for the possibility of elog messages being generated
             * inside proc_exit.  Regular exit() will take care of flushing
             * and closing stdio channels.
             */
            proc_exit(0);
        }
    }
}

static void
open_alert_log_file()
{
    if (Gp_entry_postmaster &&
        Gp_role == GP_ROLE_DISPATCH &&
        gpperfmon_log_alert_level != GPPERFMON_LOG_ALERT_LEVEL_NONE)
    {
        alert_log_level_opened = true;
        if(mkdir(gp_perf_mon_directory, 0700) == -1)
		{
			ereport(WARNING,
			        (errcode_for_file_access(),
			         (errmsg("could not create log file directory \"%s\": %m",
					  gp_perf_mon_directory))));
		}
        char *alert_file_name = logfile_getname(time(NULL), NULL, gp_perf_mon_directory, alert_file_pattern);
        alertLogFile = fopen(alert_file_name, "a");
        if (!alertLogFile)
        {
	        ereport(WARNING,
			        (errcode_for_file_access(),
			         (errmsg("could not create log file \"%s\": %m",
					  alert_file_name))));
        }
        else
        {
            setvbuf(alertLogFile, NULL, LBF_MODE, 0);
        }
        pfree(alert_file_name);
    }
}

/*
 * Postmaster subroutine to start a syslogger subprocess.
 */
int
SysLogger_Start(void)
{
	pid_t		sysloggerPid;
	char	   *filename;

	if (!Logging_collector)
		return 0;

	/*
	 * If first time through, create the pipe which will receive stderr
	 * output.
	 *
	 * If the syslogger crashes and needs to be restarted, we continue to use
	 * the same pipe (indeed must do so, since extant backends will be writing
	 * into that pipe).
	 *
	 * This means the postmaster must continue to hold the read end of the
	 * pipe open, so we can pass it down to the reincarnated syslogger. This
	 * is a bit klugy but we have little choice.
	 */
#ifndef WIN32
    if (syslogPipe[0] < 0)
    {
        if (pgpipe(syslogPipe) < 0)
			ereport(FATAL,
					(errcode_for_socket_access(),
					 (errmsg("could not create pipe for syslog: %m"))));
    }
#else
    if (!syslogPipe[0])
    {
        SECURITY_ATTRIBUTES sa;

        memset(&sa, 0, sizeof(SECURITY_ATTRIBUTES));
        sa.nLength = sizeof(SECURITY_ATTRIBUTES);
        sa.bInheritHandle = TRUE;

        if (!CreatePipe(&syslogPipe[0], &syslogPipe[1], &sa, 32768))
			ereport(FATAL,
					(errcode_for_file_access(),
					 (errmsg("could not create pipe for syslog: %m"))));
    }
#endif

    /*
     * Create log directory if not present; ignore errors
     */
    mkdir(Log_directory, 0700);

	/*
	 * The initial logfile is created right in the postmaster, to verify that
	 * the Log_directory is writable.  We save the reference time so that
	 * the syslogger child process can recompute this file name.
	 *
	 * It might look a bit strange to re-do this during a syslogger restart,
	 * but we must do so since the postmaster closed syslogFile after the
	 * previous fork (and remembering that old file wouldn't be right anyway).
	 * Note we always append here, we won't overwrite any existing file.  This
	 * is consistent with the normal rules, because by definition this is not
	 * a time-based rotation.
	 */
	first_syslogger_file_time = time(NULL);
    filename = logfile_getname(first_syslogger_file_time, NULL, Log_directory, Log_filename);

    syslogFile = fopen(filename, "a");

    if (!syslogFile)
		ereport(FATAL,
				(errcode_for_file_access(),
				 (errmsg("could not create log file \"%s\": %m",
						 filename))));

    open_alert_log_file();

    setvbuf(syslogFile, NULL, LBF_MODE, 0);

    pfree(filename);

#ifdef EXEC_BACKEND
    switch ((sysloggerPid = syslogger_forkexec()))
#else
        switch ((sysloggerPid = fork_process()))
#endif
        {
            case -1:
			ereport(LOG,
					(errmsg("could not fork system logger: %m")));
			return 0;

#ifndef EXEC_BACKEND
            case 0:
                /* in postmaster child ... */
                /* Close the postmaster's sockets */
                ClosePostmasterPorts(true);

                /* Lose the postmaster's on-exit routines */
                on_exit_reset();

                /* Drop our connection to postmaster's shared memory, as well */
                PGSharedMemoryDetach();

                /* do the work */
                SysLoggerMain(0, NULL);
                break;
#endif

            default:
                /* success, in postmaster */

                /* now we redirect stderr, if not done already */
                if (!redirection_done)
                {
#ifndef WIN32
                    fflush(stdout);
                    if (dup2(syslogPipe[1], fileno(stdout)) < 0)
					ereport(FATAL,
							(errcode_for_file_access(),
							 errmsg("could not redirect stdout: %m")));
                    fflush(stderr);
                    if (dup2(syslogPipe[1], fileno(stderr)) < 0)
					ereport(FATAL,
							(errcode_for_file_access(),
							 errmsg("could not redirect stderr: %m")));
                    /* Now we are done with the write end of the pipe. */
                    close(syslogPipe[1]);
                    syslogPipe[1] = -1;
#else
                    int			fd;

                    /*
				 	 * open the pipe in binary mode and make sure stderr is binary
					 * after it's been dup'ed into, to avoid disturbing the pipe
					 * chunking protocol.
                     */
                    fflush(stderr);
                    fd = _open_osfhandle((long) syslogPipe[1],
                            _O_APPEND | _O_BINARY);
                    if (dup2(fd, _fileno(stderr)) < 0)
					ereport(FATAL,
							(errcode_for_file_access(),
							 errmsg("could not redirect stderr: %m")));
                    close(fd);
                    _setmode(_fileno(stderr),_O_BINARY);
					/*
					 * Now we are done with the write end of the pipe.
					 * CloseHandle() must not be called because the preceding
					 * close() closes the underlying handle.
					 */
                    syslogPipe[1] = 0;
#endif
                    redirection_done = true;
                }

                /* postmaster will never write the file; close it */
                fclose(syslogFile);
                syslogFile = NULL;
                if (alertLogFile)
                {
                    fclose(alertLogFile);
                    alertLogFile = NULL;
                }
                return (int) sysloggerPid;
        }

    /* we should never reach here */
    return 0;
}


#ifdef EXEC_BACKEND

/*
 * syslogger_forkexec() -
 *
 * Format up the arglist for, then fork and exec, a syslogger process
 */
static pid_t
syslogger_forkexec(void)
{
    char	   *av[10];
    int			ac = 0;
    char		filenobuf[32];
    char        alertFileNobuf[32];

    av[ac++] = "postgres";
    av[ac++] = "--forklog";
    av[ac++] = NULL;			/* filled in by postmaster_forkexec */

    /* static variables (those not passed by write_backend_variables) */
#ifndef WIN32
	if (syslogFile != NULL)
		snprintf(filenobuf, sizeof(filenobuf), "%d",
				 fileno(syslogFile));
	else
		strcpy(filenobuf, "-1");
#else							/* WIN32 */
	if (syslogFile != NULL)
		snprintf(filenobuf, sizeof(filenobuf), "%ld",
				 _get_osfhandle(_fileno(syslogFile)));
	else
		strcpy(filenobuf, "0");
#endif   /* WIN32 */
	av[ac++] = filenobuf;

	if (alert_log_level_opened)
	{
#ifndef WIN32
		if (alertLogFile != NULL)
			snprintf(alertFileNoBuf, sizeof(alertFileNoBuf), "%d",
					 fileno(alertLogFile));
		else
			strcpy(alertFileNoBuf, "-1");
#else							/* WIN32 */
		if (alertLogFile != NULL)
			snprintf(alertFileNoBuf, sizeof(alertFileNoBuf), "%ld",
					 _get_osfhandle(_fileno(alertLogFile)));
		else
			strcpy(alertFileNoBuf, "0");
#endif
		av[ac++] = alertFileNoBuf;
	}
	av[ac] = NULL;
	Assert(ac < lengthof(av));

	return postmaster_forkexec(ac, av);
}

/*
 * syslogger_parseArgs() -
 *
 * Extract data from the arglist for exec'ed syslogger process
 */
    static void
syslogger_parseArgs(int argc, char *argv[])
{
    int			fd;
    int         alertFd;

    Assert(argc == alert_log_level_opened ? 4 : 3);
    argv += 3;

#ifndef WIN32
    fd = atoi(*argv++);
    if (fd != -1)
    {
        syslogFile = fdopen(fd, "a");
        setvbuf(syslogFile, NULL, LBF_MODE, 0);
    }
#else							/* WIN32 */
    fd = atoi(*argv++);
    if (fd != 0)
    {
        fd = _open_osfhandle(fd, _O_APPEND | _O_TEXT);
        if (fd > 0)
        {
            syslogFile = fdopen(fd, "a");
            setvbuf(syslogFile, NULL, LBF_MODE, 0);
        }
    }
#endif

    if (alert_log_level_opened)
    {
        alertFd = atoi(*argv++);
#ifndef WIN32
        if (alertFd != -1)
        {
            alertLogFile = fdopen(alertFd, "a");
            setvbuf(alertLogFile, NULL, LBF_MODE, 0);
        }
#else							/* WIN32 */
        if (alertFd != 0)
        {
            alertFd = _open_osfhandle(alertFd, _O_APPEND | _O_TEXT);
            if (alertFd > 0)
            {
                alertLogFile = fdopen(alertFd, "a");
                setvbuf(alertLogFile, NULL, LBF_MODE, 0);
            }
        }
#endif   /* WIN32 */
    }
}
#endif   /* EXEC_BACKEND */

/*
 * Write a given timestamp to the log file.
 */
void
syslogger_append_timestamp(pg_time_t stamp_time, bool amsyslogger, bool append_comma)
{
    if(stamp_time != 0)
    {
        char strbuf[128];

        pg_strftime(strbuf, sizeof(strbuf),
                /* Win32 timezone names are too long so don't print them */
#ifndef WIN32
                "%Y-%m-%d %H:%M:%S %Z",
#else
                "%Y-%m-%d %H:%M:%S",
#endif
                pg_localtime(&stamp_time, log_timezone ? log_timezone : gmt_timezone));
		if (amsyslogger)
			write_syslogger_file_binary(strbuf, strlen(strbuf), LOG_DESTINATION_STDERR);
		else
			write(fileno(stderr), strbuf, strlen(strbuf));
    }

    if (append_comma)
	{
		if (amsyslogger)
			write_syslogger_file_binary(",", 1, LOG_DESTINATION_STDERR);
		else
			write(fileno(stderr), ",", 1);
	}
}

/*
 * Write the current timestamp with milliseconds to the syslogger file or
 * stderr.
 *
 * It is not safe to call strftime since it is not async-safe, and it
 * is expensive to call strftime to get timezone everytime, we use
 * pg_strftime, but stick on a fixed timezone (default_timezone)
 * instead a settable timezone as PostgreSQL does, since we want all
 * log messages to have the same time format. See MPP-2591.
 */
void
syslogger_append_current_timestamp(bool amsyslogger)
{
    struct timeval tv;
    pg_time_t	stamp_time;
    char strbuf[128];
    char msbuf[8];

    gettimeofday(&tv, NULL);
    stamp_time = (pg_time_t) tv.tv_sec;

    pg_strftime(strbuf, sizeof(strbuf),
            /* leave room for milliseconds... */
            /* Win32 timezone names are too long so don't print them */
#ifndef WIN32
            "%Y-%m-%d %H:%M:%S        %Z",
#else
            "%Y-%m-%d %H:%M:%S        ",
#endif
            pg_localtime(&stamp_time, log_timezone ? log_timezone : gmt_timezone));

    /* 'paste' milliseconds into place... */
    sprintf(msbuf, ".%06d", (int) (tv.tv_usec));
    strncpy(strbuf + 19, msbuf, 7);

	if (amsyslogger)
	{
		write_syslogger_file_binary(strbuf, strlen(strbuf), LOG_DESTINATION_STDERR);
		write_syslogger_file_binary(",", 1, LOG_DESTINATION_STDERR);
	}
	else
	{
		write(fileno(stderr), strbuf, strlen(strbuf));
		write(fileno(stderr), ",", 1);
	}
}


/*
 * We use the PostgreSQL defaults for CSV, i.e. quote = escape = '"'
 * If it's NULL, append nothing.
 */
int syslogger_write_str(const char *data, int len, bool amsyslogger, bool csv)
{
    int cnt = 0;

    /* avoid confusing an empty string with NULL */
    if (data == NULL)
        return 0;

    while (cnt < len && data[cnt] != '\0')
    {
        if (csv && data[cnt] == '"')
		{
			if (amsyslogger)
				write_syslogger_file_binary("\"", 1, LOG_DESTINATION_STDERR);
			else
				write(fileno(stderr), "\"", 1);
		}
		
		if (amsyslogger)
			write_syslogger_file_binary(data+cnt, 1, LOG_DESTINATION_STDERR);
		else
			write(fileno(stderr), data+cnt, 1);

        cnt+=1;
    }

    return cnt;
}

/*
 * Write a string, ended with '\0', in a specific chunk to the log.
 *
 * If csv is true, this function puts double-quotes around the string.
 * If both csv and quote_empty_string are true, this function puts
 * double-quotes around an empty string.
 * If append_comma is true, this function appends a comma after the string.
 */
static void
syslogger_write_str_from_chunk(CSVChunkStr *chunkstr, bool csv,
							   bool quote_empty_string, bool append_comma)
{
    int wlen = 0; 
    int len = 0;
	bool is_empty_string = false;

    if (chunkstr->chunk != NULL)
	{
		len = chunkstr->chunk->hdr.len - (chunkstr->p - chunkstr->chunk->data);

		/* Check if the string is an empty string */
		if (len > 0 && chunkstr->p[0] == '\0')
			is_empty_string = true;
		if (len == 0 && chunkstr->chunk->hdr.next >= 0)
		{
			PipeProtoChunk *next_chunk = &saved_chunks[chunkstr->chunk->hdr.next];
			if (next_chunk->hdr.len > 0 && next_chunk->data[0] == '\0')
				is_empty_string = true;
		}
	}
	else
	{
		Assert(chunkstr->p == NULL);
		is_empty_string = true;
	}

    if(csv && (!is_empty_string || quote_empty_string))
        write_syslogger_file_binary("\"", 1, LOG_DESTINATION_STDERR);

    while(chunkstr->p)
    {
        bool done = false;
        wlen = syslogger_write_str(chunkstr->p, len, true, csv);

        /* Write OK, don't forget to account for the trailing 0 */
        if(wlen < len)
        { 
            done = true;
            chunkstr->p += wlen + 1;
        }
        else
            chunkstr->p += wlen;

        if(chunkstr->p - chunkstr->chunk->data == chunkstr->chunk->hdr.len)
        {
            /* switch to next chunk */
            if(chunkstr->chunk->hdr.next >= 0)
            {
                chunkstr->chunk = &saved_chunks[chunkstr->chunk->hdr.next];
                chunkstr->p = chunkstr->chunk->data;
                len = chunkstr->chunk->hdr.len - (chunkstr->p - chunkstr->chunk->data);
            }
            else
            {
                chunkstr->chunk = NULL;
                chunkstr->p = NULL;
            }
        }

        if(done)
            break;
    }

    if(csv && (!is_empty_string || quote_empty_string))
        write_syslogger_file_binary("\"", 1, LOG_DESTINATION_STDERR);

    if (append_comma)
        write_syslogger_file_binary(",", 1, LOG_DESTINATION_STDERR);
}

void
syslogger_write_int32(bool test0, const char *prefix, int32 i, bool amsyslogger, bool append_comma)
{
    char buf[1024];
    int len;

    if (!test0 || i > 0)
    {
        len = sprintf(buf, "%s%d", prefix, i);
		if (amsyslogger)
			write_syslogger_file_binary(buf, len, LOG_DESTINATION_STDERR);
		else
			write(fileno(stderr), buf, len);
    }
    if (append_comma)
	{
		if (amsyslogger)
			write_syslogger_file_binary(",", 1, LOG_DESTINATION_STDERR);
		else
			write(fileno(stderr), ",", 1);
	}
}

/*
 * setErrorDataFromSegvChunk
 *   Fill in the given error data with the chunk that contains the message
 * sent in a SEGV/BUS/ILL handler.
 */
static void
fillinErrorDataFromSegvChunk(GpErrorData *errorData, PipeProtoChunk *chunk)
{
	Assert(chunk != NULL &&
		   chunk->hdr.is_segv_msg == 't' &&
		   chunk->hdr.is_last == 't');

	GpSegvErrorData *segvData = (GpSegvErrorData *)chunk->data;
	
	errorData->fix_fields.session_start_time = segvData->session_start_time;
	errorData->fix_fields.send_alert = 't';
	errorData->fix_fields.omit_location = 'f';

	/* This field is always true now. We should remove this eventually. */
	errorData->fix_fields.gp_is_primary = 't';
	errorData->fix_fields.gp_session_id = segvData->gp_session_id;
	errorData->fix_fields.gp_command_count = segvData->gp_command_count;
	errorData->fix_fields.gp_segment_id = segvData->gp_segment_id;
	errorData->fix_fields.slice_id = segvData->slice_id;
	errorData->fix_fields.error_cursor_pos = 0;
	errorData->fix_fields.internal_query_pos = 0;
	errorData->fix_fields.error_fileline = 0;
	errorData->fix_fields.top_trans_id = 0;
	errorData->fix_fields.dist_trans_id = 0;
	errorData->fix_fields.local_trans_id = 0;
	errorData->fix_fields.subtrans_id = 0;

	errorData->username = NULL;
	errorData->databasename = NULL;
	errorData->remote_host = NULL;
	errorData->remote_port = NULL;
	errorData->error_severity = "PANIC";
	errorData->sql_state = "XX000";
	errorData->error_message = palloc0(ERROR_MESSAGE_MAX_SIZE);

	const char *signalName = SegvBusIllName(segvData->signal_num);
	Assert(signalName != NULL);
	snprintf(errorData->error_message, ERROR_MESSAGE_MAX_SIZE,
			 "Unexpected internal error: %s received signal %s",
			 (Gp_entry_postmaster && Gp_role == GP_ROLE_DISPATCH) ? "Master process" : "Segment process",
			 signalName);
	
	errorData->error_detail = NULL;
	errorData->error_hint = NULL;
	errorData->internal_query = NULL;
	errorData->error_context = NULL;
	errorData->debug_query_string = NULL;
	errorData->error_func_name = NULL;
	errorData->error_filename = NULL;
	errorData->stacktrace = NULL;
	
	if (segvData->frame_depth > 0)
	{
		void *stackAddressArray = (chunk->data + MAXALIGN(sizeof(GpSegvErrorData)));
		void **stackAddresses = stackAddressArray;
		errorData->stacktrace = gp_stacktrace(stackAddresses, segvData->frame_depth);
	}
}

/*
 * freeErrorDataFields
 *   Free the palloc'ed fields inside GpErrorData.
 *
 * This is the counterpart for fillinErrorDataFromSegvChunk. Currently, only error message and
 * stacktrace need to be freed.
 */
static void
freeErrorDataFields(GpErrorData *errorData)
{
	pfree(errorData->error_message);
	
	if (errorData->stacktrace != NULL)
	{
		pfree(errorData->stacktrace);
	}
}

/*
 * syslogger_write_str_with_comma
 *   Write the given string to the log. A comma is appended after the given string.
 *
 * If csv is true, double quotes are added around the string.
 */
static void
syslogger_write_str_with_comma(const char *data, bool amsyslogger, bool csv, bool quote_empty)
{
	if (data != NULL)
	{
		bool is_empty = (data[0] == '\0');
		if (csv && (!is_empty || quote_empty))
		{
			write_syslogger_file_binary("\"", 1, LOG_DESTINATION_STDERR);
		}

		syslogger_write_str(data, strlen(data), amsyslogger, csv);

		if (csv && (!is_empty || quote_empty))
		{
			write_syslogger_file_binary("\"", 1, LOG_DESTINATION_STDERR);
		}
	}
	
	write_syslogger_file_binary(",", 1, LOG_DESTINATION_STDERR);
}

/*
 * syslogger_write_str_end
 *   Write the given string to the log. No comma is appended after the given string.
 *
 * If csv is true, double quotes are added around the string.
 */
static void
syslogger_write_str_end(const char *data, bool amsyslogger, bool csv, bool quote_empty)
{
	if (data != NULL)
	{
		bool is_empty = (data[0] == '\0');
		if (csv && (!is_empty || quote_empty))
		{
			write_syslogger_file_binary("\"", 1, LOG_DESTINATION_STDERR);
		}

		syslogger_write_str(data, strlen(data), amsyslogger, csv);

		if (csv && (!is_empty || quote_empty))
		{
			write_syslogger_file_binary("\"", 1, LOG_DESTINATION_STDERR);
		}
	}
}

/*
 * syslogger_write_errordata
 *   Write the GpErrorData to the log.
 */
static void
syslogger_write_errordata(PipeProtoHeader *chunkHeader, GpErrorData *errorData, bool csv)
{
	syslogger_append_current_timestamp(true);
	
	/* username */
	syslogger_write_str_with_comma(errorData->username, true, csv, true);
	
	/* databasename */
	syslogger_write_str_with_comma(errorData->databasename, true, csv, true);
	
	/* Process id, thread id */
	syslogger_write_int32(false, "p", chunkHeader->pid, true, true);
	syslogger_write_int32(false, "th", chunkHeader->thid, true, true);
	
	/* Remote host */
	syslogger_write_str_with_comma(errorData->remote_host, true, csv, true);
	/* Remote port */
	syslogger_write_str_with_comma(errorData->remote_port, true, csv, true);
	
	/* session start timestamp */
	syslogger_append_timestamp(errorData->fix_fields.session_start_time, true, true);
	
	/* Transaction id */
	syslogger_write_int32(false, "", errorData->fix_fields.top_trans_id, true, true);
	
	/* GPDB specific options. */
	syslogger_write_int32(true, "con", errorData->fix_fields.gp_session_id, true, true); 
	syslogger_write_int32(true, "cmd", errorData->fix_fields.gp_command_count, true, true); 
	syslogger_write_int32(false, errorData->fix_fields.gp_is_primary == 't'? "seg" : "mir", errorData->fix_fields.gp_segment_id,
						  true, true); 
	syslogger_write_int32(true, "slice", errorData->fix_fields.slice_id, true, true); 
	syslogger_write_int32(true, "dx", errorData->fix_fields.dist_trans_id, true, true);
	syslogger_write_int32(true, "x", errorData->fix_fields.local_trans_id, true, true); 
	syslogger_write_int32(true, "sx", errorData->fix_fields.subtrans_id, true, true); 
	
	/* error severity */
	syslogger_write_str_with_comma(errorData->error_severity, true, csv, true);
	/* sql state code */
	syslogger_write_str_with_comma(errorData->sql_state, true, csv, true);
	/* errmsg */
	syslogger_write_str_with_comma(errorData->error_message, true, csv, true);
	/* errdetail */
	syslogger_write_str_with_comma(errorData->error_detail, true, csv, true);
	/* errhint */
	syslogger_write_str_with_comma(errorData->error_hint, true, csv, true);
	/* internal query */
	syslogger_write_str_with_comma(errorData->internal_query, true, csv, true);
	/* internal query pos */
	syslogger_write_int32(true, "", errorData->fix_fields.internal_query_pos, true, true);
	/* err ctxt */
	syslogger_write_str_with_comma(errorData->error_context, true, csv, true);
	/* user query */
	syslogger_write_str_with_comma(errorData->debug_query_string, true, csv, true);
	/* cursor pos */
	syslogger_write_int32(false, "", errorData->fix_fields.error_cursor_pos, true, true); 
	/* func name */
	syslogger_write_str_with_comma(errorData->error_func_name, true, csv, true);
	/* file name */
	syslogger_write_str_with_comma(errorData->error_filename, true, csv, true);
	/* line number */
	syslogger_write_int32(true, "", errorData->fix_fields.error_fileline, true, true);
	/* stack trace */
	if (errorData->stacktrace != NULL)
	{
		if (csv)
		{
			write_syslogger_file_binary("\"", 1, LOG_DESTINATION_STDERR);
		}
		
		syslogger_write_str(errorData->stacktrace, strlen(errorData->stacktrace), true, csv);

		if (csv)
		{
			write_syslogger_file_binary("\"", 1, LOG_DESTINATION_STDERR);
		}
	}
	
	/* EOL */
	write_syslogger_file_binary(LOG_EOL, strlen(LOG_EOL), LOG_DESTINATION_STDERR);
	
	/*
	 * Send alerts when needed. The alerts are sent only by the master.
	 * If the alert is failed for whatever reason, log a message and continue.
	 */
	if (errorData->fix_fields.send_alert == 't' &&
		Gp_entry_postmaster && Gp_role == GP_ROLE_DISPATCH)
	{
		PG_TRY();
		{
			send_alert(errorData);
		}
		PG_CATCH();
		{
			elog(LOG,"Failed to send alert.");
		}
		PG_END_TRY();
	}
}

static void set_write_to_alert_log(const char *severity)
{
    if (alert_log_level_opened)
    {
        GpperfmonLogAlertLevel alert_level =
            gpperfmon_log_alert_level_from_string(severity);
        // gpperfmon_log_alert_level cannot be GPPERFMON_LOG_ALERT_LEVEL_NONE,
        // because alert_log_level_opened is true; 
        if (alert_level >= gpperfmon_log_alert_level)
        {
            write_to_alert_log = true;
        }
    }
}

static void unset_write_to_alert_log()
{
    write_to_alert_log = false;
}

/*
 * syslogger_log_segv_chunk
 *   Write the chunk for the message sent inside a SEGV/BUS/ILL handler to the log.
 */
static void
syslogger_log_segv_chunk(PipeProtoChunk *chunk)
{
	Assert(chunk->hdr.is_segv_msg == 't' && chunk->hdr.is_last == 't');
	Assert(chunk->hdr.thid == FIXED_THREAD_ID);

	/* Reset the thread id */
	chunk->hdr.thid = 0;

	GpErrorData errorData;
	fillinErrorDataFromSegvChunk(&errorData, chunk);
    set_write_to_alert_log(errorData.error_severity);
	syslogger_write_errordata(&chunk->hdr, &errorData, chunk->hdr.log_format == 'c');
	freeErrorDataFields(&errorData);
	
	/* mark chunk as unused */
	chunk->hdr.pid = 0;
    unset_write_to_alert_log();
}

void syslogger_log_chunk_list(PipeProtoChunk *chunk)
{
    GpErrorDataFixFields *pfixed = (GpErrorDataFixFields *) (chunk->data);

    if(chunk->hdr.log_format == 't')
    {
        CSVChunkStr chunkstr = { chunk, chunk->data };
        syslogger_write_str_from_chunk(&chunkstr, false, false, false);
    }
    else
    {
        CSVChunkStr chunkstr = { chunk, chunk->data + sizeof(GpErrorDataFixFields) };
	    GpErrorData errorData;
        memset(&errorData, 0, sizeof(errorData));
        memcpy(&errorData.fix_fields, chunk->data, sizeof(errorData.fix_fields));
        errorData.username = get_str_from_chunk(&chunkstr,saved_chunks);
        errorData.databasename = get_str_from_chunk(&chunkstr,saved_chunks);
        errorData.remote_host = get_str_from_chunk(&chunkstr,saved_chunks);
        errorData.remote_port = get_str_from_chunk(&chunkstr,saved_chunks);
        errorData.error_severity = get_str_from_chunk(&chunkstr,saved_chunks);
        errorData.sql_state = get_str_from_chunk(&chunkstr,saved_chunks);
        errorData.error_message = get_str_from_chunk(&chunkstr,saved_chunks);
        errorData.error_detail = get_str_from_chunk(&chunkstr,saved_chunks);
        errorData.error_hint = get_str_from_chunk(&chunkstr,saved_chunks);
        errorData.internal_query = get_str_from_chunk(&chunkstr,saved_chunks);
        errorData.error_context = get_str_from_chunk(&chunkstr,saved_chunks);
        errorData.debug_query_string = get_str_from_chunk(&chunkstr,saved_chunks);
        errorData.error_func_name = get_str_from_chunk(&chunkstr,saved_chunks);
        errorData.error_filename = get_str_from_chunk(&chunkstr,saved_chunks);
        errorData.stacktrace = get_str_from_chunk(&chunkstr,saved_chunks);

        // We only send to alert for csv format log.
        set_write_to_alert_log(errorData.error_severity);

        /*
         * timestamp_with_milliseconds 
         */
        syslogger_append_current_timestamp(true);

        /* username */
        syslogger_write_str_with_comma(errorData.username, true, true, false);

        /* databasename */
        syslogger_write_str_with_comma(errorData.databasename, true, true, false);

        /* Process id, thread id */
        syslogger_write_int32(false, "p", chunk->hdr.pid, true, true);
        syslogger_write_int32(false, "th", chunk->hdr.thid, true, true);

        /* Remote host */
        syslogger_write_str_with_comma(errorData.remote_host, true, true, false);
        /* Remote port */
        syslogger_write_str_with_comma(errorData.remote_port, true, true, false);

        /* session start timestamp */
        syslogger_append_timestamp(pfixed->session_start_time, true, true);

        /* Transaction id */
        syslogger_write_int32(false, "", pfixed->top_trans_id, true, true);

        /* GPDB specific options. */
        syslogger_write_int32(true, "con", pfixed->gp_session_id, true, true); 
        syslogger_write_int32(true, "cmd", pfixed->gp_command_count, true, true); 
        syslogger_write_int32(false, pfixed->gp_is_primary == 't'? "seg" : "mir", pfixed->gp_segment_id,
							  true, true); 
        syslogger_write_int32(true, "slice", pfixed->slice_id, true, true); 
        syslogger_write_int32(true, "dx", pfixed->dist_trans_id, true, true);
        syslogger_write_int32(true, "x", pfixed->local_trans_id, true, true); 
        syslogger_write_int32(true, "sx", pfixed->subtrans_id, true, true); 

        /* error severity */
        syslogger_write_str_with_comma(errorData.error_severity, true, true, false);
        /* sql state code */
        syslogger_write_str_with_comma(errorData.sql_state, true, true, false);
        /* errmsg */
        syslogger_write_str_with_comma(errorData.error_message, true, true, false);
        /* errdetail */
        syslogger_write_str_with_comma(errorData.error_detail, true, true, false);
        /* errhint */
        syslogger_write_str_with_comma(errorData.error_hint, true, true, false);
        /* internal query */
        syslogger_write_str_with_comma(errorData.internal_query, true, true, false);
        /* internal query pos */
        syslogger_write_int32(true, "", pfixed->internal_query_pos, true, true);
        /* err ctxt */
        syslogger_write_str_with_comma(errorData.error_context, true, true, false);
        /* user query */
        syslogger_write_str_with_comma(errorData.debug_query_string, true, true, false);
        /* cursor pos */
        syslogger_write_int32(false, "", pfixed->error_cursor_pos, true, true); 
        /* func name */
        syslogger_write_str_with_comma(errorData.error_func_name, true, true, false);
        /* file name */
        syslogger_write_str_with_comma(errorData.error_filename, true, true, false);
        /* line number */
        syslogger_write_int32(true, "", pfixed->error_fileline, true, true);
        /* stack trace */
        syslogger_write_str_end(errorData.stacktrace, true, true, false);

        /* EOL */
        write_syslogger_file_binary(LOG_EOL, strlen(LOG_EOL), LOG_DESTINATION_STDERR);

        free(errorData.stacktrace ); errorData.stacktrace = NULL;
        free((char *)errorData.error_filename ); errorData.error_filename = NULL;
        free((char *)errorData.error_func_name ); errorData.error_func_name = NULL;
        free(errorData.debug_query_string ); errorData.debug_query_string = NULL;
        free(errorData.error_context); errorData.error_context = NULL;
        free(errorData.internal_query ); errorData.internal_query = NULL;
        free(errorData.error_hint ); errorData.error_hint = NULL;
        free(errorData.error_detail ); errorData.error_detail = NULL;
        free(errorData.error_message ); errorData.error_message = NULL;
        free(errorData.sql_state ); errorData.sql_state = NULL;
        free((char *)errorData.error_severity ); errorData.error_severity = NULL;
        free(errorData.remote_port ); errorData.remote_port = NULL;
        free(errorData.remote_host ); errorData.remote_host = NULL;
        free(errorData.databasename ); errorData.databasename = NULL;
        free(errorData.username ); errorData.username = NULL;

        unset_write_to_alert_log();

        if (pfixed->send_alert == 't')
        	if (Gp_entry_postmaster && Gp_role == GP_ROLE_DISPATCH) /* Only the master sends alerts */
        		send_alert_from_chunks(chunk, &saved_chunks[0]);
    }

    /* Free the chunks */
    while(true)
    {
        chunk->hdr.pid = 0;
        if(chunk->hdr.next == -1)
            break;
        chunk = &saved_chunks[chunk->hdr.next];
    }
}

static void syslogger_flush_chunks()
{
    PipeProtoChunk * chunk = NULL;
    int i;

    for(i=0; i<CHUNK_SLOTS; ++i)
    {
        if(saved_chunks[i].hdr.pid != 0
                && saved_chunks[i].hdr.chunk_no == 0)
        {
            chunk = &saved_chunks[i];
            syslogger_log_chunk_list(chunk);
        }
    }

    /* make sure we free everything */
    for (i=0; i<CHUNK_SLOTS; ++i)
    {
        saved_chunks[i].hdr.pid = 0;
    }
}

static void syslogger_handle_chunk(PipeProtoChunk *chunk)
{
    int i;
    PipeProtoChunk *first = NULL; 
    PipeProtoChunk *prev = NULL; 

#ifdef USE_TEST_UTILS
    if (chunk->hdr.log_format == 'X')
    {
        if (chunk->hdr.log_line_number == 1)
        {
            proc_exit(1);
        }
        else if (chunk->hdr.log_line_number == 2)
        {
            proc_exit(2);
        }
        else if (chunk->hdr.log_line_number == 11)
        {
            *(int *) 0 = 1234;
        }
        else
        {
            abort();
        }
        return;
    }
#endif

    Assert(chunk->hdr.log_format == 'c' || chunk->hdr.log_format == 't'); 
          
    /* I am the last, so chain no one */
    chunk->hdr.next = -1; 

    /* find interesting things */
    for(i = 0; i<CHUNK_SLOTS; ++i)
    {
        if(saved_chunks[i].hdr.pid == chunk->hdr.pid && 
                saved_chunks[i].hdr.thid == chunk->hdr.thid && 
                saved_chunks[i].hdr.log_line_number == chunk->hdr.log_line_number)
        {
            if(saved_chunks[i].hdr.chunk_no == 0)
                first = &saved_chunks[i];

            if(saved_chunks[i].hdr.chunk_no == chunk->hdr.chunk_no - 1)
                prev = &saved_chunks[i];
        }
    }

    /* Chain me */
    if(prev)
        prev->hdr.next = chunk - &saved_chunks[0];
    else if(chunk->hdr.chunk_no != 0)
    {
        /* A chunk without prev, drop it on the floor */
        elog(LOG, "Out of order or dangling chunks from pid %d", chunk->hdr.pid);

        /* remember to free this chunk */
        chunk->hdr.pid = 0;

        /* Out of order chunk, if we have something before this, output */
        if(first)
            syslogger_log_chunk_list(first);

        return;
    }

    if(chunk->hdr.is_last == 't')
	{
		if (chunk->hdr.is_segv_msg == 't')
		{
			syslogger_log_segv_chunk(first);
		}
		else
		{
			syslogger_log_chunk_list(first);
		}
	}
}


#ifdef WIN32
/* --------------------------------
 *		pipe protocol handling
 * --------------------------------
 */

/*
 * Process data received through the syslogger pipe.
 *
 * This routine interprets the log pipe protocol which sends log messages as
 * (hopefully atomic) chunks - such chunks are detected and reassembled here.
 *
 * The protocol has a header that starts with two nul bytes, then has a 16 bit
 * length, the pid of the sending process, and a flag to indicate if it is
 * the last chunk in a message. Incomplete chunks are saved until we read some
 * more, and non-final chunks are accumulated until we get the final chunk.
 *
 * All of this is to avoid 2 problems:
 * . partial messages being written to logfiles (messes rotation), and
 * . messages from different backends being interleaved (messages garbled).
 *
 * Any non-protocol messages are written out directly. These should only come
 * from non-PostgreSQL sources, however (e.g. third party libraries writing to
 * stderr).
 *
 * logbuffer is the data input buffer, and *bytes_in_logbuffer is the number
 * of bytes present.  On exit, any not-yet-eaten data is left-justified in
 * logbuffer, and *bytes_in_logbuffer is updated.
 */
static void
process_pipe_input(char *logbuffer, int *bytes_in_logbuffer)
{
	char	   *cursor = logbuffer;
	int			count = *bytes_in_logbuffer;
	int			dest = LOG_DESTINATION_STDERR;

	/* While we have enough for a header, process data... */
	while (count >= (int) sizeof(PipeProtoHeader))
	{
		PipeProtoHeader p;
		int			chunklen;

		/* Do we have a valid header? */
		memcpy(&p, cursor, sizeof(PipeProtoHeader));
		if (p.zero == 0 && 
			p.len > 0 && p.len <= PIPE_MAX_PAYLOAD &&
			p.pid != 0 &&
            p.thid != 0 &&
			(p.is_last == 't' || p.is_last == 'f' ||
			 p.is_last == 'T' || p.is_last == 'F'))
		{
			chunklen = PIPE_HEADER_SIZE + p.len;

			/* Fall out of loop if we don't have the whole chunk yet */
			if (count < chunklen)
				break;

			dest = (p.log_format == 'c' || p.log_format == 'f') ?
			 	LOG_DESTINATION_CSVLOG : LOG_DESTINATION_STDERR;

			/* Finished processing this chunk */
			cursor += chunklen;
			count -= chunklen;
		}
		else
		{
			/* Process non-protocol data */

			/*
			 * Look for the start of a protocol header.  If found, dump data
			 * up to there and repeat the loop.  Otherwise, dump it all and
			 * fall out of the loop.  (Note: we want to dump it all if at all
			 * possible, so as to avoid dividing non-protocol messages across
			 * logfiles.  We expect that in many scenarios, a non-protocol
			 * message will arrive all in one read(), and we want to respect
			 * the read() boundary if possible.)
			 */
			for (chunklen = 1; chunklen < count; chunklen++)
			{
				if (cursor[chunklen] == '\0')
					break;
			}
			/* fall back on the stderr log as the destination */
			write_syslogger_file(cursor, chunklen /*, LOG_DESTINATION_STDERR*/);
			cursor += chunklen;
			count -= chunklen;
		}
	}

	/* We don't have a full chunk, so left-align what remains in the buffer */
	if (count > 0 && cursor != logbuffer)
		memmove(logbuffer, cursor, count);
	*bytes_in_logbuffer = count;
}

/*
 * Force out any buffered data
 *
 * This is currently used only at syslogger shutdown, but could perhaps be
 * useful at other times, so it is careful to leave things in a clean state.
 */
static void
flush_pipe_input(char *logbuffer, int *bytes_in_logbuffer)
{
    syslogger_flush_chunks(); 
}
#endif

static void write_binary_to_file(const char *buffer, int count, FILE *fh)
{
    int			rc;

#ifndef WIN32
    rc = fwrite(buffer, 1, count, fh);
#else
    EnterCriticalSection(&fileSection);
    rc = fwrite(buffer, 1, count, fh);
    LeaveCriticalSection(&fileSection);
#endif

    /* can't use ereport here because of possible recursion */
    if (rc != count)
        write_stderr("could not write to log file: %s\n", strerror(errno));
}

/* --------------------------------
 *		logfile routines
 * --------------------------------
 */

/*
 * Write binary data to the currently open logfile
 *
 * On Windows the data arriving in the pipe already has CR/LF newlines,
 * so we must send it to the file without further translation.
 */
void write_syslogger_file_binary(const char *buffer, int count, int destination)
{
	if (destination == LOG_DESTINATION_STDERR)
		write_binary_to_file(buffer, count, syslogFile);
	else if (destination &= LOG_DESTINATION_CSVLOG)
		write_binary_to_file(buffer, count, csvlogFile);

	/* also write to the alert log if requested */
	if (write_to_alert_log)
        write_binary_to_file(buffer, count, alertLogFile);
}
/*
 * Write text to the currently open logfile
 *
 * This is exported so that elog.c can call it when am_syslogger is true.
 * This allows the syslogger process to record elog messages of its own,
 * even though its stderr does not point at the syslog pipe.
 */
void write_syslogger_file(const char *buffer, int count, int destination)
{
<<<<<<< HEAD
    write_syslogger_file_binary(buffer,count, destination);
=======
	int			rc;
	FILE	   *logfile;

	if (destination == LOG_DESTINATION_CSVLOG && csvlogFile == NULL)
		open_csvlogfile();

#ifdef WIN32
	EnterCriticalSection(&sysfileSection);
#endif

	logfile = destination == LOG_DESTINATION_CSVLOG ? csvlogFile : syslogFile;
	rc = fwrite(buffer, 1, count, logfile);

#ifdef WIN32
	LeaveCriticalSection(&sysfileSection);
#endif

	/* can't use ereport here because of possible recursion */
	if (rc != count)
		write_stderr("could not write to log file: %s\n", strerror(errno));
>>>>>>> 4d53a2f9
}
#ifdef WIN32

/*
 * Worker thread to transfer data from the pipe to the current logfile.
 *
 * We need this because on Windows, WaitForSingleObject does not work on
 * unnamed pipes: it always reports "signaled", so the blocking ReadFile won't
 * allow for SIGHUP; and select is for sockets only.
 */
static unsigned int __stdcall
pipeThread(void *arg)
{
    char		logbuffer[READ_BUF_SIZE];
    int			bytes_in_logbuffer = 0;

    for (;;)
    {
        DWORD		bytesRead;
		BOOL		result;

		result = ReadFile(syslogPipe[0],
						  logbuffer + bytes_in_logbuffer,
						  sizeof(logbuffer) - bytes_in_logbuffer,
						  &bytesRead, 0);
		/*
		 * Enter critical section before doing anything that might touch
		 * global state shared by the main thread. Anything that uses
		 * palloc()/pfree() in particular are not safe outside the critical
		 * section.
		 */
		EnterCriticalSection(&sysloggerSection);
		if (result)
        {
            DWORD		error = GetLastError();

            if (error == ERROR_HANDLE_EOF ||
                    error == ERROR_BROKEN_PIPE)
                break;
            _dosmaperr(error);
            ereport(LOG,
                    (errcode_for_file_access(),
                     errmsg("could not read from logger pipe: %m")));
        }
        else if (bytesRead > 0)
        {
            bytes_in_logbuffer += bytesRead;
            process_pipe_input(logbuffer, &bytes_in_logbuffer);
        }
		LeaveCriticalSection(&sysloggerSection);
     }

    /* We exit the above loop only upon detecting pipe EOF */
    pipe_eof_seen = true;

    /* if there's any data left then force it out now */
    flush_pipe_input(logbuffer, &bytes_in_logbuffer);

	LeaveCriticalSection(&sysloggerSection);
     _endthread();
    return 0;
}
#endif   /* WIN32 */

/*
 * perform logfile rotation.
 *
 *
 * In GPDB, this has been modified significantly from the upstream version:
 *
 * - In PostgreSQL, one call to logfile_rotate performs rotation for both the
 *   normal and the CSV log. In GPDB, this must be called separately for both,
 *   and also for the GPDB specific 'alert' log
 * - In PostgreSQL, this resets 'rotation_requested' flag. In GPDB, the caller
 *   has to do it.
 *
 *
 *
 */
static void
logfile_rotate(bool time_based_rotation, bool size_based_rotation,
			   const char *suffix,
               const char *log_directory, 
               const char *log_filename, 
               FILE **fh_p,
               char **last_log_file_name)
{
    char	   *filename;
	pg_time_t	fntime;
	FILE	   *fh = *fh_p;

    /*
     * When doing a time-based rotation, invent the new logfile name based on
     * the planned rotation time, not current time, to avoid "slippage" in the
     * file name when we don't do the rotation immediately.
     */
    if (time_based_rotation)
		fntime = next_rotation_time;
    else
		fntime = time(NULL);
	filename = logfile_getname(fntime, suffix, log_directory, log_filename);

    /*
     * Decide whether to overwrite or append.  We can overwrite if (a)
     * Log_truncate_on_rotation is set, (b) the rotation was triggered by
     * elapsed time and not something else, and (c) the computed file name is
     * different from what we were previously logging into.
     */
	if (time_based_rotation || size_based_rotation)
	{
		if (Log_truncate_on_rotation && time_based_rotation &&
			*last_log_file_name != NULL &&
			strcmp(filename, *last_log_file_name) != 0)
			fh = fopen(filename, "w");
		else
			fh = fopen(filename, "a");

		if (!fh)
		{
			int			saveerrno = errno;

			ereport(LOG,
					(errcode_for_file_access(),
					 errmsg("could not open new log file \"%s\": %m",
							filename)));

			/*
			 * ENFILE/EMFILE are not too surprising on a busy system; just
			 * keep using the old file till we manage to get a new one.
			 * Otherwise, assume something's wrong with Log_directory and stop
			 * trying to create files.
			 */
			if (saveerrno != ENFILE && saveerrno != EMFILE)
			{
				ereport(LOG,
						(errmsg("disabling automatic rotation (use SIGHUP to reenable)")));
				rotation_disabled = true;
			}
			if (filename)
				pfree(filename);
			return;
		}

		setvbuf(fh, NULL, LBF_MODE, 0);

#ifdef WIN32
		_setmode(_fileno(fh), _O_TEXT); /* use CRLF line endings on Windows */
#endif

		if (*fh_p)
		{
			/* On Windows, need to interlock against data-transfer thread */
#ifdef WIN32
			EnterCriticalSection(&fileSection);
#endif
			fclose(*fh_p);
#ifdef WIN32
			LeaveCriticalSection(&fileSection);
#endif
		}
		*fh_p = fh;

		/* instead of pfree'ing filename, remember it for next time */
		if ((*last_log_file_name) != NULL)
			pfree(*last_log_file_name);
		*last_log_file_name = filename;
		filename = NULL;
	}

	if (filename)
		pfree(filename);

    set_next_rotation_time();
}


/*
 * construct logfile name using timestamp information
 *
 * In Postgres, if suffix isn't NULL, append it to the name, replacing any ".log"
 * that may be in the pattern.
 *
 * In GPDB, parameter suffix is not used. A separate refactor is needed for the API change.
 *
 * Result is palloc'd.
 */
static char *
logfile_getname(pg_time_t timestamp, const char *suffix, const char *log_directory, const char *log_file_pattern)
{
	char	   *filename;
	int			len;
	char	   *tmp_suffix;
#define CSV_SUFFIX ".csv"
#define LOG_SUFFIX ".log"

	filename = palloc(MAXPGPATH);

	snprintf(filename, MAXPGPATH, "%s/", log_directory);

	len = strlen(filename);

<<<<<<< HEAD
	if (strchr(log_file_pattern, '%'))
	{
		/* treat it as a strftime pattern */
		pg_strftime(filename + len, MAXPGPATH - len, log_file_pattern,
				   pg_localtime(&timestamp, log_timezone));
	}
	else
	{
		/* no strftime escapes, so append timestamp to new filename */
		snprintf(filename + len, MAXPGPATH - len, "%s.%lu",
				 log_file_pattern, (unsigned long) timestamp);
	}
=======
	/* treat it as a strftime pattern */
	pg_strftime(filename + len, MAXPGPATH - len, Log_filename,
				pg_localtime(&timestamp, log_timezone));
>>>>>>> 4d53a2f9

	/*
	 * If the logging format is 'TEXT' and the filename ends with ".csv",
	 * replace ".csv" with ".log".
	 *
	 * If the logging format is 'CSV' and the filename does not end with ".csv",
	 * replace the last four characters in the filename with ".cvs".
	 */
	if (strlen(filename) - sizeof(CSV_SUFFIX) + 1 > 0)
	{
		tmp_suffix = filename + (strlen(filename) - sizeof(CSV_SUFFIX) + 1);
	}
	else
	{
		/*
		 * Point the tmp_suffix to the end of string if the length of
		 * the filename is less than ".csv".
		 */
		tmp_suffix = filename + strlen(filename);
	}

	/*
	 * Only change .csv to .log if gp_log_format is TEXT, otherwise leave it.
	 *
	 * This is to handle the case for open_alert_log_file(), which doesn't depends
	 * on .log or .csv, but just use timestamp as extension.
	 */
	if (gp_log_format == 0 && pg_strcasecmp(tmp_suffix, CSV_SUFFIX) == 0)
	{
		snprintf(tmp_suffix, sizeof(LOG_SUFFIX), LOG_SUFFIX);
	}
	
	if (gp_log_format == 1 && pg_strcasecmp(tmp_suffix, CSV_SUFFIX) != 0)
	{
		snprintf(tmp_suffix, sizeof(CSV_SUFFIX), CSV_SUFFIX);
	}

	return filename;
}

/*
 * Determine the next planned rotation time, and store in next_rotation_time.
 */
static void
set_next_rotation_time(void)
{
    pg_time_t	now;
    struct pg_tm *tm;
    int			rotinterval;

    /* nothing to do if time-based rotation is disabled */
    if (Log_RotationAge <= 0)
        return;

    /*
     * The requirements here are to choose the next time > now that is a
     * "multiple" of the log rotation interval.  "Multiple" can be interpreted
     * fairly loosely.	In this version we align to log_timezone rather than
     * GMT.
     */
    rotinterval = Log_RotationAge * SECS_PER_MINUTE;	/* convert to seconds */
	now = (pg_time_t) time(NULL);
    tm = pg_localtime(&now, log_timezone);
    now += tm->tm_gmtoff;
    now -= now % rotinterval;
    now += rotinterval;
    now -= tm->tm_gmtoff;
    next_rotation_time = now;
}

/* --------------------------------
 *		signal handler routines
 * --------------------------------
 */

/* SIGHUP: set flag to reload config file */
static void
sigHupHandler(SIGNAL_ARGS)
{
	got_SIGHUP = true;
}

/* SIGUSR1: set flag to rotate logfile */
static void
sigUsr1Handler(SIGNAL_ARGS)
{
	rotation_requested = true;
}<|MERGE_RESOLUTION|>--- conflicted
+++ resolved
@@ -314,15 +314,9 @@
 	InitializeCriticalSection(&sysloggerSection);
 	EnterCriticalSection(&sysloggerSection);
 
-<<<<<<< HEAD
-    threadHandle = (HANDLE) _beginthreadex(NULL, 0, pipeThread, NULL, 0, NULL);
-    if (threadHandle == 0)
-        elog(FATAL, "could not create syslogger data transfer thread: %m");
-=======
 	threadHandle = (HANDLE) _beginthreadex(NULL, 0, pipeThread, NULL, 0, NULL);
 	if (threadHandle == 0)
 		elog(FATAL, "could not create syslogger data transfer thread: %m");
->>>>>>> 4d53a2f9
 #endif   /* WIN32 */
 
 	/*
@@ -451,22 +445,6 @@
 			 */
 			if (!time_based_rotation && size_rotation_for == 0)
 				size_rotation_for = LOG_DESTINATION_STDERR | LOG_DESTINATION_CSVLOG;
-<<<<<<< HEAD
-=======
-			logfile_rotate(time_based_rotation, size_rotation_for);
-		}
-
-#ifndef WIN32
-
-		/*
-		 * Wait for some data, timing out after 1 second
-		 */
-		FD_ZERO(&rfds);
-		FD_SET		(syslogPipe[0], &rfds);
-
-		timeout.tv_sec = 1;
-		timeout.tv_usec = 0;
->>>>>>> 4d53a2f9
 
 			rotation_requested = false;
             logfile_rotate(time_based_rotation, (size_rotation_for & LOG_DESTINATION_STDERR) != 0,
@@ -491,6 +469,7 @@
          */
         FD_ZERO(&rfds);
         FD_SET(syslogPipe[0], &rfds);
+
         timeout.tv_sec = 1;
         timeout.tv_usec = 0;
 
@@ -1927,30 +1906,7 @@
  */
 void write_syslogger_file(const char *buffer, int count, int destination)
 {
-<<<<<<< HEAD
     write_syslogger_file_binary(buffer,count, destination);
-=======
-	int			rc;
-	FILE	   *logfile;
-
-	if (destination == LOG_DESTINATION_CSVLOG && csvlogFile == NULL)
-		open_csvlogfile();
-
-#ifdef WIN32
-	EnterCriticalSection(&sysfileSection);
-#endif
-
-	logfile = destination == LOG_DESTINATION_CSVLOG ? csvlogFile : syslogFile;
-	rc = fwrite(buffer, 1, count, logfile);
-
-#ifdef WIN32
-	LeaveCriticalSection(&sysfileSection);
-#endif
-
-	/* can't use ereport here because of possible recursion */
-	if (rc != count)
-		write_stderr("could not write to log file: %s\n", strerror(errno));
->>>>>>> 4d53a2f9
 }
 #ifdef WIN32
 
@@ -2152,24 +2108,9 @@
 
 	len = strlen(filename);
 
-<<<<<<< HEAD
-	if (strchr(log_file_pattern, '%'))
-	{
-		/* treat it as a strftime pattern */
-		pg_strftime(filename + len, MAXPGPATH - len, log_file_pattern,
-				   pg_localtime(&timestamp, log_timezone));
-	}
-	else
-	{
-		/* no strftime escapes, so append timestamp to new filename */
-		snprintf(filename + len, MAXPGPATH - len, "%s.%lu",
-				 log_file_pattern, (unsigned long) timestamp);
-	}
-=======
 	/* treat it as a strftime pattern */
-	pg_strftime(filename + len, MAXPGPATH - len, Log_filename,
+	pg_strftime(filename + len, MAXPGPATH - len, log_file_pattern,
 				pg_localtime(&timestamp, log_timezone));
->>>>>>> 4d53a2f9
 
 	/*
 	 * If the logging format is 'TEXT' and the filename ends with ".csv",
