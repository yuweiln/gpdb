--- conflicted
+++ resolved
@@ -6,13 +6,9 @@
  * There is hardly anything left of Paul Brown's original implementation...
  *
  *
-<<<<<<< HEAD
  * Portions Copyright (c) 2006-2008, Greenplum inc
  * Portions Copyright (c) 2012-Present Pivotal Software, Inc.
- * Portions Copyright (c) 1996-2009, PostgreSQL Global Development Group
-=======
  * Portions Copyright (c) 1996-2010, PostgreSQL Global Development Group
->>>>>>> 1084f317
  * Portions Copyright (c) 1994-5, Regents of the University of California
  *
  *
@@ -80,17 +76,11 @@
 } RelToCluster;
 
 
-<<<<<<< HEAD
-static bool cluster_rel(RelToCluster *rv, bool recheck, bool verbose, ClusterStmt *stmt, bool printError);
-static void rebuild_relation(Relation OldHeap, Oid indexOid, ClusterStmt *stmt);
-static TransactionId copy_heap_data(Oid OIDNewHeap, Oid OIDOldHeap, Oid OIDOldIndex);
-=======
 static void rebuild_relation(Relation OldHeap, Oid indexOid,
 				 int freeze_min_age, int freeze_table_age);
 static void copy_heap_data(Oid OIDNewHeap, Oid OIDOldHeap, Oid OIDOldIndex,
 			   int freeze_min_age, int freeze_table_age,
 			   bool *pSwapToastByContent, TransactionId *pFreezeXid);
->>>>>>> 1084f317
 static List *get_tables_to_cluster(MemoryContext cluster_context);
 
 
@@ -198,8 +188,7 @@
 		heap_close(rel, NoLock);
 
 		/* Do the job */
-<<<<<<< HEAD
-		cluster_rel(&rvtc, false, stmt->verbose, stmt, true);
+		cluster_rel(tableOid, indexOid, false, stmt->verbose, true /* printError */, -1, -1);
 
 		if (Gp_role == GP_ROLE_DISPATCH)
 		{
@@ -210,9 +199,6 @@
 										GetAssignedOidsForDispatch(),
 										NULL);
 		}
-=======
-		cluster_rel(tableOid, indexOid, false, stmt->verbose, -1, -1);
->>>>>>> 1084f317
 	}
 	else
 	{
@@ -262,8 +248,9 @@
 			StartTransactionCommand();
 			/* functions in indexes may want a snapshot set */
 			PushActiveSnapshot(GetTransactionSnapshot());
-<<<<<<< HEAD
-			dispatch = cluster_rel(rvtc, true, stmt->verbose, stmt, false);
+			dispatch = cluster_rel(rvtc->tableOid, rvtc->indexOid, true, stmt->verbose,
+								   false /* printError */,
+								   -1, -1);
 
 			if (Gp_role == GP_ROLE_DISPATCH && dispatch)
 			{
@@ -277,10 +264,6 @@
 											NULL);
 			}
 
-=======
-			cluster_rel(rvtc->tableOid, rvtc->indexOid, true, stmt->verbose,
-						-1, -1);
->>>>>>> 1084f317
 			PopActiveSnapshot();
 			CommitTransactionCommand();
 		}
@@ -306,22 +289,17 @@
  * the new table, it's better to create the indexes afterwards than to fill
  * them incrementally while we load the table.
  *
-<<<<<<< HEAD
+ * If indexOid is InvalidOid, the table will be rewritten in physical order
+ * instead of index order.	This is the new implementation of VACUUM FULL,
+ * and error messages should refer to the operation as VACUUM not CLUSTER.
+ *
  * Note that we don't support clustering on an AO table. If printError is true,
  * this function errors out when the relation is an AO table. Otherwise, this
  * functions prints out a warning message when the relation is an AO table.
  */
-static bool
-cluster_rel(RelToCluster *rvtc, bool recheck, bool verbose, ClusterStmt *stmt, bool printError)
-=======
- * If indexOid is InvalidOid, the table will be rewritten in physical order
- * instead of index order.	This is the new implementation of VACUUM FULL,
- * and error messages should refer to the operation as VACUUM not CLUSTER.
- */
-void
-cluster_rel(Oid tableOid, Oid indexOid, bool recheck, bool verbose,
+bool
+cluster_rel(Oid tableOid, Oid indexOid, bool recheck, bool verbose, bool printError,
 			int freeze_min_age, int freeze_table_age)
->>>>>>> 1084f317
 {
 	Relation	OldHeap;
 
@@ -334,11 +312,7 @@
 	 * case, since cluster() already did it.)  The index lock is taken inside
 	 * check_index_is_clusterable.
 	 */
-<<<<<<< HEAD
-	OldHeap = try_relation_open(rvtc->tableOid, AccessExclusiveLock, false);
-=======
-	OldHeap = try_relation_open(tableOid, AccessExclusiveLock);
->>>>>>> 1084f317
+	OldHeap = try_relation_open(tableOid, AccessExclusiveLock, false);
 
 	/* If the table has gone away, we can skip processing it */
 	if (!OldHeap)
@@ -384,14 +358,8 @@
 		 * check in the "recheck" case is appropriate (which currently means
 		 * somebody is executing a database-wide CLUSTER), because there is
 		 * another check in cluster() which will stop any attempt to cluster
-<<<<<<< HEAD
-		 * remote temp tables by name.  There is another check in
-		 * check_index_is_clusterable which is redundant, but we leave it for
-		 * extra safety.
-=======
 		 * remote temp tables by name.	There is another check in cluster_rel
 		 * which is redundant, but we leave it for extra safety.
->>>>>>> 1084f317
 		 */
 		if (RELATION_IS_OTHER_TEMP(OldHeap))
 		{
@@ -401,36 +369,13 @@
 
 		if (OidIsValid(indexOid))
 		{
-<<<<<<< HEAD
-			relation_close(OldHeap, AccessExclusiveLock);
-			return false;
-		}
-
-		/*
-		 * Check that the index is still the one with indisclustered set.
-		 */
-		tuple = SearchSysCache(INDEXRELID,
-							   ObjectIdGetDatum(rvtc->indexOid),
-							   0, 0, 0);
-		if (!HeapTupleIsValid(tuple))	/* probably can't happen */
-		{
-			relation_close(OldHeap, AccessExclusiveLock);
-			return false;
-		}
-		indexForm = (Form_pg_index) GETSTRUCT(tuple);
-		if (!indexForm->indisclustered)
-		{
-			ReleaseSysCache(tuple);
-			relation_close(OldHeap, AccessExclusiveLock);
-			return false;
-=======
 			/*
 			 * Check that the index still exists
 			 */
 			if (!SearchSysCacheExists1(RELOID, ObjectIdGetDatum(indexOid)))
 			{
 				relation_close(OldHeap, AccessExclusiveLock);
-				return;
+				return false;
 			}
 
 			/*
@@ -440,17 +385,16 @@
 			if (!HeapTupleIsValid(tuple))		/* probably can't happen */
 			{
 				relation_close(OldHeap, AccessExclusiveLock);
-				return;
+				return false;
 			}
 			indexForm = (Form_pg_index) GETSTRUCT(tuple);
 			if (!indexForm->indisclustered)
 			{
 				ReleaseSysCache(tuple);
 				relation_close(OldHeap, AccessExclusiveLock);
-				return;
+				return false;
 			}
 			ReleaseSysCache(tuple);
->>>>>>> 1084f317
 		}
 	}
 
@@ -504,15 +448,7 @@
 						RelationGetRelationName(OldHeap))));
 
 	/* rebuild_relation does all the dirty work */
-<<<<<<< HEAD
-	ereport(verbose ? INFO : DEBUG2,
-			(errmsg("clustering \"%s.%s\"",
-					get_namespace_name(RelationGetNamespace(OldHeap)),
-					RelationGetRelationName(OldHeap))));
-	rebuild_relation(OldHeap, rvtc->indexOid, stmt);
-=======
 	rebuild_relation(OldHeap, indexOid, freeze_min_age, freeze_table_age);
->>>>>>> 1084f317
 
 	/* NB: rebuild_relation does heap_close() on OldHeap */
 	return true;
@@ -704,12 +640,8 @@
  * NB: this routine closes OldHeap at the right time; caller should not.
  */
 static void
-<<<<<<< HEAD
-rebuild_relation(Relation OldHeap, Oid indexOid, ClusterStmt *stmt)
-=======
 rebuild_relation(Relation OldHeap, Oid indexOid,
 				 int freeze_min_age, int freeze_table_age)
->>>>>>> 1084f317
 {
 	Oid			tableOid = RelationGetRelid(OldHeap);
 	Oid			tableSpace = OldHeap->rd_rel->reltablespace;
@@ -728,22 +660,9 @@
 	/* Close relcache entry, but keep lock until transaction commit */
 	heap_close(OldHeap, NoLock);
 
-<<<<<<< HEAD
-	/*
-	 * Create the new heap, using a temporary name in the same namespace as
-	 * the existing table.	NOTE: there is some risk of collision with user
-	 * relnames.  Working around this seems more trouble than it's worth; in
-	 * particular, we can't create the new heap in a different namespace from
-	 * the old, or we will have problems with the TEMP status of temp tables.
-	 */
-	snprintf(NewHeapName, sizeof(NewHeapName), "pg_temp_%u", tableOid);
-
-	OIDNewHeap = make_new_heap(tableOid, NewHeapName, tableSpace,
+	/* Create the transient table that will receive the re-ordered data */
+	OIDNewHeap = make_new_heap(tableOid, tableSpace,
 							   true /* createAoBlockDirectory */);
-=======
-	/* Create the transient table that will receive the re-ordered data */
-	OIDNewHeap = make_new_heap(tableOid, tableSpace);
->>>>>>> 1084f317
 
 	/* Copy the heap data into the new table in the desired order */
 	copy_heap_data(OIDNewHeap, tableOid, indexOid,
@@ -754,75 +673,10 @@
 	 * Swap the physical files of the target and transient tables, then
 	 * rebuild the target's indexes and throw away the transient table.
 	 */
-<<<<<<< HEAD
-	frozenXid = copy_heap_data(OIDNewHeap, tableOid, indexOid);
-
-	/* To make the new heap's data visible (probably not needed?). */
-	CommandCounterIncrement();
-
-	/* Swap the physical files of the old and new heaps. */
-	swap_relation_files(tableOid, OIDNewHeap, frozenXid, true);
-
-	CommandCounterIncrement();
-
-	/* Destroy new heap with old filenode */
-	object.classId = RelationRelationId;
-	object.objectId = OIDNewHeap;
-	object.objectSubId = 0;
-
-	/*
-	 * The new relation is local to our transaction and we know nothing
-	 * depends on it, so DROP_RESTRICT should be OK.
-	 */
-	performDeletion(&object, DROP_RESTRICT);
-
-	/* performDeletion does CommandCounterIncrement at end */
-
-	/*
-	 * Rebuild each index on the relation (but not the toast table, which is
-	 * all-new at this point).	We do not need CommandCounterIncrement()
-	 * because reindex_relation does it.
-	 *
-	 * Note: because index_build is called via reindex_relation, it will never
-	 * set indcheckxmin true for the indexes.  This is OK even though in some
-	 * sense we are building new indexes rather than rebuilding existing ones,
-	 * because the new heap won't contain any HOT chains at all, let alone
-	 * broken ones, so it can't be necessary to set indcheckxmin.
-	 */
-	reindex_relation(tableOid, false);
-
-	/*
-	 * At this point, everything is kosher except that the toast table's name
-	 * corresponds to the temporary table.	The name is irrelevant to the
-	 * backend because it's referenced by OID, but users looking at the
-	 * catalogs could be confused.	Rename it to prevent this problem.
-	 *
-	 * Note no lock required on the relation, because we already hold an
-	 * exclusive lock on it.
-	 */
-	newrel = heap_open(tableOid, NoLock);
-	if (OidIsValid(newrel->rd_rel->reltoastrelid))
-	{
-		char		NewToastName[NAMEDATALEN];
-		Relation	toastrel;
-
-		/* rename the toast table ... */
-		snprintf(NewToastName, NAMEDATALEN, "pg_toast_%u", tableOid);
-		RenameRelationInternal(newrel->rd_rel->reltoastrelid, NewToastName,
-							   PG_TOAST_NAMESPACE);
-
-		/* ... and its index too */
-		toastrel = relation_open(newrel->rd_rel->reltoastrelid, AccessShareLock);
-		snprintf(NewToastName, NAMEDATALEN, "pg_toast_%u_index", tableOid);
-		RenameRelationInternal(toastrel->rd_rel->reltoastidxid, NewToastName,
-							   PG_TOAST_NAMESPACE);
-		relation_close(toastrel, AccessShareLock);
-	}
-	relation_close(newrel, NoLock);
-=======
 	finish_heap_swap(tableOid, OIDNewHeap, is_system_catalog,
-					 swap_toast_by_content, frozenXid);
->>>>>>> 1084f317
+					 swap_toast_by_content,
+					 true /* swap_stats */,
+					 frozenXid);
 }
 
 
@@ -836,12 +690,8 @@
  * data, then call finish_heap_swap to complete the operation.
  */
 Oid
-<<<<<<< HEAD
-make_new_heap(Oid OIDOldHeap, const char *NewName, Oid NewTableSpace,
+make_new_heap(Oid OIDOldHeap, Oid NewTableSpace,
 			  bool createAoBlockDirectory)
-=======
-make_new_heap(Oid OIDOldHeap, Oid NewTableSpace)
->>>>>>> 1084f317
 {
 	TupleDesc	OldHeapDesc,
 				tupdesc;
@@ -904,25 +754,17 @@
 										  NIL,
 										  OldHeap->rd_rel->relam,
 										  OldHeap->rd_rel->relkind,
-<<<<<<< HEAD
 										  OldHeap->rd_rel->relstorage,
-										  OldHeap->rd_rel->relisshared,
-=======
 										  false,
 										  RelationIsMapped(OldHeap),
->>>>>>> 1084f317
 										  true,
 										  0,
 										  ONCOMMIT_NOOP,
                                           NULL,                         /*CDB*/
 										  reloptions,
 										  false,
-<<<<<<< HEAD
-										  allowSystemTableModsDDL,
+										  /* allowSystemTableModsDDL */ true,
 										  /* valid_opts */ true);
-=======
-										  true);
->>>>>>> 1084f317
 
 	ReleaseSysCache(tuple);
 
@@ -933,13 +775,8 @@
 	CommandCounterIncrement();
 
 	/*
-<<<<<<< HEAD
 	 * If necessary, create a TOAST table for the new relation, or an Append
-	 * Only segment table. Note that AlterTableCreateXXXTable ends with
-	 * CommandCounterIncrement(), so that the new tables will be visible for
-	 * insertion.
-=======
-	 * If necessary, create a TOAST table for the new relation.
+	 * Only segment table.
 	 *
 	 * If the relation doesn't have a TOAST table already, we can't need one
 	 * for the new relation.  The other way around is possible though: if some
@@ -948,7 +785,6 @@
 	 *
 	 * Note that AlterTableCreateToastTable ends with CommandCounterIncrement,
 	 * so that the TOAST table will be visible for insertion.
->>>>>>> 1084f317
 	 */
 	toastid = OldHeap->rd_rel->reltoastrelid;
 	if (OidIsValid(toastid))
@@ -961,9 +797,10 @@
 									 &isNull);
 		if (isNull)
 			reloptions = (Datum) 0;
-<<<<<<< HEAD
-	}
-	AlterTableCreateToastTable(OIDNewHeap, InvalidOid, reloptions, false, is_part);
+		AlterTableCreateToastTable(OIDNewHeap, reloptions, is_part);
+
+		ReleaseSysCache(tuple);
+	}
 	AlterTableCreateAoSegTable(OIDNewHeap, is_part);
 	AlterTableCreateAoVisimapTable(OIDNewHeap, is_part);
 
@@ -975,13 +812,6 @@
 	cloneAttributeEncoding(OIDOldHeap,
 						   OIDNewHeap,
 						   RelationGetNumberOfAttributes(OldHeap));
-=======
->>>>>>> 1084f317
-
-		AlterTableCreateToastTable(OIDNewHeap, reloptions);
-
-		ReleaseSysCache(tuple);
-	}
 
 	heap_close(OldHeap, NoLock);
 
@@ -1040,7 +870,6 @@
 	isnull = (bool *) palloc(natts * sizeof(bool));
 
 	/*
-<<<<<<< HEAD
 	 * If the OldHeap has a toast table, get lock on the toast table to keep
 	 * it from being vacuumed.  This is needed because autovacuum processes
 	 * toast tables independently of their main tables, with no lock on the
@@ -1061,11 +890,6 @@
 	 * enabled AND it's not a temp rel.
 	 */
 	use_wal = XLogIsNeeded() && !NewHeap->rd_istemp;
-=======
-	 * We need to log the copied data in WAL iff WAL archiving/streaming is
-	 * enabled AND it's not a temp rel.
-	 */
-	use_wal = XLogIsNeeded() && !NewHeap->rd_istemp;
 
 	/* use_wal off requires smgr_targblock be initially invalid */
 	Assert(RelationGetTargetBlock(NewHeap) == InvalidBlockNumber);
@@ -1080,7 +904,6 @@
 	if (OldHeap->rd_rel->reltoastrelid && NewHeap->rd_rel->reltoastrelid)
 	{
 		*pSwapToastByContent = true;
->>>>>>> 1084f317
 
 		/*
 		 * When doing swap by content, any toast pointers written into NewHeap
@@ -1172,14 +995,9 @@
 			buf = heapScan->rs_cbuf;
 		}
 
-<<<<<<< HEAD
-		switch (HeapTupleSatisfiesVacuum(OldHeap, tuple->t_data, OldestXmin,
-										 scan->xs_cbuf))
-=======
 		LockBuffer(buf, BUFFER_LOCK_SHARE);
 
-		switch (HeapTupleSatisfiesVacuum(tuple->t_data, OldestXmin, buf))
->>>>>>> 1084f317
+		switch (HeapTupleSatisfiesVacuum(OldHeap, tuple->t_data, OldestXmin, buf))
 		{
 			case HEAPTUPLE_DEAD:
 				/* Definitely dead */
@@ -1359,18 +1177,6 @@
  * table is added or removed altogether.
  *
  * Additionally, the first relation is marked with relfrozenxid set to
-<<<<<<< HEAD
- * frozenXid.  It seems a bit ugly to have this here, but all callers would
- * have to do it anyway, so having it here saves a heap_update.  Note: the
- * TOAST table needs no special handling, because since we swapped the links,
- * the entry for the TOAST table will now contain RecentXmin in relfrozenxid,
- * which is the correct value.
- *
- * GPDB: also swap aoseg, aoblkdir links.
- */
-void
-swap_relation_files(Oid r1, Oid r2, TransactionId frozenXid, bool swap_stats)
-=======
  * frozenXid.  It seems a bit ugly to have this here, but the caller would
  * have to do it anyway, so having it here saves a heap_update.  Note: in
  * the swap-toast-links case, we assume we don't need to change the toast
@@ -1380,13 +1186,15 @@
  * Lastly, if r2 and its toast table and toast index (if any) are mapped,
  * their OIDs are emitted into mapped_tables[].  This is hacky but beats
  * having to look the information up again later in finish_heap_swap.
+ *
+ * GPDB: also swap aoseg, aoblkdir links.
  */
-static void
+void
 swap_relation_files(Oid r1, Oid r2, bool target_is_pg_class,
 					bool swap_toast_by_content,
+					bool swap_stats,
 					TransactionId frozenXid,
 					Oid *mapped_tables)
->>>>>>> 1084f317
 {
 	Relation	relRelation;
 	HeapTuple	reltup1,
@@ -1413,22 +1221,13 @@
 		elog(ERROR, "cache lookup failed for relation %u", r2);
 	relform2 = (Form_pg_class) GETSTRUCT(reltup2);
 
-<<<<<<< HEAD
 	isAO1 = (relform1->relstorage == RELSTORAGE_AOROWS ||
 			 relform1->relstorage == RELSTORAGE_AOCOLS);
 	isAO2 = (relform2->relstorage == RELSTORAGE_AOROWS ||
 			 relform2->relstorage == RELSTORAGE_AOCOLS);
 
-	/*
-	 * Actually swap the fields in the two tuples
-	 */
-	swaptemp = relform1->relfilenode;
-	relform1->relfilenode = relform2->relfilenode;
-	relform2->relfilenode = swaptemp;
-=======
 	relfilenode1 = relform1->relfilenode;
 	relfilenode2 = relform2->relfilenode;
->>>>>>> 1084f317
 
 	if (OidIsValid(relfilenode1) && OidIsValid(relfilenode2))
 	{
@@ -1502,6 +1301,23 @@
 	}
 
 	/*
+	 * Swap the AO auxiliary relations and their indexes. Unlike the toast
+	 * relations, we need to swap the index oids as well.
+	 */
+	if (isAO1 && isAO2)
+	{
+		SwapAppendonlyEntries(r1, r2);
+	}
+	else if (isAO1)
+	{
+		TransferAppendonlyEntry(r1, r2);
+	}
+	else if (isAO2)
+	{
+		TransferAppendonlyEntry(r2, r1);
+	}
+
+	/*
 	 * In the case of a shared catalog, these next few steps will only affect
 	 * our own database's pg_class row; but that's okay, because they are all
 	 * noncritical updates.  That's also an important fact for the case of a
@@ -1509,25 +1325,6 @@
 	 * and then fail to commit the pg_class update.
 	 */
 
-<<<<<<< HEAD
-	/*
-	 * Swap the AO auxiliary relations and their indexes. Unlike the toast
-	 * relations, we need to swap the index oids as well.
-	 */
-	if (isAO1 && isAO2)
-	{
-		SwapAppendonlyEntries(r1, r2);
-	}
-	else if (isAO1)
-	{
-		TransferAppendonlyEntry(r1, r2);
-	}
-	else if (isAO2)
-	{
-		TransferAppendonlyEntry(r2, r1);
-	}
-	
-=======
 	/* set rel1's frozen Xid */
 	if (relform1->relkind != RELKIND_INDEX)
 	{
@@ -1535,7 +1332,6 @@
 		relform1->relfrozenxid = frozenXid;
 	}
 
->>>>>>> 1084f317
 	/* swap size statistics too, since new rel has freshly-updated stats */
 	if (swap_stats)
 	{
@@ -1552,7 +1348,6 @@
 	}
 
 	/*
-<<<<<<< HEAD
 	 * Swap relstorage so we will later know how to drop the temporary table with
 	 * the right Storage Manager (i.e. Buffer Pool or Append-Only).
 	 */
@@ -1564,7 +1359,7 @@
 	 * This needs to be performed after the relkind and relstorage has been
 	 * swapped to correctly reflect the relfrozenxid.
 	 */
-	if (should_have_valid_relfrozenxid(r1, relform1->relkind, relform1->relstorage))
+	if (should_have_valid_relfrozenxid(relform1->relkind, relform1->relstorage))
 	{
 		/* set rel1's frozen Xid */
 		Assert(TransactionIdIsNormal(frozenXid));
@@ -1573,16 +1368,7 @@
 	else
 		relform1->relfrozenxid = InvalidTransactionId;
 
-	/* Update the tuples in pg_class */
-	simple_heap_update(relRelation, &reltup1->t_self, reltup1);
-	simple_heap_update(relRelation, &reltup2->t_self, reltup2);
-
-	/* Keep system catalogs current */
-	indstate = CatalogOpenIndexes(relRelation);
-	CatalogIndexInsert(indstate, reltup1);
-	CatalogIndexInsert(indstate, reltup2);
-	CatalogCloseIndexes(indstate);
-=======
+	/*
 	 * Update the tuples in pg_class --- unless the target relation of the
 	 * swap is pg_class itself.  In that case, there is zero point in making
 	 * changes because we'd be updating the old data that we're about to throw
@@ -1607,7 +1393,6 @@
 		CacheInvalidateRelcacheByTuple(reltup1);
 		CacheInvalidateRelcacheByTuple(reltup2);
 	}
->>>>>>> 1084f317
 
 	/*
 	 * If we have toast tables associated with the relations being swapped,
@@ -1615,11 +1400,6 @@
 	 */
 	if (relform1->reltoastrelid || relform2->reltoastrelid)
 	{
-<<<<<<< HEAD
-		changeDependencyLinks(r1, r2,
-							  relform1->reltoastrelid, relform2->reltoastrelid,
-							  "TOAST");
-=======
 		if (swap_toast_by_content)
 		{
 			if (relform1->reltoastrelid && relform2->reltoastrelid)
@@ -1629,6 +1409,7 @@
 									relform2->reltoastrelid,
 									target_is_pg_class,
 									swap_toast_by_content,
+									swap_stats,
 									frozenXid,
 									mapped_tables);
 			}
@@ -1651,9 +1432,6 @@
 			 * something more selective than deleteDependencyRecordsFor() to
 			 * get rid of just the link we want.
 			 */
-			ObjectAddress baseobject,
-						toastobject;
-			long		count;
 
 			/*
 			 * We disallow this case for system catalogs, to avoid the
@@ -1665,49 +1443,11 @@
 				elog(ERROR, "cannot swap toast files by links for system catalogs");
 
 			/* Delete old dependencies */
-			if (relform1->reltoastrelid)
-			{
-				count = deleteDependencyRecordsFor(RelationRelationId,
-												   relform1->reltoastrelid);
-				if (count != 1)
-					elog(ERROR, "expected one dependency record for TOAST table, found %ld",
-						 count);
-			}
-			if (relform2->reltoastrelid)
-			{
-				count = deleteDependencyRecordsFor(RelationRelationId,
-												   relform2->reltoastrelid);
-				if (count != 1)
-					elog(ERROR, "expected one dependency record for TOAST table, found %ld",
-						 count);
-			}
-
-			/* Register new dependencies */
-			baseobject.classId = RelationRelationId;
-			baseobject.objectSubId = 0;
-			toastobject.classId = RelationRelationId;
-			toastobject.objectSubId = 0;
-
-			if (relform1->reltoastrelid)
-			{
-				baseobject.objectId = r1;
-				toastobject.objectId = relform1->reltoastrelid;
-				recordDependencyOn(&toastobject, &baseobject,
-								   DEPENDENCY_INTERNAL);
-			}
-
-			if (relform2->reltoastrelid)
-			{
-				baseobject.objectId = r2;
-				toastobject.objectId = relform2->reltoastrelid;
-				recordDependencyOn(&toastobject, &baseobject,
-								   DEPENDENCY_INTERNAL);
-			}
-		}
->>>>>>> 1084f317
-	}
-
-	CommandCounterIncrement();
+			changeDependencyLinks(r1, r2,
+								  relform1->reltoastrelid, relform2->reltoastrelid,
+								  "TOAST");
+		}
+	}
 
 	/*
 	 * If we're swapping two toast tables by content, do the same for their
@@ -1719,6 +1459,7 @@
 							relform2->reltoastidxid,
 							target_is_pg_class,
 							swap_toast_by_content,
+							swap_stats,
 							InvalidTransactionId,
 							mapped_tables);
 
@@ -1756,6 +1497,7 @@
 finish_heap_swap(Oid OIDOldHeap, Oid OIDNewHeap,
 				 bool is_system_catalog,
 				 bool swap_toast_by_content,
+				 bool swap_stats,
 				 TransactionId frozenXid)
 {
 	ObjectAddress object;
@@ -1771,7 +1513,9 @@
 	 */
 	swap_relation_files(OIDOldHeap, OIDNewHeap,
 						(OIDOldHeap == RelationRelationId),
-						swap_toast_by_content, frozenXid, mapped_tables);
+						swap_toast_by_content,
+						swap_stats,
+						frozenXid, mapped_tables);
 
 	/*
 	 * If it's a system catalog, queue an sinval message to flush all
