/*-------------------------------------------------------------------------
 *
 * async.c
 *	  Asynchronous notification: NOTIFY, LISTEN, UNLISTEN
 *
 * Portions Copyright (c) 1996-2009, PostgreSQL Global Development Group
 * Portions Copyright (c) 1994, Regents of the University of California
 *
 * IDENTIFICATION
 *	  $PostgreSQL: pgsql/src/backend/commands/async.c,v 1.149 2009/07/31 20:26:22 tgl Exp $
 *
 *-------------------------------------------------------------------------
 */

/*-------------------------------------------------------------------------
 * New Async Notification Model:
 * 1. Multiple backends on same machine.  Multiple backends listening on
 *	  one relation.  (Note: "listening on a relation" is not really the
 *	  right way to think about it, since the notify names need not have
 *	  anything to do with the names of relations actually in the database.
 *	  But this terminology is all over the code and docs, and I don't feel
 *	  like trying to replace it.)
 *
 * 2. There is a tuple in relation "pg_listener" for each active LISTEN,
 *	  ie, each relname/listenerPID pair.  The "notification" field of the
 *	  tuple is zero when no NOTIFY is pending for that listener, or the PID
 *	  of the originating backend when a cross-backend NOTIFY is pending.
 *	  (We skip writing to pg_listener when doing a self-NOTIFY, so the
 *	  notification field should never be equal to the listenerPID field.)
 *
 * 3. The NOTIFY statement itself (routine Async_Notify) just adds the target
 *	  relname to a list of outstanding NOTIFY requests.  Actual processing
 *	  happens if and only if we reach transaction commit.  At that time (in
 *	  routine AtCommit_Notify) we scan pg_listener for matching relnames.
 *	  If the listenerPID in a matching tuple is ours, we just send a notify
 *	  message to our own front end.  If it is not ours, and "notification"
 *	  is not already nonzero, we set notification to our own PID and send a
 *	  PROCSIG_NOTIFY_INTERRUPT signal to the receiving process (indicated by
 *	  listenerPID).
 *	  BTW: if the signal operation fails, we presume that the listener backend
 *	  crashed without removing this tuple, and remove the tuple for it.
 *
 * 4. Upon receipt of a PROCSIG_NOTIFY_INTERRUPT signal, the signal handler
 *	  can call inbound-notify processing immediately if this backend is idle
 *	  (ie, it is waiting for a frontend command and is not within a transaction
 *	  block).  Otherwise the handler may only set a flag, which will cause the
 *	  processing to occur just before we next go idle.
 *
 * 5. Inbound-notify processing consists of scanning pg_listener for tuples
 *	  matching our own listenerPID and having nonzero notification fields.
 *	  For each such tuple, we send a message to our frontend and clear the
 *	  notification field.  BTW: this routine has to start/commit its own
 *	  transaction, since by assumption it is only called from outside any
 *	  transaction.
 *
 * Like NOTIFY, LISTEN and UNLISTEN just add the desired action to a list
 * of pending actions.	If we reach transaction commit, the changes are
 * applied to pg_listener just before executing any pending NOTIFYs.  This
 * method is necessary because to avoid race conditions, we must hold lock
 * on pg_listener from when we insert a new listener tuple until we commit.
 * To do that and not create undue hazard of deadlock, we don't want to
 * touch pg_listener until we are otherwise done with the transaction;
 * in particular it'd be uncool to still be taking user-commanded locks
 * while holding the pg_listener lock.
 *
 * Although we grab ExclusiveLock on pg_listener for any operation,
 * the lock is never held very long, so it shouldn't cause too much of
 * a performance problem.  (Previously we used AccessExclusiveLock, but
 * there's no real reason to forbid concurrent reads.)
 *
 * An application that listens on the same relname it notifies will get
 * NOTIFY messages for its own NOTIFYs.  These can be ignored, if not useful,
 * by comparing be_pid in the NOTIFY message to the application's own backend's
 * PID.  (As of FE/BE protocol 2.0, the backend's PID is provided to the
 * frontend during startup.)  The above design guarantees that notifies from
 * other backends will never be missed by ignoring self-notifies.  Note,
 * however, that we do *not* guarantee that a separate frontend message will
 * be sent for every outside NOTIFY.  Since there is only room for one
 * originating PID in pg_listener, outside notifies occurring at about the
 * same time may be collapsed into a single message bearing the PID of the
 * first outside backend to perform the NOTIFY.
 *-------------------------------------------------------------------------
 */

#include "postgres.h"

#include <unistd.h>
#include <signal.h>

#include "access/heapam.h"
#include "access/twophase_rmgr.h"
#include "access/xact.h"
#include "catalog/pg_listener.h"
#include "commands/async.h"
#include "libpq/libpq.h"
#include "libpq/pqformat.h"
#include "miscadmin.h"
#include "storage/ipc.h"
<<<<<<< HEAD
#include "storage/proc.h"
=======
#include "storage/procsignal.h"
>>>>>>> 78a09145
#include "storage/sinval.h"
#include "tcop/tcopprot.h"
#include "utils/builtins.h"
#include "utils/fmgroids.h"
#include "utils/memutils.h"
#include "utils/ps_status.h"
#include "utils/tqual.h"


/*
 * State for pending LISTEN/UNLISTEN actions consists of an ordered list of
 * all actions requested in the current transaction.  As explained above,
 * we don't actually modify pg_listener until we reach transaction commit.
 *
 * The list is kept in CurTransactionContext.  In subtransactions, each
 * subtransaction has its own list in its own CurTransactionContext, but
 * successful subtransactions attach their lists to their parent's list.
 * Failed subtransactions simply discard their lists.
 */
typedef enum
{
	LISTEN_LISTEN,
	LISTEN_UNLISTEN,
	LISTEN_UNLISTEN_ALL
} ListenActionKind;

typedef struct
{
	ListenActionKind action;
	char		condname[1];	/* actually, as long as needed */
} ListenAction;

static List *pendingActions = NIL;		/* list of ListenAction */

static List *upperPendingActions = NIL; /* list of upper-xact lists */

/*
 * State for outbound notifies consists of a list of all relnames NOTIFYed
 * in the current transaction.	We do not actually perform a NOTIFY until
 * and unless the transaction commits.	pendingNotifies is NIL if no
 * NOTIFYs have been done in the current transaction.
 *
 * The list is kept in CurTransactionContext.  In subtransactions, each
 * subtransaction has its own list in its own CurTransactionContext, but
 * successful subtransactions attach their lists to their parent's list.
 * Failed subtransactions simply discard their lists.
 *
 * Note: the action and notify lists do not interact within a transaction.
 * In particular, if a transaction does NOTIFY and then LISTEN on the same
 * condition name, it will get a self-notify at commit.  This is a bit odd
 * but is consistent with our historical behavior.
 */
static List *pendingNotifies = NIL;		/* list of C strings */

static List *upperPendingNotifies = NIL;		/* list of upper-xact lists */

/*
 * State for inbound notifies consists of two flags: one saying whether
 * the signal handler is currently allowed to call ProcessIncomingNotify
 * directly, and one saying whether the signal has occurred but the handler
 * was not allowed to call ProcessIncomingNotify at the time.
 *
 * NB: the "volatile" on these declarations is critical!  If your compiler
 * does not grok "volatile", you'd be best advised to compile this file
 * with all optimization turned off.
 */
static volatile sig_atomic_t notifyInterruptEnabled = 0;
static volatile sig_atomic_t notifyInterruptOccurred = 0;

/* True if we've registered an on_shmem_exit cleanup */
static bool unlistenExitRegistered = false;

bool		Trace_notify = false;


static void queue_listen(ListenActionKind action, const char *condname);
static void Async_UnlistenOnExit(int code, Datum arg);
static void Exec_Listen(Relation lRel, const char *relname);
static void Exec_Unlisten(Relation lRel, const char *relname);
static void Exec_UnlistenAll(Relation lRel);
static void Send_Notify(Relation lRel);
static void ProcessIncomingNotify(void);
static void NotifyMyFrontEnd(char *relname, int32 listenerPID);
static bool AsyncExistsPendingNotify(const char *relname);
static void ClearPendingActionsAndNotifies(void);


/*
 * Async_Notify
 *
 *		This is executed by the SQL notify command.
 *
 *		Adds the relation to the list of pending notifies.
 *		Actual notification happens during transaction commit.
 *		^^^^^^^^^^^^^^^^^^^^^^^^^^^^^^^^^^^^^^^^^^^^^^^^^^^^^^
 */
void
Async_Notify(const char *relname)
{
	if (Trace_notify)
		elog(DEBUG1, "Async_Notify(%s)", relname);

	/* no point in making duplicate entries in the list ... */
	if (!AsyncExistsPendingNotify(relname))
	{
		/*
		 * The name list needs to live until end of transaction, so store it
		 * in the transaction context.
		 */
		MemoryContext oldcontext;

		oldcontext = MemoryContextSwitchTo(CurTransactionContext);

		/*
		 * Ordering of the list isn't important.  We choose to put new entries
		 * on the front, as this might make duplicate-elimination a tad faster
		 * when the same condition is signaled many times in a row.
		 */
		pendingNotifies = lcons(pstrdup(relname), pendingNotifies);

		MemoryContextSwitchTo(oldcontext);
	}
}

/*
 * queue_listen
 *		Common code for listen, unlisten, unlisten all commands.
 *
 *		Adds the request to the list of pending actions.
 *		Actual update of pg_listener happens during transaction commit.
 *		^^^^^^^^^^^^^^^^^^^^^^^^^^^^^^^^^^^^^^^^^^^^^^^^^^^^^^^^^^^^^^^
 */
static void
queue_listen(ListenActionKind action, const char *condname)
{
	MemoryContext oldcontext;
	ListenAction *actrec;

	/*
	 * Unlike Async_Notify, we don't try to collapse out duplicates. It would
	 * be too complicated to ensure we get the right interactions of
	 * conflicting LISTEN/UNLISTEN/UNLISTEN_ALL, and it's unlikely that there
	 * would be any performance benefit anyway in sane applications.
	 */
	oldcontext = MemoryContextSwitchTo(CurTransactionContext);

	/* space for terminating null is included in sizeof(ListenAction) */
	actrec = (ListenAction *) palloc(sizeof(ListenAction) + strlen(condname));
	actrec->action = action;
	strcpy(actrec->condname, condname);

	pendingActions = lappend(pendingActions, actrec);

	MemoryContextSwitchTo(oldcontext);
}

/*
 * Async_Listen
 *
 *		This is executed by the SQL listen command.
 */
void
Async_Listen(const char *relname)
{
	if (Trace_notify)
		elog(DEBUG1, "Async_Listen(%s,%d)", relname, MyProcPid);

	queue_listen(LISTEN_LISTEN, relname);
}

/*
 * Async_Unlisten
 *
 *		This is executed by the SQL unlisten command.
 */
void
Async_Unlisten(const char *relname)
{
	if (Trace_notify)
		elog(DEBUG1, "Async_Unlisten(%s,%d)", relname, MyProcPid);

	/* If we couldn't possibly be listening, no need to queue anything */
	if (pendingActions == NIL && !unlistenExitRegistered)
		return;

	queue_listen(LISTEN_UNLISTEN, relname);
}

/*
 * Async_UnlistenAll
 *
 *		This is invoked by UNLISTEN * command, and also at backend exit.
 */
void
Async_UnlistenAll(void)
{
	if (Trace_notify)
		elog(DEBUG1, "Async_UnlistenAll(%d)", MyProcPid);

	/* If we couldn't possibly be listening, no need to queue anything */
	if (pendingActions == NIL && !unlistenExitRegistered)
		return;

	queue_listen(LISTEN_UNLISTEN_ALL, "");
}

/*
 * Async_UnlistenOnExit
 *
 *		Clean up the pg_listener table at backend exit.
 *
 *		This is executed if we have done any LISTENs in this backend.
 *		It might not be necessary anymore, if the user UNLISTENed everything,
 *		but we don't try to detect that case.
 */
static void
Async_UnlistenOnExit(int code, Datum arg)
{
	/*
	 * We need to start/commit a transaction for the unlisten, but if there is
	 * already an active transaction we had better abort that one first.
	 * Otherwise we'd end up committing changes that probably ought to be
	 * discarded.
	 */
	AbortOutOfAnyTransaction();
	/* Now we can do the unlisten */
	StartTransactionCommand();
	Async_UnlistenAll();
	CommitTransactionCommand();
}

/*
 * AtPrepare_Notify
 *
 *		This is called at the prepare phase of a two-phase
 *		transaction.  Save the state for possible commit later.
 */
void
AtPrepare_Notify(void)
{
	ListCell   *p;

	/* It's not sensible to have any pending LISTEN/UNLISTEN actions */
	if (pendingActions)
		ereport(ERROR,
				(errcode(ERRCODE_FEATURE_NOT_SUPPORTED),
				 errmsg("cannot PREPARE a transaction that has executed LISTEN or UNLISTEN")));

	/* We can deal with pending NOTIFY though */
	foreach(p, pendingNotifies)
	{
		const char *relname = (const char *) lfirst(p);

		RegisterTwoPhaseRecord(TWOPHASE_RM_NOTIFY_ID, 0,
							   relname, strlen(relname) + 1);
	}

	/*
	 * We can clear the state immediately, rather than needing a separate
	 * PostPrepare call, because if the transaction fails we'd just discard
	 * the state anyway.
	 */
	ClearPendingActionsAndNotifies();
}

/*
 * AtCommit_Notify
 *
 *		This is called at transaction commit.
 *
 *		If there are pending LISTEN/UNLISTEN actions, insert or delete
 *		tuples in pg_listener accordingly.
 *
 *		If there are outbound notify requests in the pendingNotifies list,
 *		scan pg_listener for matching tuples, and either signal the other
 *		backend or send a message to our own frontend.
 *
 *		NOTE: we are still inside the current transaction, therefore can
 *		piggyback on its committing of changes.
 */
void
AtCommit_Notify(void)
{
	Relation	lRel;
	ListCell   *p;

	if (pendingActions == NIL && pendingNotifies == NIL)
		return;					/* no relevant statements in this xact */

	/*
	 * NOTIFY is disabled if not normal processing mode. This test used to be
	 * in xact.c, but it seems cleaner to do it here.
	 */
	if (!IsNormalProcessingMode())
	{
		ClearPendingActionsAndNotifies();
		return;
	}

	if (Trace_notify)
		elog(DEBUG1, "AtCommit_Notify");

	/* Acquire ExclusiveLock on pg_listener */
	lRel = heap_open(ListenerRelationId, ExclusiveLock);

	/* Perform any pending listen/unlisten actions */
	foreach(p, pendingActions)
	{
		ListenAction *actrec = (ListenAction *) lfirst(p);

		switch (actrec->action)
		{
			case LISTEN_LISTEN:
				Exec_Listen(lRel, actrec->condname);
				break;
			case LISTEN_UNLISTEN:
				Exec_Unlisten(lRel, actrec->condname);
				break;
			case LISTEN_UNLISTEN_ALL:
				Exec_UnlistenAll(lRel);
				break;
		}

		/* We must CCI after each action in case of conflicting actions */
		CommandCounterIncrement();
	}

	/* Perform any pending notifies */
	if (pendingNotifies)
		Send_Notify(lRel);

	/*
	 * We do NOT release the lock on pg_listener here; we need to hold it
	 * until end of transaction (which is about to happen, anyway) to ensure
	 * that notified backends see our tuple updates when they look. Else they
	 * might disregard the signal, which would make the application programmer
	 * very unhappy.  Also, this prevents race conditions when we have just
	 * inserted a listening tuple.
	 */
	heap_close(lRel, NoLock);

	ClearPendingActionsAndNotifies();

	if (Trace_notify)
		elog(DEBUG1, "AtCommit_Notify: done");
}

/*
 * Exec_Listen --- subroutine for AtCommit_Notify
 *
 *		Register the current backend as listening on the specified relation.
 */
static void
Exec_Listen(Relation lRel, const char *relname)
{
	HeapScanDesc scan;
	HeapTuple	tuple;
	Datum		values[Natts_pg_listener];
	bool		nulls[Natts_pg_listener];
	NameData	condname;
	bool		alreadyListener = false;

	if (Trace_notify)
		elog(DEBUG1, "Exec_Listen(%s,%d)", relname, MyProcPid);

	/* Detect whether we are already listening on this relname */
	scan = heap_beginscan(lRel, SnapshotNow, 0, NULL);
	while ((tuple = heap_getnext(scan, ForwardScanDirection)) != NULL)
	{
		Form_pg_listener listener = (Form_pg_listener) GETSTRUCT(tuple);

		if (listener->listenerpid == MyProcPid &&
			strncmp(NameStr(listener->relname), relname, NAMEDATALEN) == 0)
		{
			alreadyListener = true;
			/* No need to scan the rest of the table */
			break;
		}
	}
	heap_endscan(scan);

	if (alreadyListener)
		return;

	/*
	 * OK to insert a new tuple
	 */
	memset(nulls, false, sizeof(nulls));

	namestrcpy(&condname, relname);
	values[Anum_pg_listener_relname - 1] = NameGetDatum(&condname);
	values[Anum_pg_listener_listenerpid - 1] = Int32GetDatum(MyProcPid);
<<<<<<< HEAD
	values[Anum_pg_listener_notify - 1] = Int32GetDatum(0);		/* no notifies pending */
=======
	values[Anum_pg_listener_notification - 1] = Int32GetDatum(0);		/* no notifies pending */
>>>>>>> 78a09145

	tuple = heap_form_tuple(RelationGetDescr(lRel), values, nulls);

	simple_heap_insert(lRel, tuple);

#ifdef NOT_USED					/* currently there are no indexes */
	CatalogUpdateIndexes(lRel, tuple);
#endif

	heap_freetuple(tuple);

	/*
	 * now that we are listening, make sure we will unlisten before dying.
	 */
	if (!unlistenExitRegistered)
	{
		on_shmem_exit(Async_UnlistenOnExit, 0);
		unlistenExitRegistered = true;
	}
}

/*
 * Exec_Unlisten --- subroutine for AtCommit_Notify
 *
 *		Remove the current backend from the list of listening backends
 *		for the specified relation.
 */
static void
Exec_Unlisten(Relation lRel, const char *relname)
{
	HeapScanDesc scan;
	HeapTuple	tuple;

	if (Trace_notify)
		elog(DEBUG1, "Exec_Unlisten(%s,%d)", relname, MyProcPid);

	scan = heap_beginscan(lRel, SnapshotNow, 0, NULL);
	while ((tuple = heap_getnext(scan, ForwardScanDirection)) != NULL)
	{
		Form_pg_listener listener = (Form_pg_listener) GETSTRUCT(tuple);

		if (listener->listenerpid == MyProcPid &&
			strncmp(NameStr(listener->relname), relname, NAMEDATALEN) == 0)
		{
			/* Found the matching tuple, delete it */
			simple_heap_delete(lRel, &tuple->t_self);

			/*
			 * We assume there can be only one match, so no need to scan the
			 * rest of the table
			 */
			break;
		}
	}
	heap_endscan(scan);

	/*
	 * We do not complain about unlistening something not being listened;
	 * should we?
	 */
}

/*
 * Exec_UnlistenAll --- subroutine for AtCommit_Notify
 *
 *		Update pg_listener to unlisten all relations for this backend.
 */
static void
Exec_UnlistenAll(Relation lRel)
{
	HeapScanDesc scan;
	HeapTuple	lTuple;
	ScanKeyData key[1];

	if (Trace_notify)
		elog(DEBUG1, "Exec_UnlistenAll");

	/* Find and delete all entries with my listenerPID */
	ScanKeyInit(&key[0],
				Anum_pg_listener_listenerpid,
				BTEqualStrategyNumber, F_INT4EQ,
				Int32GetDatum(MyProcPid));
	scan = heap_beginscan(lRel, SnapshotNow, 1, key);

	while ((lTuple = heap_getnext(scan, ForwardScanDirection)) != NULL)
		simple_heap_delete(lRel, &lTuple->t_self);

	heap_endscan(scan);
}

/*
 * Send_Notify --- subroutine for AtCommit_Notify
 *
 *		Scan pg_listener for tuples matching our pending notifies, and
 *		either signal the other backend or send a message to our own frontend.
 */
static void
Send_Notify(Relation lRel)
{
	TupleDesc	tdesc = RelationGetDescr(lRel);
	HeapScanDesc scan;
	HeapTuple	lTuple,
				rTuple;
	Datum		value[Natts_pg_listener];
	bool		repl[Natts_pg_listener],
				nulls[Natts_pg_listener];

	/* preset data to update notify column to MyProcPid */
	memset(nulls, false, sizeof(nulls));
	memset(repl, false, sizeof(repl));
	repl[Anum_pg_listener_notification - 1] = true;
	memset(value, 0, sizeof(value));
	value[Anum_pg_listener_notification - 1] = Int32GetDatum(MyProcPid);

	scan = heap_beginscan(lRel, SnapshotNow, 0, NULL);

	while ((lTuple = heap_getnext(scan, ForwardScanDirection)) != NULL)
	{
		Form_pg_listener listener = (Form_pg_listener) GETSTRUCT(lTuple);
		char	   *relname = NameStr(listener->relname);
		int32		listenerPID = listener->listenerpid;

		if (!AsyncExistsPendingNotify(relname))
			continue;

		if (listenerPID == MyProcPid)
		{
			/*
			 * Self-notify: no need to bother with table update. Indeed, we
			 * *must not* clear the notification field in this path, or we
			 * could lose an outside notify, which'd be bad for applications
			 * that ignore self-notify messages.
			 */
			if (Trace_notify)
				elog(DEBUG1, "AtCommit_Notify: notifying self");

			NotifyMyFrontEnd(relname, listenerPID);
		}
		else
		{
			if (Trace_notify)
				elog(DEBUG1, "AtCommit_Notify: notifying pid %d",
					 listenerPID);

			/*
			 * If someone has already notified this listener, we don't bother
			 * modifying the table, but we do still send a NOTIFY_INTERRUPT
			 * signal, just in case that backend missed the earlier signal for
			 * some reason.  It's OK to send the signal first, because the
			 * other guy can't read pg_listener until we unlock it.
			 *
			 * Note: we don't have the other guy's BackendId available, so
			 * this will incur a search of the ProcSignal table.  That's
			 * probably not worth worrying about.
			 */
			if (SendProcSignal(listenerPID, PROCSIG_NOTIFY_INTERRUPT,
							   InvalidBackendId) < 0)
			{
				/*
				 * Get rid of pg_listener entry if it refers to a PID that no
				 * longer exists.  Presumably, that backend crashed without
				 * deleting its pg_listener entries. This code used to only
				 * delete the entry if errno==ESRCH, but as far as I can see
				 * we should just do it for any failure (certainly at least
				 * for EPERM too...)
				 */
				simple_heap_delete(lRel, &lTuple->t_self);
			}
			else if (listener->notification == 0)
			{
				/* Rewrite the tuple with my PID in notification column */
				rTuple = heap_modify_tuple(lTuple, tdesc, value, nulls, repl);
				simple_heap_update(lRel, &lTuple->t_self, rTuple);

#ifdef NOT_USED					/* currently there are no indexes */
				CatalogUpdateIndexes(lRel, rTuple);
#endif
			}
		}
	}

	heap_endscan(scan);
}

/*
 * AtAbort_Notify
 *
 *		This is called at transaction abort.
 *
 *		Gets rid of pending actions and outbound notifies that we would have
 *		executed if the transaction got committed.
 */
void
AtAbort_Notify(void)
{
	ClearPendingActionsAndNotifies();
}

/*
 * AtSubStart_Notify() --- Take care of subtransaction start.
 *
 * Push empty state for the new subtransaction.
 */
void
AtSubStart_Notify(void)
{
	MemoryContext old_cxt;

	/* Keep the list-of-lists in TopTransactionContext for simplicity */
	old_cxt = MemoryContextSwitchTo(TopTransactionContext);

	upperPendingActions = lcons(pendingActions, upperPendingActions);

	Assert(list_length(upperPendingActions) ==
		   GetCurrentTransactionNestLevel() - 1);

	pendingActions = NIL;

	upperPendingNotifies = lcons(pendingNotifies, upperPendingNotifies);

	Assert(list_length(upperPendingNotifies) ==
		   GetCurrentTransactionNestLevel() - 1);

	pendingNotifies = NIL;

	MemoryContextSwitchTo(old_cxt);
}

/*
 * AtSubCommit_Notify() --- Take care of subtransaction commit.
 *
 * Reassign all items in the pending lists to the parent transaction.
 */
void
AtSubCommit_Notify(void)
{
	List	   *parentPendingActions;
	List	   *parentPendingNotifies;

	parentPendingActions = (List *) linitial(upperPendingActions);
	upperPendingActions = list_delete_first(upperPendingActions);

	Assert(list_length(upperPendingActions) ==
		   GetCurrentTransactionNestLevel() - 2);

	/*
	 * Mustn't try to eliminate duplicates here --- see queue_listen()
	 */
	pendingActions = list_concat(parentPendingActions, pendingActions);

	parentPendingNotifies = (List *) linitial(upperPendingNotifies);
	upperPendingNotifies = list_delete_first(upperPendingNotifies);

	Assert(list_length(upperPendingNotifies) ==
		   GetCurrentTransactionNestLevel() - 2);

	/*
	 * We could try to eliminate duplicates here, but it seems not worthwhile.
	 */
	pendingNotifies = list_concat(parentPendingNotifies, pendingNotifies);
}

/*
 * AtSubAbort_Notify() --- Take care of subtransaction abort.
 */
void
AtSubAbort_Notify(void)
{
	int			my_level = GetCurrentTransactionNestLevel();

	/*
	 * All we have to do is pop the stack --- the actions/notifies made in
	 * this subxact are no longer interesting, and the space will be freed
	 * when CurTransactionContext is recycled.
	 *
	 * This routine could be called more than once at a given nesting level if
	 * there is trouble during subxact abort.  Avoid dumping core by using
	 * GetCurrentTransactionNestLevel as the indicator of how far we need to
	 * prune the list.
	 */
	while (list_length(upperPendingActions) > my_level - 2)
	{
		pendingActions = (List *) linitial(upperPendingActions);
		upperPendingActions = list_delete_first(upperPendingActions);
	}

	while (list_length(upperPendingNotifies) > my_level - 2)
	{
		pendingNotifies = (List *) linitial(upperPendingNotifies);
		upperPendingNotifies = list_delete_first(upperPendingNotifies);
	}
}

/*
 * HandleNotifyInterrupt
 *
 *		This is called when PROCSIG_NOTIFY_INTERRUPT is received.
 *
 *		If we are idle (notifyInterruptEnabled is set), we can safely invoke
 *		ProcessIncomingNotify directly.  Otherwise, just set a flag
 *		to do it later.
 */
void
HandleNotifyInterrupt(void)
{
	/*
	 * Note: this is called by a SIGNAL HANDLER. You must be very wary what
	 * you do here. Some helpful soul had this routine sprinkled with
	 * TPRINTFs, which would likely lead to corruption of stdio buffers if
	 * they were ever turned on.
	 */

	/* Don't joggle the elbow of proc_exit */
	if (proc_exit_inprogress)
		return;

	if (notifyInterruptEnabled)
	{
		bool		save_ImmediateInterruptOK = ImmediateInterruptOK;

		/*
		 * We may be called while ImmediateInterruptOK is true; turn it off
		 * while messing with the NOTIFY state.  (We would have to save and
		 * restore it anyway, because PGSemaphore operations inside
		 * ProcessIncomingNotify() might reset it.)
		 */
		ImmediateInterruptOK = false;

		/*
		 * I'm not sure whether some flavors of Unix might allow another
		 * SIGUSR1 occurrence to recursively interrupt this routine. To cope
		 * with the possibility, we do the same sort of dance that
		 * EnableNotifyInterrupt must do --- see that routine for comments.
		 */
		notifyInterruptEnabled = 0;		/* disable any recursive signal */
		notifyInterruptOccurred = 1;	/* do at least one iteration */
		for (;;)
		{
			notifyInterruptEnabled = 1;
			if (!notifyInterruptOccurred)
				break;
			notifyInterruptEnabled = 0;
			if (notifyInterruptOccurred)
			{
				/* Here, it is finally safe to do stuff. */
				if (Trace_notify)
					elog(DEBUG1, "HandleNotifyInterrupt: perform async notify");

				ProcessIncomingNotify();

				if (Trace_notify)
					elog(DEBUG1, "HandleNotifyInterrupt: done");
			}
		}

		/*
		 * Restore ImmediateInterruptOK, and check for interrupts if needed.
		 */
		ImmediateInterruptOK = save_ImmediateInterruptOK;
		if (save_ImmediateInterruptOK)
			CHECK_FOR_INTERRUPTS();
	}
	else
	{
		/*
		 * In this path it is NOT SAFE to do much of anything, except this:
		 */
		notifyInterruptOccurred = 1;
	}
}

/*
 * EnableNotifyInterrupt
 *
 *		This is called by the PostgresMain main loop just before waiting
 *		for a frontend command.  If we are truly idle (ie, *not* inside
 *		a transaction block), then process any pending inbound notifies,
 *		and enable the signal handler to process future notifies directly.
 *
 *		NOTE: the signal handler starts out disabled, and stays so until
 *		PostgresMain calls this the first time.
 */
void
EnableNotifyInterrupt(void)
{
	if (IsTransactionOrTransactionBlock())
		return;					/* not really idle */

	/*
	 * This code is tricky because we are communicating with a signal handler
	 * that could interrupt us at any point.  If we just checked
	 * notifyInterruptOccurred and then set notifyInterruptEnabled, we could
	 * fail to respond promptly to a signal that happens in between those two
	 * steps.  (A very small time window, perhaps, but Murphy's Law says you
	 * can hit it...)  Instead, we first set the enable flag, then test the
	 * occurred flag.  If we see an unserviced interrupt has occurred, we
	 * re-clear the enable flag before going off to do the service work. (That
	 * prevents re-entrant invocation of ProcessIncomingNotify() if another
	 * interrupt occurs.) If an interrupt comes in between the setting and
	 * clearing of notifyInterruptEnabled, then it will have done the service
	 * work and left notifyInterruptOccurred zero, so we have to check again
	 * after clearing enable.  The whole thing has to be in a loop in case
	 * another interrupt occurs while we're servicing the first. Once we get
	 * out of the loop, enable is set and we know there is no unserviced
	 * interrupt.
	 *
	 * NB: an overenthusiastic optimizing compiler could easily break this
	 * code. Hopefully, they all understand what "volatile" means these days.
	 */
	for (;;)
	{
		notifyInterruptEnabled = 1;
		if (!notifyInterruptOccurred)
			break;
		notifyInterruptEnabled = 0;
		if (notifyInterruptOccurred)
		{
			if (Trace_notify)
				elog(DEBUG1, "EnableNotifyInterrupt: perform async notify");

			ProcessIncomingNotify();

			if (Trace_notify)
				elog(DEBUG1, "EnableNotifyInterrupt: done");
		}
	}
}

/*
 * DisableNotifyInterrupt
 *
 *		This is called by the PostgresMain main loop just after receiving
 *		a frontend command.  Signal handler execution of inbound notifies
 *		is disabled until the next EnableNotifyInterrupt call.
 *
 *		The PROCSIG_CATCHUP_INTERRUPT signal handler also needs to call this,
 *		so as to prevent conflicts if one signal interrupts the other.  So we
 *		must return the previous state of the flag.
 */
bool
DisableNotifyInterrupt(void)
{
	bool		result = (notifyInterruptEnabled != 0);

	notifyInterruptEnabled = 0;

	return result;
}

/*
 * ProcessIncomingNotify
 *
 *		Deal with arriving NOTIFYs from other backends.
 *		This is called either directly from the PROCSIG_NOTIFY_INTERRUPT
 *		signal handler, or the next time control reaches the outer idle loop.
 *		Scan pg_listener for arriving notifies, report them to my front end,
 *		and clear the notification field in pg_listener until next time.
 *
 *		NOTE: since we are outside any transaction, we must create our own.
 */
static void
ProcessIncomingNotify(void)
{
	Relation	lRel;
	TupleDesc	tdesc;
	ScanKeyData key[1];
	HeapScanDesc scan;
	HeapTuple	lTuple,
				rTuple;
	Datum		value[Natts_pg_listener];
	bool		repl[Natts_pg_listener],
				nulls[Natts_pg_listener];
	bool		catchup_enabled;
	bool		client_wait_timeout_enabled;

<<<<<<< HEAD
	/* Must prevent SIGUSR1 and SIGALRM(for IdleSessionGangTimeout) interrupt while I am running */
=======
	/* Must prevent catchup interrupt while I am running */
>>>>>>> 78a09145
	catchup_enabled = DisableCatchupInterrupt();
	client_wait_timeout_enabled = DisableClientWaitTimeoutInterrupt();

	if (Trace_notify)
		elog(DEBUG1, "ProcessIncomingNotify");

	set_ps_display("notify interrupt", false);

	notifyInterruptOccurred = 0;

	StartTransactionCommand();

	lRel = heap_open(ListenerRelationId, ExclusiveLock);
	tdesc = RelationGetDescr(lRel);

	/* Scan only entries with my listenerPID */
	ScanKeyInit(&key[0],
				Anum_pg_listener_listenerpid,
				BTEqualStrategyNumber, F_INT4EQ,
				Int32GetDatum(MyProcPid));
	scan = heap_beginscan(lRel, SnapshotNow, 1, key);

	/* Prepare data for rewriting 0 into notification field */
	memset(nulls, false, sizeof(nulls));
	memset(repl, false, sizeof(repl));
	repl[Anum_pg_listener_notification - 1] = true;
	memset(value, 0, sizeof(value));
	value[Anum_pg_listener_notification - 1] = Int32GetDatum(0);

	while ((lTuple = heap_getnext(scan, ForwardScanDirection)) != NULL)
	{
		Form_pg_listener listener = (Form_pg_listener) GETSTRUCT(lTuple);
		char	   *relname = NameStr(listener->relname);
		int32		sourcePID = listener->notification;

		if (sourcePID != 0)
		{
			/* Notify the frontend */

			if (Trace_notify)
				elog(DEBUG1, "ProcessIncomingNotify: received %s from %d",
					 relname, (int) sourcePID);

			NotifyMyFrontEnd(relname, sourcePID);

			/*
			 * Rewrite the tuple with 0 in notification column.
			 */
			rTuple = heap_modify_tuple(lTuple, tdesc, value, nulls, repl);
			simple_heap_update(lRel, &lTuple->t_self, rTuple);

#ifdef NOT_USED					/* currently there are no indexes */
			CatalogUpdateIndexes(lRel, rTuple);
#endif
		}
	}
	heap_endscan(scan);

	/*
	 * We do NOT release the lock on pg_listener here; we need to hold it
	 * until end of transaction (which is about to happen, anyway) to ensure
	 * that other backends see our tuple updates when they look. Otherwise, a
	 * transaction started after this one might mistakenly think it doesn't
	 * need to send this backend a new NOTIFY.
	 */
	heap_close(lRel, NoLock);

	CommitTransactionCommand();

	/*
	 * Must flush the notify messages to ensure frontend gets them promptly.
	 */
	pq_flush();

	set_ps_display("idle", false);

	if (Trace_notify)
		elog(DEBUG1, "ProcessIncomingNotify: done");

	if (catchup_enabled)
		EnableCatchupInterrupt();

	if (client_wait_timeout_enabled)
		EnableClientWaitTimeoutInterrupt();
}

/*
 * Send NOTIFY message to my front end.
 */
static void
NotifyMyFrontEnd(char *relname, int32 listenerPID)
{
	if (whereToSendOutput == DestRemote)
	{
		StringInfoData buf;

		pq_beginmessage(&buf, 'A');
		pq_sendint(&buf, listenerPID, sizeof(int32));
		pq_sendstring(&buf, relname);
		if (PG_PROTOCOL_MAJOR(FrontendProtocol) >= 3)
		{
			/* XXX Add parameter string here later */
			pq_sendstring(&buf, "");
		}
		pq_endmessage(&buf);

		/*
		 * NOTE: we do not do pq_flush() here.	For a self-notify, it will
		 * happen at the end of the transaction, and for incoming notifies
		 * ProcessIncomingNotify will do it after finding all the notifies.
		 */
	}
	else
		elog(INFO, "NOTIFY for %s", relname);
}

/* Does pendingNotifies include the given relname? */
static bool
AsyncExistsPendingNotify(const char *relname)
{
	ListCell   *p;

	foreach(p, pendingNotifies)
	{
		const char *prelname = (const char *) lfirst(p);

		if (strcmp(prelname, relname) == 0)
			return true;
	}

	return false;
}

/* Clear the pendingActions and pendingNotifies lists. */
static void
ClearPendingActionsAndNotifies(void)
{
	/*
	 * We used to have to explicitly deallocate the list members and nodes,
	 * because they were malloc'd.  Now, since we know they are palloc'd in
	 * CurTransactionContext, we need not do that --- they'll go away
	 * automatically at transaction exit.  We need only reset the list head
	 * pointers.
	 */
	pendingActions = NIL;
	pendingNotifies = NIL;
}

/*
 * 2PC processing routine for COMMIT PREPARED case.
 *
 * (We don't have to do anything for ROLLBACK PREPARED.)
 */
void
notify_twophase_postcommit(TransactionId xid, uint16 info,
						   void *recdata, uint32 len)
{
	/*
	 * Set up to issue the NOTIFY at the end of my own current transaction.
	 * (XXX this has some issues if my own transaction later rolls back, or if
	 * there is any significant delay before I commit.	OK for now because we
	 * disallow COMMIT PREPARED inside a transaction block.)
	 */
	Async_Notify((char *) recdata);
}<|MERGE_RESOLUTION|>--- conflicted
+++ resolved
@@ -96,11 +96,8 @@
 #include "libpq/pqformat.h"
 #include "miscadmin.h"
 #include "storage/ipc.h"
-<<<<<<< HEAD
 #include "storage/proc.h"
-=======
 #include "storage/procsignal.h"
->>>>>>> 78a09145
 #include "storage/sinval.h"
 #include "tcop/tcopprot.h"
 #include "utils/builtins.h"
@@ -493,11 +490,7 @@
 	namestrcpy(&condname, relname);
 	values[Anum_pg_listener_relname - 1] = NameGetDatum(&condname);
 	values[Anum_pg_listener_listenerpid - 1] = Int32GetDatum(MyProcPid);
-<<<<<<< HEAD
-	values[Anum_pg_listener_notify - 1] = Int32GetDatum(0);		/* no notifies pending */
-=======
 	values[Anum_pg_listener_notification - 1] = Int32GetDatum(0);		/* no notifies pending */
->>>>>>> 78a09145
 
 	tuple = heap_form_tuple(RelationGetDescr(lRel), values, nulls);
 
@@ -973,11 +966,7 @@
 	bool		catchup_enabled;
 	bool		client_wait_timeout_enabled;
 
-<<<<<<< HEAD
-	/* Must prevent SIGUSR1 and SIGALRM(for IdleSessionGangTimeout) interrupt while I am running */
-=======
 	/* Must prevent catchup interrupt while I am running */
->>>>>>> 78a09145
 	catchup_enabled = DisableCatchupInterrupt();
 	client_wait_timeout_enabled = DisableClientWaitTimeoutInterrupt();
 
