/*-------------------------------------------------------------------------
 *
 * user.c
 *	  Commands for manipulating roles (formerly called users).
 *
 * Portions Copyright (c) 2005-2010, Greenplum inc
 * Portions Copyright (c) 2012-Present Pivotal Software, Inc.
 * Portions Copyright (c) 1996-2009, PostgreSQL Global Development Group
 * Portions Copyright (c) 1994, Regents of the University of California
 *
 * $PostgreSQL: pgsql/src/backend/commands/user.c,v 1.183 2008/11/02 01:45:28 tgl Exp $
 *
 *-------------------------------------------------------------------------
 */
#include "postgres.h"

#include "access/genam.h"
#include "access/heapam.h"
#include "access/xact.h"
#include "catalog/dependency.h"
#include "catalog/heap.h"
#include "catalog/indexing.h"
#include "catalog/oid_dispatch.h"
#include "catalog/pg_auth_time_constraint.h"
#include "catalog/pg_auth_members.h"
#include "catalog/pg_authid.h"
#include "catalog/pg_resgroup.h"
#include "catalog/pg_resqueue.h"
#include "commands/comment.h"
#include "commands/resgroupcmds.h"
#include "commands/user.h"
#include "libpq/auth.h"
#include "libpq/password_hash.h"
#include "libpq/md5.h"
#include "libpq/pg_sha2.h"
#include "miscadmin.h"
#include "storage/lmgr.h"
#include "utils/acl.h"
#include "utils/builtins.h"
#include "utils/date.h"
#include "utils/flatfiles.h"
#include "utils/fmgroids.h"
#include "utils/guc.h"
#include "utils/lsyscache.h"
#include "utils/syscache.h"
#include "utils/tqual.h"

#include "executor/execdesc.h"
#include "utils/resource_manager.h"

#include "cdb/cdbdisp_query.h"
#include "cdb/cdbsrlz.h"
#include "cdb/cdbvars.h"


typedef struct extAuthPair
{
	char	   *protocol;
	char	   *type;
} extAuthPair;

extern bool Password_encryption;

/* Hook to check passwords in CreateRole() and AlterRole() */
check_password_hook_type check_password_hook = NULL;

static List *roleNamesToIds(List *memberNames);
static void AddRoleMems(const char *rolename, Oid roleid,
			List *memberNames, List *memberIds,
			Oid grantorId, bool admin_opt);
static void DelRoleMems(const char *rolename, Oid roleid,
			List *memberNames, List *memberIds,
			bool admin_opt);
static extAuthPair *TransformExttabAuthClause(DefElem *defel);
static void SetCreateExtTableForRole(List* allow,
			List* disallow, bool* createrextgpfd,
			bool* createrexthttp, bool* createwextgpfd,
			bool* createrexthdfs, bool* createwexthdfs);

static char *daysofweek[] = {"Sunday", "Monday", "Tuesday", "Wednesday",
							 "Thursday", "Friday", "Saturday"};
static int16 ExtractAuthInterpretDay(Value * day);
static void ExtractAuthIntervalClause(DefElem *defel,
			authInterval *authInterval);
static void AddRoleDenials(const char *rolename, Oid roleid,
			List *addintervals);
static void DelRoleDenials(const char *rolename, Oid roleid,
			List *dropintervals);


/* Check if current user has createrole privileges */
static bool
have_createrole_privilege(void)
{
	bool		result = false;
	HeapTuple	utup;

	/* Superusers can always do everything */
	if (superuser())
		return true;

	utup = SearchSysCache(AUTHOID,
						  ObjectIdGetDatum(GetUserId()),
						  0, 0, 0);
	if (HeapTupleIsValid(utup))
	{
		result = ((Form_pg_authid) GETSTRUCT(utup))->rolcreaterole;
		ReleaseSysCache(utup);
	}
	return result;
}


/*
 * CREATE ROLE
 */
void
CreateRole(CreateRoleStmt *stmt)
{
	Relation	pg_authid_rel;
	TupleDesc	pg_authid_dsc;
	HeapTuple	tuple;
	Datum		new_record[Natts_pg_authid];
	bool		new_record_nulls[Natts_pg_authid];
	Oid			roleid;
	ListCell   *item;
	ListCell   *option;
	char	   *password = NULL;	/* user password */
	bool		encrypt_password = Password_encryption; /* encrypt password? */
	char		encrypted_password[MAX_PASSWD_HASH_LEN + 1];
	bool		issuper = false;	/* Make the user a superuser? */
	bool		inherit = true; /* Auto inherit privileges? */
	bool		createrole = false;		/* Can this user create roles? */
	bool		createdb = false;		/* Can the user create databases? */
	bool		canlogin = false;		/* Can this user login? */
	bool		createrextgpfd = false; /* Can create readable gpfdist exttab? */
	bool		createrexthttp = false; /* Can create readable http exttab? */
	bool		createwextgpfd = false; /* Can create writable gpfdist exttab? */
	bool		createrexthdfs = false; /* Can create readable gphdfs exttab? */
	bool		createwexthdfs = false; /* Can create writable gphdfs exttab? */
	int			connlimit = -1; /* maximum connections allowed */
	List	   *addroleto = NIL;	/* roles to make this a member of */
	List	   *rolemembers = NIL;		/* roles to be members of this role */
	List	   *adminmembers = NIL;		/* roles to be admins of this role */
	List	   *exttabcreate = NIL;		/* external table create privileges being added  */
	List	   *exttabnocreate = NIL;	/* external table create privileges being removed */
	char	   *validUntil = NULL;		/* time the login is valid until */
    Datum        validUntil_datum;        /* same, as timestamptz Datum */
    bool        validUntil_null;
	char	   *resqueue = NULL;		/* resource queue for this role */
	char	   *resgroup = NULL;		/* resource group for this role */
	List	   *addintervals = NIL;	/* list of time intervals for which login should be denied */
	DefElem    *dpassword = NULL;
	DefElem    *dresqueue = NULL;
	DefElem    *dresgroup = NULL;
	DefElem    *dissuper = NULL;
	DefElem    *dinherit = NULL;
	DefElem    *dcreaterole = NULL;
	DefElem    *dcreatedb = NULL;
	DefElem    *dcanlogin = NULL;
	DefElem    *dconnlimit = NULL;
	DefElem    *daddroleto = NULL;
	DefElem    *drolemembers = NULL;
	DefElem    *dadminmembers = NULL;
	DefElem    *dvalidUntil = NULL;

	/* The defaults can vary depending on the original statement type */
	switch (stmt->stmt_type)
	{
		case ROLESTMT_ROLE:
			break;
		case ROLESTMT_USER:
			canlogin = true;
			/* may eventually want inherit to default to false here */
			break;
		case ROLESTMT_GROUP:
			break;
	}

	/* Extract options from the statement node tree */
	foreach(option, stmt->options)
	{
		DefElem    *defel = (DefElem *) lfirst(option);

		if (strcmp(defel->defname, "password") == 0 ||
			strcmp(defel->defname, "encryptedPassword") == 0 ||
			strcmp(defel->defname, "unencryptedPassword") == 0)
		{
			if (dpassword)
				ereport(ERROR,
						(errcode(ERRCODE_SYNTAX_ERROR),
						 errmsg("conflicting or redundant options")));
			dpassword = defel;
			if (strcmp(defel->defname, "encryptedPassword") == 0)
				encrypt_password = true;
			else if (strcmp(defel->defname, "unencryptedPassword") == 0)
				encrypt_password = false;
		}
		else if (strcmp(defel->defname, "sysid") == 0)
		{
			if (Gp_role != GP_ROLE_EXECUTE)
			ereport(NOTICE,
					(errmsg("SYSID can no longer be specified")));
		}
		else if (strcmp(defel->defname, "superuser") == 0)
		{
			if (dissuper)
				ereport(ERROR,
						(errcode(ERRCODE_SYNTAX_ERROR),
						 errmsg("conflicting or redundant options")));
			dissuper = defel;
		}
		else if (strcmp(defel->defname, "inherit") == 0)
		{
			if (dinherit)
				ereport(ERROR,
						(errcode(ERRCODE_SYNTAX_ERROR),
						 errmsg("conflicting or redundant options")));
			dinherit = defel;
		}
		else if (strcmp(defel->defname, "createrole") == 0)
		{
			if (dcreaterole)
				ereport(ERROR,
						(errcode(ERRCODE_SYNTAX_ERROR),
						 errmsg("conflicting or redundant options")));
			dcreaterole = defel;
		}
		else if (strcmp(defel->defname, "createdb") == 0)
		{
			if (dcreatedb)
				ereport(ERROR,
						(errcode(ERRCODE_SYNTAX_ERROR),
						 errmsg("conflicting or redundant options")));
			dcreatedb = defel;
		}
		else if (strcmp(defel->defname, "canlogin") == 0)
		{
			if (dcanlogin)
				ereport(ERROR,
						(errcode(ERRCODE_SYNTAX_ERROR),
						 errmsg("conflicting or redundant options")));
			dcanlogin = defel;
		}
		else if (strcmp(defel->defname, "connectionlimit") == 0)
		{
			if (dconnlimit)
				ereport(ERROR,
						(errcode(ERRCODE_SYNTAX_ERROR),
						 errmsg("conflicting or redundant options")));
			dconnlimit = defel;
		}
		else if (strcmp(defel->defname, "addroleto") == 0)
		{
			if (daddroleto)
				ereport(ERROR,
						(errcode(ERRCODE_SYNTAX_ERROR),
						 errmsg("conflicting or redundant options")));
			daddroleto = defel;
		}
		else if (strcmp(defel->defname, "rolemembers") == 0)
		{
			if (drolemembers)
				ereport(ERROR,
						(errcode(ERRCODE_SYNTAX_ERROR),
						 errmsg("conflicting or redundant options")));
			drolemembers = defel;
		}
		else if (strcmp(defel->defname, "adminmembers") == 0)
		{
			if (dadminmembers)
				ereport(ERROR,
						(errcode(ERRCODE_SYNTAX_ERROR),
						 errmsg("conflicting or redundant options")));
			dadminmembers = defel;
		}
		else if (strcmp(defel->defname, "validUntil") == 0)
		{
			if (dvalidUntil)
				ereport(ERROR,
						(errcode(ERRCODE_SYNTAX_ERROR),
						 errmsg("conflicting or redundant options")));
			dvalidUntil = defel;
		}
		else if (strcmp(defel->defname, "resourceQueue") == 0)
		{
			if (dresqueue)
				ereport(ERROR,
						(errcode(ERRCODE_SYNTAX_ERROR),
						 errmsg("conflicting or redundant options")));
			dresqueue = defel;
		}
		else if (strcmp(defel->defname, "resourceGroup") == 0)
		{
			if (dresgroup)
				ereport(ERROR,
						(errcode(ERRCODE_SYNTAX_ERROR),
						 errmsg("conflicting or redundant options")));
			dresgroup = defel;
		}
		else if (strcmp(defel->defname, "exttabauth") == 0)
		{
			extAuthPair *extauth;

			extauth = TransformExttabAuthClause(defel);

			/* now actually append our transformed key value pairs to the list */
			exttabcreate = lappend(exttabcreate, extauth);
		}
		else if (strcmp(defel->defname, "exttabnoauth") == 0)
		{
			extAuthPair *extauth;

			extauth = TransformExttabAuthClause(defel);

			/* now actually append our transformed key value pairs to the list */
			exttabnocreate = lappend(exttabnocreate, extauth);
		}
		else if (strcmp(defel->defname, "deny") == 0)
		{
			authInterval *interval = (authInterval *) palloc0(sizeof(authInterval));

			ExtractAuthIntervalClause(defel, interval);

			addintervals = lappend(addintervals, interval);
		}
		else
			elog(ERROR, "option \"%s\" not recognized",
				 defel->defname);
	}

	if (dpassword && dpassword->arg)
		password = strVal(dpassword->arg);
	if (dissuper)
		issuper = intVal(dissuper->arg) != 0;
	if (dinherit)
		inherit = intVal(dinherit->arg) != 0;
	if (dcreaterole)
		createrole = intVal(dcreaterole->arg) != 0;
	if (dcreatedb)
		createdb = intVal(dcreatedb->arg) != 0;
	if (dcanlogin)
		canlogin = intVal(dcanlogin->arg) != 0;
	if (dconnlimit)
		connlimit = intVal(dconnlimit->arg);
	if (daddroleto)
		addroleto = (List *) daddroleto->arg;
	if (drolemembers)
		rolemembers = (List *) drolemembers->arg;
	if (dadminmembers)
		adminmembers = (List *) dadminmembers->arg;
	if (dvalidUntil)
		validUntil = strVal(dvalidUntil->arg);
	if (dresqueue)
		resqueue = strVal(linitial((List *) dresqueue->arg));
	if (dresgroup)
		resgroup = strVal(linitial((List *) dresgroup->arg));

	/* Check some permissions first */
	if (issuper)
	{
		if (!superuser())
			ereport(ERROR,
					(errcode(ERRCODE_INSUFFICIENT_PRIVILEGE),
					 errmsg("must be superuser to create superusers")));
	}
	else
	{
		if (!have_createrole_privilege())
			ereport(ERROR,
					(errcode(ERRCODE_INSUFFICIENT_PRIVILEGE),
					 errmsg("permission denied to create role")));
	}

	if (strcmp(stmt->role, "public") == 0 ||
		strcmp(stmt->role, "none") == 0)
		ereport(ERROR,
				(errcode(ERRCODE_RESERVED_NAME),
				 errmsg("role name \"%s\" is reserved",
						stmt->role)));

	/*
	 * Check the pg_authid relation to be certain the role doesn't already
	 * exist.
	 */
	pg_authid_rel = heap_open(AuthIdRelationId, RowExclusiveLock);
	pg_authid_dsc = RelationGetDescr(pg_authid_rel);

	tuple = SearchSysCache(AUTHNAME,
						   PointerGetDatum(stmt->role),
						   0, 0, 0);
	if (HeapTupleIsValid(tuple))
		ereport(ERROR,
				(errcode(ERRCODE_DUPLICATE_OBJECT),
				 errmsg("role \"%s\" already exists",
						stmt->role)));

    /* Convert validuntil to internal form */
    if (validUntil)
    {
        validUntil_datum = DirectFunctionCall3(timestamptz_in,
                CStringGetDatum(validUntil),
                ObjectIdGetDatum(InvalidOid),
                Int32GetDatum(-1));
        validUntil_null = false;

    }
    else
    {
        validUntil_datum = (Datum) 0;
        validUntil_null = true;

    }

    /*
     *   * Call the password checking hook if there is one defined
     *       */
    if (check_password_hook && password)
        (*check_password_hook) (stmt->role,
                password,
                isMD5(password) ? PASSWORD_TYPE_MD5 : PASSWORD_TYPE_PLAINTEXT,
                validUntil_datum,
                validUntil_null);

	/*
	 * Build a tuple to insert
	 */
	MemSet(new_record, 0, sizeof(new_record));
	MemSet(new_record_nulls, false, sizeof(new_record_nulls));

	new_record[Anum_pg_authid_rolname - 1] =
		DirectFunctionCall1(namein, CStringGetDatum(stmt->role));

	new_record[Anum_pg_authid_rolsuper - 1] = BoolGetDatum(issuper);
	new_record[Anum_pg_authid_rolinherit - 1] = BoolGetDatum(inherit);
	new_record[Anum_pg_authid_rolcreaterole - 1] = BoolGetDatum(createrole);
	new_record[Anum_pg_authid_rolcreatedb - 1] = BoolGetDatum(createdb);
	/* superuser gets catupdate right by default */
	new_record[Anum_pg_authid_rolcatupdate - 1] = BoolGetDatum(issuper);
	new_record[Anum_pg_authid_rolcanlogin - 1] = BoolGetDatum(canlogin);
	new_record[Anum_pg_authid_rolconnlimit - 1] = Int32GetDatum(connlimit);

	/* Set the CREATE EXTERNAL TABLE permissions for this role */
	if (exttabcreate || exttabnocreate)
		SetCreateExtTableForRole(exttabcreate, exttabnocreate, &createrextgpfd,
								 &createrexthttp, &createwextgpfd,
								 &createrexthdfs, &createwexthdfs);

	new_record[Anum_pg_authid_rolcreaterextgpfd - 1] = BoolGetDatum(createrextgpfd);
	new_record[Anum_pg_authid_rolcreaterexthttp - 1] = BoolGetDatum(createrexthttp);
	new_record[Anum_pg_authid_rolcreatewextgpfd - 1] = BoolGetDatum(createwextgpfd);
	new_record[Anum_pg_authid_rolcreaterexthdfs - 1] = BoolGetDatum(createrexthdfs);
	new_record[Anum_pg_authid_rolcreatewexthdfs - 1] = BoolGetDatum(createwexthdfs);

	if (password)
	{
		if (!encrypt_password || isHashedPasswd(password))
			new_record[Anum_pg_authid_rolpassword - 1] =
				CStringGetTextDatum(password);
		else
		{
			if (!hash_password(password, stmt->role, strlen(stmt->role),
							   encrypted_password))
			{
				elog(ERROR, "password encryption failed");
			}

			new_record[Anum_pg_authid_rolpassword - 1] =
				CStringGetTextDatum(encrypted_password);
		}
	}
	else
		new_record_nulls[Anum_pg_authid_rolpassword - 1] = true;
<<<<<<< HEAD


    new_record[Anum_pg_authid_rolvaliduntil - 1] = validUntil_datum;
    new_record_nulls[Anum_pg_authid_rolvaliduntil - 1] = validUntil_null;

	if (resqueue)
	{
		Oid		queueid;

		if (strcmp(resqueue, "none") == 0)
			ereport(ERROR,
					(errcode(ERRCODE_RESERVED_NAME),
					 errmsg("resource queue name \"%s\" is reserved",
							resqueue)));

		queueid = GetResQueueIdForName(resqueue);
		if (queueid == InvalidOid)
			ereport(ERROR,
					(errcode(ERRCODE_UNDEFINED_OBJECT),
					 errmsg("resource queue \"%s\" does not exist",
							resqueue)));

		new_record[Anum_pg_authid_rolresqueue - 1] =
		ObjectIdGetDatum(queueid);

		/*
		 * Don't complain if you CREATE a superuser,
		 * who doesn't use the queue
		 */
		if (!IsResQueueEnabled() && !issuper)
			ereport(WARNING,
					(errmsg("resource queue is disabled"),
					 errhint("To enable set gp_resource_manager=queue")));
	}
	else
	{
		/*
		 * Resource queue required -- use default queue
		 * Don't complain if you CREATE a superuser, who doesn't use the queue
		 */
		new_record[Anum_pg_authid_rolresqueue - 1] = ObjectIdGetDatum(DEFAULTRESQUEUE_OID);

		if (IsResQueueEnabled() && Gp_role == GP_ROLE_DISPATCH && !issuper)
			ereport(NOTICE,
					(errcode(ERRCODE_FEATURE_NOT_SUPPORTED),
					 errmsg("resource queue required -- "
							"using default resource queue \"%s\"",
							GP_DEFAULT_RESOURCE_QUEUE_NAME)));
	}

	if (resgroup)
	{
		Oid rsgid;
=======
>>>>>>> 38e93482

		rsgid = GetResGroupIdForName(resgroup, ShareLock);
		if (rsgid == InvalidOid)
			ereport(ERROR,
					(errcode(ERRCODE_UNDEFINED_OBJECT),
					 errmsg("resource group \"%s\" does not exist",
						 resgroup)));
		else if (rsgid == ADMINRESGROUP_OID && !issuper)
			ereport(ERROR,
					(errcode(ERRCODE_INSUFFICIENT_PRIVILEGE),
					 errmsg("only superuser can be assigned to admin resgroup")));

		new_record[Anum_pg_authid_rolresgroup - 1] = ObjectIdGetDatum(rsgid);
		if (!IsResGroupActivated() && Gp_role == GP_ROLE_DISPATCH)
			ereport(WARNING,
					(errmsg("resource group is disabled"),
					 errhint("To enable set gp_resource_manager=group")));
	}
	else if (issuper)
	{
		if (IsResGroupActivated() && Gp_role == GP_ROLE_DISPATCH)
		{
			ereport(NOTICE,
					(errmsg("resource group required -- using admin resource group \"admin_group\"")));
		}

		new_record[Anum_pg_authid_rolresgroup - 1] = ObjectIdGetDatum(ADMINRESGROUP_OID);
	}
	else
<<<<<<< HEAD
	{
		if (IsResGroupActivated() && Gp_role == GP_ROLE_DISPATCH)
		{
			ereport(NOTICE,
					(errmsg("resource group required -- using default resource group \"default_group\"")));
		}

		new_record[Anum_pg_authid_rolresgroup - 1] = ObjectIdGetDatum(DEFAULTRESGROUP_OID);
	}

	new_record_nulls[Anum_pg_authid_rolresgroup - 1] = false;

	new_record_nulls[Anum_pg_authid_rolconfig - 1] = true;

=======
		new_record_nulls[Anum_pg_authid_rolvaliduntil - 1] = true;

	new_record_nulls[Anum_pg_authid_rolconfig - 1] = true;

>>>>>>> 38e93482
	tuple = heap_form_tuple(pg_authid_dsc, new_record, new_record_nulls);

	/*
	 * Insert new record in the pg_authid table
	 */
	roleid = simple_heap_insert(pg_authid_rel, tuple);
	CatalogUpdateIndexes(pg_authid_rel, tuple);

	/*
	 * Advance command counter so we can see new record; else tests in
	 * AddRoleMems may fail.
	 */
	if (addroleto || adminmembers || rolemembers)
		CommandCounterIncrement();

	/*
	 * Add the new role to the specified existing roles.
	 */
	foreach(item, addroleto)
	{
		char	   *oldrolename = strVal(lfirst(item));
		Oid			oldroleid = get_roleid_checked(oldrolename);

		AddRoleMems(oldrolename, oldroleid,
					list_make1(makeString(stmt->role)),
					list_make1_oid(roleid),
					GetUserId(), false);
	}

	/*
	 * Add the specified members to this new role. adminmembers get the admin
	 * option, rolemembers don't.
	 */
	AddRoleMems(stmt->role, roleid,
				adminmembers, roleNamesToIds(adminmembers),
				GetUserId(), true);
	AddRoleMems(stmt->role, roleid,
				rolemembers, roleNamesToIds(rolemembers),
				GetUserId(), false);

	/*
	 * Populate pg_auth_time_constraint with intervals for which this
	 * particular role should be denied access.
	 */
	if (addintervals)
	{
		if (issuper)
			ereport(ERROR,
					(errcode(ERRCODE_FEATURE_NOT_SUPPORTED),
					 errmsg("cannot create superuser with DENY rules")));
		AddRoleDenials(stmt->role, roleid, addintervals);
	}

	/*
	 * Close pg_authid, but keep lock till commit (this is important to
	 * prevent any risk of deadlock failure while updating flat file)
	 */
	heap_close(pg_authid_rel, NoLock);

	/*
	 * Set flag to update flat auth file at commit.
	 */
	auth_file_update_needed();

	if (Gp_role == GP_ROLE_DISPATCH)
	{
		Assert(stmt->type == T_CreateRoleStmt);
		Assert(stmt->type < 1000);
		CdbDispatchUtilityStatement((Node *) stmt,
									DF_CANCEL_ON_ERROR|
									DF_WITH_SNAPSHOT|
									DF_NEED_TWO_PHASE,
									GetAssignedOidsForDispatch(),
									NULL);

		/* MPP-6929: metadata tracking */
		MetaTrackAddObject(AuthIdRelationId,
						   roleid,
						   GetUserId(),
						   "CREATE", "ROLE"
				);
	}
}


/*
 * ALTER ROLE
 *
 * Note: the rolemembers option accepted here is intended to support the
 * backwards-compatible ALTER GROUP syntax.  Although it will work to say
 * "ALTER ROLE role ROLE rolenames", we don't document it.
 */
void
AlterRole(AlterRoleStmt *stmt)
{
	Datum		new_record[Natts_pg_authid];
	bool		new_record_nulls[Natts_pg_authid];
	bool		new_record_repl[Natts_pg_authid];
	Relation	pg_authid_rel;
	TupleDesc	pg_authid_dsc;
	HeapTuple	tuple,
				new_tuple;
	ListCell   *option;
	char	   *password = NULL;	/* user password */
	bool		encrypt_password = Password_encryption; /* encrypt password? */
	char		encrypted_password[MAX_PASSWD_HASH_LEN + 1];
	int			issuper = -1;	/* Make the user a superuser? */
	int			inherit = -1;	/* Auto inherit privileges? */
	int			createrole = -1;	/* Can this user create roles? */
	int			createdb = -1;	/* Can the user create databases? */
	int			canlogin = -1;	/* Can this user login? */
	int			connlimit = -1; /* maximum connections allowed */
	char	   *resqueue = NULL;	/* resource queue for this role */
	char	   *resgroup = NULL;	/* resource group for this role */
	List	   *rolemembers = NIL;	/* roles to be added/removed */
	List	   *exttabcreate = NIL;	/* external table create privileges being added  */
	List	   *exttabnocreate = NIL;	/* external table create privileges being removed */
	char	   *validUntil = NULL;		/* time the login is valid until */
    Datum        validUntil_datum;        /* same, as timestamptz Datum */
    bool        validUntil_null;
	DefElem    *dpassword = NULL;
	DefElem    *dresqueue = NULL;
	DefElem    *dresgroup = NULL;
	DefElem    *dissuper = NULL;
	DefElem    *dinherit = NULL;
	DefElem    *dcreaterole = NULL;
	DefElem    *dcreatedb = NULL;
	DefElem    *dcanlogin = NULL;
	DefElem    *dconnlimit = NULL;
	DefElem    *drolemembers = NULL;
	DefElem    *dvalidUntil = NULL;
	Oid			roleid;
	bool		bWas_super = false;	/* Was the user a superuser? */
	int			numopts = 0;
	char	   *alter_subtype = "";	/* metadata tracking: kind of
										   redundant to say "role" */
	bool		createrextgpfd;
	bool 		createrexthttp;
	bool		createwextgpfd;
	bool 		createrexthdfs;
	bool		createwexthdfs;
	List	   *addintervals = NIL;    /* list of time intervals for which login should be denied */
	List		*dropintervals = NIL;    /* list of time intervals for which matching rules should be dropped */
	Oid			queueid;


	numopts = list_length(stmt->options);

	if (numopts > 1)
	{
		char allopts[NAMEDATALEN];

		sprintf(allopts, "%d OPTIONS", numopts);

		alter_subtype = pstrdup(allopts);
	}
	else if (0 == numopts)
	{
		alter_subtype = "0 OPTIONS";
	}

	/* Extract options from the statement node tree */
	foreach(option, stmt->options)
	{
		DefElem    *defel = (DefElem *) lfirst(option);

		if (strcmp(defel->defname, "password") == 0 ||
			strcmp(defel->defname, "encryptedPassword") == 0 ||
			strcmp(defel->defname, "unencryptedPassword") == 0)
		{
			if (dpassword)
				ereport(ERROR,
						(errcode(ERRCODE_SYNTAX_ERROR),
						 errmsg("conflicting or redundant options")));
			dpassword = defel;
			if (strcmp(defel->defname, "encryptedPassword") == 0)
				encrypt_password = true;
			else if (strcmp(defel->defname, "unencryptedPassword") == 0)
				encrypt_password = false;

			if (1 == numopts) alter_subtype = "PASSWORD";
		}
		else if (strcmp(defel->defname, "superuser") == 0)
		{
			if (dissuper)
				ereport(ERROR,
						(errcode(ERRCODE_SYNTAX_ERROR),
						 errmsg("conflicting or redundant options")));
			dissuper = defel;
			if (1 == numopts) alter_subtype = "SUPERUSER";
		}
		else if (strcmp(defel->defname, "inherit") == 0)
		{
			if (dinherit)
				ereport(ERROR,
						(errcode(ERRCODE_SYNTAX_ERROR),
						 errmsg("conflicting or redundant options")));
			dinherit = defel;
			if (1 == numopts) alter_subtype = "INHERIT";
		}
		else if (strcmp(defel->defname, "createrole") == 0)
		{
			if (dcreaterole)
				ereport(ERROR,
						(errcode(ERRCODE_SYNTAX_ERROR),
						 errmsg("conflicting or redundant options")));
			dcreaterole = defel;
			if (1 == numopts) alter_subtype = "CREATEROLE";
		}
		else if (strcmp(defel->defname, "createdb") == 0)
		{
			if (dcreatedb)
				ereport(ERROR,
						(errcode(ERRCODE_SYNTAX_ERROR),
						 errmsg("conflicting or redundant options")));
			dcreatedb = defel;
			if (1 == numopts) alter_subtype = "CREATEDB";
		}
		else if (strcmp(defel->defname, "canlogin") == 0)
		{
			if (dcanlogin)
				ereport(ERROR,
						(errcode(ERRCODE_SYNTAX_ERROR),
						 errmsg("conflicting or redundant options")));
			dcanlogin = defel;
			if (1 == numopts) alter_subtype = "LOGIN";
		}
		else if (strcmp(defel->defname, "connectionlimit") == 0)
		{
			if (dconnlimit)
				ereport(ERROR,
						(errcode(ERRCODE_SYNTAX_ERROR),
						 errmsg("conflicting or redundant options")));
			dconnlimit = defel;
			if (1 == numopts) alter_subtype = "CONNECTION LIMIT";
		}
		else if (strcmp(defel->defname, "rolemembers") == 0 &&
				 stmt->action != 0)
		{
			if (drolemembers)
				ereport(ERROR,
						(errcode(ERRCODE_SYNTAX_ERROR),
						 errmsg("conflicting or redundant options")));
			drolemembers = defel;
			if (1 == numopts) alter_subtype = "ROLE";
		}
		else if (strcmp(defel->defname, "validUntil") == 0)
		{
			if (dvalidUntil)
				ereport(ERROR,
						(errcode(ERRCODE_SYNTAX_ERROR),
						 errmsg("conflicting or redundant options")));
			dvalidUntil = defel;
			if (1 == numopts) alter_subtype = "VALID UNTIL";
		}
		else if (strcmp(defel->defname, "resourceQueue") == 0)
		{
			if (dresqueue)
				ereport(ERROR,
						(errcode(ERRCODE_SYNTAX_ERROR),
						 errmsg("conflicting or redundant options")));
			dresqueue = defel;
			if (1 == numopts) alter_subtype = "RESOURCE QUEUE";
		}
		else if (strcmp(defel->defname, "resourceGroup") == 0)
		{
			if (dresgroup)
				ereport(ERROR,
						(errcode(ERRCODE_SYNTAX_ERROR),
						 errmsg("conflicting or redundant options")));
			dresgroup = defel;
			if (1 == numopts)
				alter_subtype = "RESOURCE GROUP";
		}
		else if (strcmp(defel->defname, "exttabauth") == 0)
		{
			extAuthPair *extauth;

			extauth = TransformExttabAuthClause(defel);

			/* now actually append our transformed key value pairs to the list */
			exttabcreate = lappend(exttabcreate, extauth);

			if (1 == numopts) alter_subtype = "CREATEEXTTABLE";
		}
		else if (strcmp(defel->defname, "exttabnoauth") == 0)
		{
			extAuthPair *extauth;

			extauth = TransformExttabAuthClause(defel);

			/* now actually append our transformed key value pairs to the list */
			exttabnocreate = lappend(exttabnocreate, extauth);

			if (1 == numopts) alter_subtype = "NO CREATEEXTTABLE";
		}
		else if (strcmp(defel->defname, "deny") == 0)
		{
			authInterval *interval = (authInterval *) palloc0(sizeof(authInterval));

			ExtractAuthIntervalClause(defel, interval);

			addintervals = lappend(addintervals, interval);
		}
		else if (strcmp(defel->defname, "drop_deny") == 0)
		{
			authInterval *interval = (authInterval *) palloc0(sizeof(authInterval));

			ExtractAuthIntervalClause(defel, interval);

			dropintervals = lappend(dropintervals, interval);
		}
		else
			elog(ERROR, "option \"%s\" not recognized",
				 defel->defname);
	}

	if (dpassword && dpassword->arg)
		password = strVal(dpassword->arg);
	if (dissuper)
		issuper = intVal(dissuper->arg);
	if (dinherit)
		inherit = intVal(dinherit->arg);
	if (dcreaterole)
		createrole = intVal(dcreaterole->arg);
	if (dcreatedb)
		createdb = intVal(dcreatedb->arg);
	if (dcanlogin)
		canlogin = intVal(dcanlogin->arg);
	if (dconnlimit)
		connlimit = intVal(dconnlimit->arg);
	if (drolemembers)
		rolemembers = (List *) drolemembers->arg;
	if (dvalidUntil)
		validUntil = strVal(dvalidUntil->arg);
	if (dresqueue)
		resqueue = strVal(linitial((List *) dresqueue->arg));
	if (dresgroup)
		resgroup = strVal(linitial((List *) dresgroup->arg));

	/*
	 * Scan the pg_authid relation to be certain the user exists.
	 */
	pg_authid_rel = heap_open(AuthIdRelationId, RowExclusiveLock);
	pg_authid_dsc = RelationGetDescr(pg_authid_rel);

	tuple = SearchSysCache(AUTHNAME,
						   PointerGetDatum(stmt->role),
						   0, 0, 0);
	if (!HeapTupleIsValid(tuple))
		ereport(ERROR,
				(errcode(ERRCODE_UNDEFINED_OBJECT),
				 errmsg("role \"%s\" does not exist", stmt->role)));

	roleid = HeapTupleGetOid(tuple);

	/*
	 * To mess with a superuser you gotta be superuser; else you need
	 * createrole, or just want to change your own password
	 */

	bWas_super = ((Form_pg_authid) GETSTRUCT(tuple))->rolsuper;

	if (((Form_pg_authid) GETSTRUCT(tuple))->rolsuper || issuper >= 0)
	{
		if (!superuser())
			ereport(ERROR,
					(errcode(ERRCODE_INSUFFICIENT_PRIVILEGE),
					 errmsg("must be superuser to alter superusers")));
	}
	else if (!have_createrole_privilege())
	{
		if (!(inherit < 0 &&
			  createrole < 0 &&
			  createdb < 0 &&
			  canlogin < 0 &&
			  !dconnlimit &&
			  !rolemembers &&
			  !validUntil &&
			  dpassword &&
			  !exttabcreate &&
			  !exttabnocreate &&
			  roleid == GetUserId()))
			ereport(ERROR,
					(errcode(ERRCODE_INSUFFICIENT_PRIVILEGE),
					 errmsg("permission denied")));
	}

    /* Convert validuntil to internal form */
    if (validUntil)
    {
        validUntil_datum = DirectFunctionCall3(timestamptz_in,
                CStringGetDatum(validUntil),
                ObjectIdGetDatum(InvalidOid),
                Int32GetDatum(-1));
        validUntil_null = false;

    }
    else
    {
        /* fetch existing setting in case hook needs it */
        validUntil_datum = SysCacheGetAttr(AUTHNAME, tuple,
                Anum_pg_authid_rolvaliduntil,
                &validUntil_null);

    }

    /*
     *      * Call the password checking hook if there is one defined
     *           */
    if (check_password_hook && password)
        (*check_password_hook) (stmt->role,
                password,
                isMD5(password) ? PASSWORD_TYPE_MD5 : PASSWORD_TYPE_PLAINTEXT,
                validUntil_datum,
                validUntil_null);

	/*
	 * Build an updated tuple, perusing the information just obtained
	 */
	MemSet(new_record, 0, sizeof(new_record));
	MemSet(new_record_nulls, false, sizeof(new_record_nulls));
	MemSet(new_record_repl, false, sizeof(new_record_repl));

	/*
	 * issuper/createrole/catupdate/etc
	 *
	 * XXX It's rather unclear how to handle catupdate.  It's probably best to
	 * keep it equal to the superuser status, otherwise you could end up with
	 * a situation where no existing superuser can alter the catalogs,
	 * including pg_authid!
	 */
	if (issuper >= 0)
	{
		new_record[Anum_pg_authid_rolsuper - 1] = BoolGetDatum(issuper > 0);
		new_record_repl[Anum_pg_authid_rolsuper - 1] = true;

		new_record[Anum_pg_authid_rolcatupdate - 1] = BoolGetDatum(issuper > 0);
		new_record_repl[Anum_pg_authid_rolcatupdate - 1] = true;
<<<<<<< HEAD

		bWas_super = (issuper > 0); /* get current superuser status */
=======
>>>>>>> 38e93482
	}

	if (inherit >= 0)
	{
		new_record[Anum_pg_authid_rolinherit - 1] = BoolGetDatum(inherit > 0);
		new_record_repl[Anum_pg_authid_rolinherit - 1] = true;
	}

	if (createrole >= 0)
	{
		new_record[Anum_pg_authid_rolcreaterole - 1] = BoolGetDatum(createrole > 0);
		new_record_repl[Anum_pg_authid_rolcreaterole - 1] = true;
	}

	if (createdb >= 0)
	{
		new_record[Anum_pg_authid_rolcreatedb - 1] = BoolGetDatum(createdb > 0);
		new_record_repl[Anum_pg_authid_rolcreatedb - 1] = true;
	}

	if (canlogin >= 0)
	{
		new_record[Anum_pg_authid_rolcanlogin - 1] = BoolGetDatum(canlogin > 0);
		new_record_repl[Anum_pg_authid_rolcanlogin - 1] = true;
	}

	if (dconnlimit)
	{
		new_record[Anum_pg_authid_rolconnlimit - 1] = Int32GetDatum(connlimit);
		new_record_repl[Anum_pg_authid_rolconnlimit - 1] = true;
	}

	/* password */
	if (password)
	{
		if (!encrypt_password || isHashedPasswd(password))
			new_record[Anum_pg_authid_rolpassword - 1] =
				CStringGetTextDatum(password);
		else
		{

			if (!hash_password(password, stmt->role, strlen(stmt->role),
							   encrypted_password))
				elog(ERROR, "password encryption failed");

			new_record[Anum_pg_authid_rolpassword - 1] =
				CStringGetTextDatum(encrypted_password);
		}
		new_record_repl[Anum_pg_authid_rolpassword - 1] = true;
	}

	/* unset password */
	if (dpassword && dpassword->arg == NULL)
	{
		new_record_repl[Anum_pg_authid_rolpassword - 1] = true;
		new_record_nulls[Anum_pg_authid_rolpassword - 1] = true;
	}

	/* valid until */
    new_record[Anum_pg_authid_rolvaliduntil - 1] = validUntil_datum;
    new_record_nulls[Anum_pg_authid_rolvaliduntil - 1] = validUntil_null;
    new_record_repl[Anum_pg_authid_rolvaliduntil - 1] = true;

	/* Set the CREATE EXTERNAL TABLE permissions for this role, if specified in ALTER */
	if (exttabcreate || exttabnocreate)
	{
		bool	isnull;
		Datum 	dcreaterextgpfd;
		Datum 	dcreaterexthttp;
		Datum 	dcreatewextgpfd;
		Datum 	dcreaterexthdfs;
		Datum 	dcreatewexthdfs;

		/*
		 * get bool values from catalog. we don't ever expect a NULL value, but just
		 * in case it is there (perhaps after an upgrade) we treat it as 'false'.
		 */
		dcreaterextgpfd = heap_getattr(tuple, Anum_pg_authid_rolcreaterextgpfd, pg_authid_dsc, &isnull);
		createrextgpfd = (isnull ? false : DatumGetBool(dcreaterextgpfd));
		dcreaterexthttp = heap_getattr(tuple, Anum_pg_authid_rolcreaterexthttp, pg_authid_dsc, &isnull);
		createrexthttp = (isnull ? false : DatumGetBool(dcreaterexthttp));
		dcreatewextgpfd = heap_getattr(tuple, Anum_pg_authid_rolcreatewextgpfd, pg_authid_dsc, &isnull);
		createwextgpfd = (isnull ? false : DatumGetBool(dcreatewextgpfd));
		dcreaterexthdfs = heap_getattr(tuple, Anum_pg_authid_rolcreaterexthdfs, pg_authid_dsc, &isnull);
		createrexthdfs = (isnull ? false : DatumGetBool(dcreaterexthdfs));
		dcreatewexthdfs = heap_getattr(tuple, Anum_pg_authid_rolcreatewexthdfs, pg_authid_dsc, &isnull);
		createwexthdfs = (isnull ? false : DatumGetBool(dcreatewexthdfs));

		SetCreateExtTableForRole(exttabcreate, exttabnocreate, &createrextgpfd,
								 &createrexthttp, &createwextgpfd,
								 &createrexthdfs, &createwexthdfs);

		new_record[Anum_pg_authid_rolcreaterextgpfd - 1] = BoolGetDatum(createrextgpfd);
		new_record_repl[Anum_pg_authid_rolcreaterextgpfd - 1] = true;
		new_record[Anum_pg_authid_rolcreaterexthttp - 1] = BoolGetDatum(createrexthttp);
		new_record_repl[Anum_pg_authid_rolcreaterexthttp - 1] = true;
		new_record[Anum_pg_authid_rolcreatewextgpfd - 1] = BoolGetDatum(createwextgpfd);
		new_record_repl[Anum_pg_authid_rolcreatewextgpfd - 1] = true;
		new_record[Anum_pg_authid_rolcreaterexthdfs - 1] = BoolGetDatum(createrexthdfs);
		new_record_repl[Anum_pg_authid_rolcreaterexthdfs - 1] = true;
		new_record[Anum_pg_authid_rolcreatewexthdfs - 1] = BoolGetDatum(createwexthdfs);
		new_record_repl[Anum_pg_authid_rolcreatewexthdfs - 1] = true;
	}

	/* resource queue */
	if (resqueue)
	{
		/* NONE not supported -- use default queue  */
		if (strcmp(resqueue, "none") == 0)
		{
			/*
			 * Don't complain if you ALTER a superuser, who doesn't use the
			 * queue
			 */
			if (!bWas_super && IsResQueueEnabled() && Gp_role == GP_ROLE_DISPATCH)
			{
				ereport(NOTICE,
						(errcode(ERRCODE_FEATURE_NOT_SUPPORTED),
						 errmsg("resource queue required -- using default resource queue \"%s\"",
								GP_DEFAULT_RESOURCE_QUEUE_NAME)));
			}

			resqueue = pstrdup(GP_DEFAULT_RESOURCE_QUEUE_NAME);
		}

		queueid = GetResQueueIdForName(resqueue);
		if (queueid == InvalidOid)
			ereport(ERROR,
				(errcode(ERRCODE_UNDEFINED_OBJECT),
				 errmsg("resource queue \"%s\" does not exist", resqueue)));

		new_record[Anum_pg_authid_rolresqueue - 1] = ObjectIdGetDatum(queueid);
		new_record_repl[Anum_pg_authid_rolresqueue - 1] = true;

		if (!IsResQueueEnabled() && !bWas_super)
		{
			/*
			 * Don't complain if you ALTER a superuser, who doesn't use the
			 * queue
			 */
			ereport(WARNING,
					(errmsg("resource queue is disabled"),
					 errhint("To enable set gp_resource_manager=queue.")));
		}
	}

	/* resource group */
	if (resgroup)
	{
<<<<<<< HEAD
		Oid			rsgid;

		if (strcmp(resgroup, "none") == 0)
		{
			if (bWas_super)
				resgroup = pstrdup("admin_group");
			else
				resgroup = pstrdup("default_group");

			if (IsResGroupActivated() && Gp_role == GP_ROLE_DISPATCH)
				ereport(NOTICE,
						(errcode(ERRCODE_FEATURE_NOT_SUPPORTED),
						 errmsg("resource group required -- "
								"using default resource group \"%s\"",
								resgroup)));
		}

		rsgid = GetResGroupIdForName(resgroup, ShareLock);
		if (rsgid == InvalidOid)
			ereport(ERROR,
				(errcode(ERRCODE_UNDEFINED_OBJECT),
				 errmsg("resource group \"%s\" does not exist",
						resgroup)));
		else if (rsgid == ADMINRESGROUP_OID && !bWas_super)
			ereport(ERROR,
					(errcode(ERRCODE_INSUFFICIENT_PRIVILEGE),
					 errmsg("only superuser can be assigned to admin resgroup")));
		new_record[Anum_pg_authid_rolresgroup - 1] =
			ObjectIdGetDatum(rsgid);
		new_record_repl[Anum_pg_authid_rolresgroup - 1] = true;

		if (!IsResGroupActivated() && Gp_role == GP_ROLE_DISPATCH)
		{
			ereport(WARNING,
					(errmsg("resource group is disabled"),
					 errhint("To enable set gp_resource_manager=group")));
		}
=======
		new_record[Anum_pg_authid_rolvaliduntil - 1] =
			DirectFunctionCall3(timestamptz_in,
								CStringGetDatum(validUntil),
								ObjectIdGetDatum(InvalidOid),
								Int32GetDatum(-1));
		new_record_repl[Anum_pg_authid_rolvaliduntil - 1] = true;
>>>>>>> 38e93482
	}

	new_tuple = heap_modify_tuple(tuple, pg_authid_dsc, new_record,
								 new_record_nulls, new_record_repl);
	simple_heap_update(pg_authid_rel, &tuple->t_self, new_tuple);

	/* Update indexes */
	CatalogUpdateIndexes(pg_authid_rel, new_tuple);

	ReleaseSysCache(tuple);
	heap_freetuple(new_tuple);

	/*
	 * Advance command counter so we can see new record; else tests in
	 * AddRoleMems may fail.
	 */
	if (rolemembers)
		CommandCounterIncrement();

	if (stmt->action == +1)		/* add members to role */
	{
		if (rolemembers)
			alter_subtype = "ADD USER";
		AddRoleMems(stmt->role, roleid,
					rolemembers, roleNamesToIds(rolemembers),
					GetUserId(), false);
	}
	else if (stmt->action == -1)	/* drop members from role */
	{
		if (rolemembers)
			alter_subtype = "DROP USER";
		DelRoleMems(stmt->role, roleid,
					rolemembers, roleNamesToIds(rolemembers),
					false);
	}

	if (bWas_super)
	{
		if (addintervals)
			ereport(ERROR,
					(errcode(ERRCODE_FEATURE_NOT_SUPPORTED),
					 errmsg("cannot alter superuser with DENY rules")));
		else
			DelRoleDenials(stmt->role, roleid, NIL);	/* drop all preexisting constraints, if any. */
	}

	/*
	 * Disallow the use of DENY and DROP DENY fragments in the same query.
	 *
	 * We do this to prevent commands with unusual behavior.
	 * e.g. consider "ALTER ROLE foo DENY DAY 0 DROP DENY FOR DAY 1 DENY DAY 1 DENY DAY 2"
	 * In the manner that this is currently coded, because all DENY fragments are interpreted
	 * first, this actually becomes equivalent to you "ALTER ROLE foo DENY DAY 0 DENY DAY 2".
	 *
	 * Instead, we could honor the order in which the fragments are presented, but still that
	 * allows users to contradict themselves, as in the example given.
	 */
	if (addintervals && dropintervals)
		ereport(ERROR,
				(errcode(ERRCODE_SYNTAX_ERROR),
				 errmsg("conflicting or redundant options"),
				 errhint("DENY and DROP DENY cannot be used in the same ALTER ROLE statement.")));

	/*
	 * Populate pg_auth_time_constraint with the new intervals for which this
	 * particular role should be denied access.
	 */
	if (addintervals)
		AddRoleDenials(stmt->role, roleid, addintervals);

	/*
	 * Remove pg_auth_time_constraint entries that overlap with the
	 * intervals given by the user.
	 */
	if (dropintervals)
		DelRoleDenials(stmt->role, roleid, dropintervals);

	/* MPP-6929: metadata tracking */
	if (Gp_role == GP_ROLE_DISPATCH)
		MetaTrackUpdObject(AuthIdRelationId,
						   roleid,
						   GetUserId(),
						   "ALTER", alter_subtype
				);

	/*
	 * Close pg_authid, but keep lock till commit (this is important to
	 * prevent any risk of deadlock failure while updating flat file)
	 */
	heap_close(pg_authid_rel, NoLock);

	/*
	 * Set flag to update flat auth file at commit.
	 */
	auth_file_update_needed();

	if (Gp_role == GP_ROLE_DISPATCH)
	{
		CdbDispatchUtilityStatement((Node *) stmt,
									DF_CANCEL_ON_ERROR|
									DF_WITH_SNAPSHOT|
									DF_NEED_TWO_PHASE,
									NIL,
									NULL);
	}
}


/*
 * ALTER ROLE ... SET
 */
void
AlterRoleSet(AlterRoleSetStmt *stmt)
{
	char	   *valuestr;
	HeapTuple	oldtuple,
				newtuple;
	Relation	rel;
	Datum		repl_val[Natts_pg_authid];
	bool		repl_null[Natts_pg_authid];
	bool		repl_repl[Natts_pg_authid];
<<<<<<< HEAD
	char	   *alter_subtype = "SET"; /* metadata tracking */
=======
>>>>>>> 38e93482

	valuestr = ExtractSetVariableArgs(stmt->setstmt);

	rel = heap_open(AuthIdRelationId, RowExclusiveLock);
	oldtuple = SearchSysCache(AUTHNAME,
							  PointerGetDatum(stmt->role),
							  0, 0, 0);
	if (!HeapTupleIsValid(oldtuple))
		ereport(ERROR,
				(errcode(ERRCODE_UNDEFINED_OBJECT),
				 errmsg("role \"%s\" does not exist", stmt->role)));

	/*
	 * To mess with a superuser you gotta be superuser; else you need
	 * createrole, or just want to change your own settings
	 */
	if (((Form_pg_authid) GETSTRUCT(oldtuple))->rolsuper)
	{
		if (!superuser())
			ereport(ERROR,
					(errcode(ERRCODE_INSUFFICIENT_PRIVILEGE),
					 errmsg("must be superuser to alter superusers")));
	}
	else
	{
		if (!have_createrole_privilege() &&
			HeapTupleGetOid(oldtuple) != GetUserId())
			ereport(ERROR,
					(errcode(ERRCODE_INSUFFICIENT_PRIVILEGE),
					 errmsg("permission denied")));
	}

	memset(repl_repl, false, sizeof(repl_repl));
	repl_repl[Anum_pg_authid_rolconfig - 1] = true;

	if (stmt->setstmt->kind == VAR_RESET_ALL)
	{
<<<<<<< HEAD
		ArrayType  *new = NULL;
		Datum		datum;
		bool		isnull;

		alter_subtype = "RESET ALL";

		/*
		 * in RESET ALL, request GUC to reset the settings array; if none
		 * left, we can set rolconfig to null; otherwise use the returned
		 * array
		 */
		datum = SysCacheGetAttr(AUTHNAME, oldtuple,
								Anum_pg_authid_rolconfig, &isnull);
		if (!isnull)
			new = GUCArrayReset(DatumGetArrayTypeP(datum));
		if (new)
		{
			repl_val[Anum_pg_authid_rolconfig - 1] = PointerGetDatum(new);
			repl_repl[Anum_pg_authid_rolconfig - 1] = true;
			repl_null[Anum_pg_authid_rolconfig - 1] = false;
		}
		else
		{
			repl_null[Anum_pg_authid_rolconfig - 1] = true;
			repl_val[Anum_pg_authid_rolconfig - 1] = (Datum) 0;
		}
=======
		/* RESET ALL, so just set rolconfig to null */
		repl_null[Anum_pg_authid_rolconfig - 1] = true;
		repl_val[Anum_pg_authid_rolconfig - 1] = (Datum) 0;
>>>>>>> 38e93482
	}
	else
	{
		Datum		datum;
		bool		isnull;
		ArrayType  *array;

		repl_null[Anum_pg_authid_rolconfig - 1] = false;

		/* Extract old value of rolconfig */
		datum = SysCacheGetAttr(AUTHNAME, oldtuple,
								Anum_pg_authid_rolconfig, &isnull);
		array = isnull ? NULL : DatumGetArrayTypeP(datum);

		/* Update (valuestr is NULL in RESET cases) */
		if (valuestr)
			array = GUCArrayAdd(array, stmt->setstmt->name, valuestr);
		else
		{
			alter_subtype = "RESET";
			array = GUCArrayDelete(array, stmt->setstmt->name);
		}

		if (array)
			repl_val[Anum_pg_authid_rolconfig - 1] = PointerGetDatum(array);
		else
			repl_null[Anum_pg_authid_rolconfig - 1] = true;
	}

	newtuple = heap_modify_tuple(oldtuple, RelationGetDescr(rel),
<<<<<<< HEAD
								 repl_val, repl_null, repl_repl);
=======
								repl_val, repl_null, repl_repl);
>>>>>>> 38e93482

	simple_heap_update(rel, &oldtuple->t_self, newtuple);
	CatalogUpdateIndexes(rel, newtuple);

	if (Gp_role == GP_ROLE_DISPATCH)
		/* MPP-6929: metadata tracking */
		MetaTrackUpdObject(AuthIdRelationId,
						   HeapTupleGetOid(oldtuple),
						   GetUserId(),
						   "ALTER", alter_subtype
				);

	ReleaseSysCache(oldtuple);
	/* needn't keep lock since we won't be updating the flat file */
	heap_close(rel, RowExclusiveLock);

	if (Gp_role == GP_ROLE_DISPATCH)
		CdbDispatchUtilityStatement((Node *) stmt,
									DF_CANCEL_ON_ERROR|
									DF_WITH_SNAPSHOT|
									DF_NEED_TWO_PHASE,
									NIL,
									NULL);
}


/*
 * DROP ROLE
 */
void
DropRole(DropRoleStmt *stmt)
{
	Relation	pg_authid_rel,
				pg_auth_members_rel;
	ListCell   *item;

	if (!have_createrole_privilege())
		ereport(ERROR,
				(errcode(ERRCODE_INSUFFICIENT_PRIVILEGE),
				 errmsg("permission denied to drop role")));

	/*
	 * Scan the pg_authid relation to find the Oid of the role(s) to be
	 * deleted.
	 */
	pg_authid_rel = heap_open(AuthIdRelationId, RowExclusiveLock);
	pg_auth_members_rel = heap_open(AuthMemRelationId, RowExclusiveLock);

	foreach(item, stmt->roles)
	{
		const char *role = strVal(lfirst(item));
		HeapTuple	tuple,
					tmp_tuple;
		ScanKeyData scankey;
		char	   *detail;
		char	   *detail_log;
		SysScanDesc sscan;
		Oid			roleid;

		tuple = SearchSysCache(AUTHNAME,
							   PointerGetDatum(role),
							   0, 0, 0);
		if (!HeapTupleIsValid(tuple))
		{
			if (!stmt->missing_ok)
			{
				ereport(ERROR,
						(errcode(ERRCODE_UNDEFINED_OBJECT),
						 errmsg("role \"%s\" does not exist", role)));
			}
			if (Gp_role != GP_ROLE_EXECUTE)
			{
				ereport(NOTICE,
						(errmsg("role \"%s\" does not exist, skipping",
								role)));
			}

			continue;
		}

		roleid = HeapTupleGetOid(tuple);

		if (roleid == GetUserId())
			ereport(ERROR,
					(errcode(ERRCODE_OBJECT_IN_USE),
					 errmsg("current user cannot be dropped")));
		if (roleid == GetOuterUserId())
			ereport(ERROR,
					(errcode(ERRCODE_OBJECT_IN_USE),
					 errmsg("current user cannot be dropped")));
		if (roleid == GetSessionUserId())
			ereport(ERROR,
					(errcode(ERRCODE_OBJECT_IN_USE),
					 errmsg("session user cannot be dropped")));

		/*
		 * For safety's sake, we allow createrole holders to drop ordinary
		 * roles but not superuser roles.  This is mainly to avoid the
		 * scenario where you accidentally drop the last superuser.
		 */
		if (((Form_pg_authid) GETSTRUCT(tuple))->rolsuper &&
			!superuser())
			ereport(ERROR,
					(errcode(ERRCODE_INSUFFICIENT_PRIVILEGE),
					 errmsg("must be superuser to drop superusers")));

		/*
		 * Lock the role, so nobody can add dependencies to her while we drop
		 * her.  We keep the lock until the end of transaction.
		 */
		LockSharedObject(AuthIdRelationId, roleid, 0, AccessExclusiveLock);

		/* Check for pg_shdepend entries depending on this role */
		if (checkSharedDependencies(AuthIdRelationId, roleid,
									&detail, &detail_log))
			ereport(ERROR,
					(errcode(ERRCODE_DEPENDENT_OBJECTS_STILL_EXIST),
					 errmsg("role \"%s\" cannot be dropped because some objects depend on it",
							role),
					 errdetail("%s", detail),
					 errdetail_log("%s", detail_log)));

		/*
		 * Remove the role from the pg_authid table
		 */
		simple_heap_delete(pg_authid_rel, &tuple->t_self);

		ReleaseSysCache(tuple);

		/*
		 * Remove role from the pg_auth_members table.	We have to remove all
		 * tuples that show it as either a role or a member.
		 *
		 * XXX what about grantor entries?	Maybe we should do one heap scan.
		 */
		ScanKeyInit(&scankey,
					Anum_pg_auth_members_roleid,
					BTEqualStrategyNumber, F_OIDEQ,
					ObjectIdGetDatum(roleid));

		sscan = systable_beginscan(pg_auth_members_rel, AuthMemRoleMemIndexId,
								   true, SnapshotNow, 1, &scankey);

		while (HeapTupleIsValid(tmp_tuple = systable_getnext(sscan)))
		{
			simple_heap_delete(pg_auth_members_rel, &tmp_tuple->t_self);
		}

		systable_endscan(sscan);

		ScanKeyInit(&scankey,
					Anum_pg_auth_members_member,
					BTEqualStrategyNumber, F_OIDEQ,
					ObjectIdGetDatum(roleid));

		sscan = systable_beginscan(pg_auth_members_rel, AuthMemMemRoleIndexId,
								   true, SnapshotNow, 1, &scankey);

		while (HeapTupleIsValid(tmp_tuple = systable_getnext(sscan)))
		{
			simple_heap_delete(pg_auth_members_rel, &tmp_tuple->t_self);
		}

		systable_endscan(sscan);

		/*
		 * Remove any time constraints on this role.
		 */
		DelRoleDenials(role, roleid, NIL);

		/*
		 * Remove any comments on this role.
		 */
		DeleteSharedComments(roleid, AuthIdRelationId);

		/* MPP-6929: metadata tracking */
		if (Gp_role == GP_ROLE_DISPATCH)
			MetaTrackDropObject(AuthIdRelationId,
								roleid);
		/*
		 * Advance command counter so that later iterations of this loop will
		 * see the changes already made.  This is essential if, for example,
		 * we are trying to drop both a role and one of its direct members ---
		 * we'll get an error if we try to delete the linking pg_auth_members
		 * tuple twice.  (We do not need a CCI between the two delete loops
		 * above, because it's not allowed for a role to directly contain
		 * itself.)
		 */
		CommandCounterIncrement();
	}

	/*
	 * Now we can clean up; but keep locks until commit (to avoid possible
	 * deadlock failure while updating flat file)
	 */
	heap_close(pg_auth_members_rel, NoLock);
	heap_close(pg_authid_rel, NoLock);

	/*
	 * Set flag to update flat auth file at commit.
	 */
	auth_file_update_needed();

	if (Gp_role == GP_ROLE_DISPATCH)
	{
		CdbDispatchUtilityStatement((Node *) stmt,
									DF_CANCEL_ON_ERROR|
									DF_WITH_SNAPSHOT|
									DF_NEED_TWO_PHASE,
									NIL,
									NULL);

	}
}

/*
 * Rename role
 */
void
RenameRole(const char *oldname, const char *newname)
{
	HeapTuple	oldtuple,
				newtuple;
	TupleDesc	dsc;
	Relation	rel;
	Datum		datum;
	bool		isnull;
	Datum		repl_val[Natts_pg_authid];
	bool		repl_null[Natts_pg_authid];
	bool		repl_repl[Natts_pg_authid];
	int			i;
	Oid			roleid;

	rel = heap_open(AuthIdRelationId, RowExclusiveLock);
	dsc = RelationGetDescr(rel);

	oldtuple = SearchSysCache(AUTHNAME,
							  CStringGetDatum(oldname),
							  0, 0, 0);
	if (!HeapTupleIsValid(oldtuple))
		ereport(ERROR,
				(errcode(ERRCODE_UNDEFINED_OBJECT),
				 errmsg("role \"%s\" does not exist", oldname)));

	/*
	 * XXX Client applications probably store the session user somewhere, so
	 * renaming it could cause confusion.  On the other hand, there may not be
	 * an actual problem besides a little confusion, so think about this and
	 * decide.	Same for SET ROLE ... we don't restrict renaming the current
	 * effective userid, though.
	 */

	roleid = HeapTupleGetOid(oldtuple);

	if (roleid == GetSessionUserId())
		ereport(ERROR,
				(errcode(ERRCODE_FEATURE_NOT_SUPPORTED),
				 errmsg("session user cannot be renamed")));
	if (roleid == GetOuterUserId())
		ereport(ERROR,
				(errcode(ERRCODE_FEATURE_NOT_SUPPORTED),
				 errmsg("current user cannot be renamed")));

	/* make sure the new name doesn't exist */
	if (SearchSysCacheExists(AUTHNAME,
							 CStringGetDatum(newname),
							 0, 0, 0))
		ereport(ERROR,
				(errcode(ERRCODE_DUPLICATE_OBJECT),
				 errmsg("role \"%s\" already exists", newname)));

	if (strcmp(newname, "public") == 0 ||
		strcmp(newname, "none") == 0)
		ereport(ERROR,
				(errcode(ERRCODE_RESERVED_NAME),
				 errmsg("role name \"%s\" is reserved",
						newname)));

	/*
	 * createrole is enough privilege unless you want to mess with a superuser
	 */
	if (((Form_pg_authid) GETSTRUCT(oldtuple))->rolsuper)
	{
		if (!superuser())
			ereport(ERROR,
					(errcode(ERRCODE_INSUFFICIENT_PRIVILEGE),
					 errmsg("must be superuser to rename superusers")));
	}
	else
	{
		if (!have_createrole_privilege())
			ereport(ERROR,
					(errcode(ERRCODE_INSUFFICIENT_PRIVILEGE),
					 errmsg("permission denied to rename role")));
	}

	/* OK, construct the modified tuple */
	for (i = 0; i < Natts_pg_authid; i++)
		repl_repl[i] = false;

	repl_repl[Anum_pg_authid_rolname - 1] = true;
	repl_val[Anum_pg_authid_rolname - 1] = DirectFunctionCall1(namein,
<<<<<<< HEAD
												   CStringGetDatum((char *) newname));
=======
												   CStringGetDatum(newname));
>>>>>>> 38e93482
	repl_null[Anum_pg_authid_rolname - 1] = false;

	datum = heap_getattr(oldtuple, Anum_pg_authid_rolpassword, dsc, &isnull);

	if (!isnull && isMD5(TextDatumGetCString(datum)))
	{
		/* MD5 uses the username as salt, so just clear it on a rename */
		repl_repl[Anum_pg_authid_rolpassword - 1] = true;
		repl_null[Anum_pg_authid_rolpassword - 1] = true;

		if (Gp_role != GP_ROLE_EXECUTE)
		ereport(NOTICE,
				(errmsg("MD5 password cleared because of role rename")));
	}

	newtuple = heap_modify_tuple(oldtuple, dsc, repl_val, repl_null, repl_repl);
	simple_heap_update(rel, &oldtuple->t_self, newtuple);

	CatalogUpdateIndexes(rel, newtuple);

	ReleaseSysCache(oldtuple);

	/*
	 * Close pg_authid, but keep lock till commit (this is important to
	 * prevent any risk of deadlock failure while updating flat file)
	 */
	heap_close(rel, NoLock);

	/*
	 * Set flag to update flat auth file at commit.
	 */
	auth_file_update_needed();

	/* MPP-6929: metadata tracking */
	if (Gp_role == GP_ROLE_DISPATCH)
		MetaTrackUpdObject(AuthIdRelationId,
						   roleid,
						   GetUserId(),
						   "ALTER", "RENAME"
				);

}

/*
 * GrantRoleStmt
 *
 * Grant/Revoke roles to/from roles
 */
void
GrantRole(GrantRoleStmt *stmt)
{
	Relation	pg_authid_rel;
	Oid			grantor;
	List	   *grantee_ids;
	ListCell   *item;

	if (stmt->grantor)
		grantor = get_roleid_checked(stmt->grantor);
	else
		grantor = GetUserId();

	grantee_ids = roleNamesToIds(stmt->grantee_roles);

	/* AccessShareLock is enough since we aren't modifying pg_authid */
	pg_authid_rel = heap_open(AuthIdRelationId, AccessShareLock);

	/*
	 * Step through all of the granted roles and add/remove entries for the
	 * grantees, or, if admin_opt is set, then just add/remove the admin
	 * option.
	 *
	 * Note: Permissions checking is done by AddRoleMems/DelRoleMems
	 */
	foreach(item, stmt->granted_roles)
	{
		char	   *rolename = strVal(lfirst(item));
		Oid			roleid = get_roleid_checked(rolename);

		if (stmt->is_grant)
			AddRoleMems(rolename, roleid,
						stmt->grantee_roles, grantee_ids,
						grantor, stmt->admin_opt);
		else
			DelRoleMems(rolename, roleid,
						stmt->grantee_roles, grantee_ids,
						stmt->admin_opt);

		/* MPP-6929: metadata tracking */
		if (Gp_role == GP_ROLE_DISPATCH)
				MetaTrackUpdObject(AuthIdRelationId,
								   roleid,
								   GetUserId(),
								   "PRIVILEGE",
								   (stmt->is_grant) ? "GRANT" : "REVOKE"
						);

	}

	/*
	 * Close pg_authid, but keep lock till commit (this is important to
	 * prevent any risk of deadlock failure while updating flat file)
	 */
	heap_close(pg_authid_rel, NoLock);

	/*
	 * Set flag to update flat auth file at commit.
	 */
	auth_file_update_needed();

    if (Gp_role == GP_ROLE_DISPATCH)
		CdbDispatchUtilityStatement((Node *) stmt,
									DF_CANCEL_ON_ERROR|
									DF_WITH_SNAPSHOT|
									DF_NEED_TWO_PHASE,
									NIL,
									NULL);

}

/*
 * DropOwnedObjects
 *
 * Drop the objects owned by a given list of roles.
 */
void
DropOwnedObjects(DropOwnedStmt *stmt)
{
	List	   *role_ids = roleNamesToIds(stmt->roles);
	ListCell   *cell;

	/* Check privileges */
	foreach(cell, role_ids)
	{
		Oid			roleid = lfirst_oid(cell);

		if (!has_privs_of_role(GetUserId(), roleid))
			ereport(ERROR,
					(errcode(ERRCODE_INSUFFICIENT_PRIVILEGE),
					 errmsg("permission denied to drop objects")));
	}

	if (Gp_role == GP_ROLE_DISPATCH)
    {
		CdbDispatchUtilityStatement((Node *) stmt,
									DF_CANCEL_ON_ERROR|
									DF_WITH_SNAPSHOT|
									DF_NEED_TWO_PHASE,
									NIL,
									NULL);
    }

	/* Ok, do it */
	shdepDropOwned(role_ids, stmt->behavior);
}

/*
 * ReassignOwnedObjects
 *
 * Give the objects owned by a given list of roles away to another user.
 */
void
ReassignOwnedObjects(ReassignOwnedStmt *stmt)
{
	List	   *role_ids = roleNamesToIds(stmt->roles);
	ListCell   *cell;
	Oid			newrole;

	/* Check privileges */
	foreach(cell, role_ids)
	{
		Oid			roleid = lfirst_oid(cell);

		if (!has_privs_of_role(GetUserId(), roleid))
			ereport(ERROR,
					(errcode(ERRCODE_INSUFFICIENT_PRIVILEGE),
					 errmsg("permission denied to reassign objects")));
	}

	/* Must have privileges on the receiving side too */
	newrole = get_roleid_checked(stmt->newrole);

	if (!has_privs_of_role(GetUserId(), newrole))
		ereport(ERROR,
				(errcode(ERRCODE_INSUFFICIENT_PRIVILEGE),
				 errmsg("permission denied to reassign objects")));

	if (Gp_role == GP_ROLE_DISPATCH)
    {
		CdbDispatchUtilityStatement((Node *) stmt,
									DF_CANCEL_ON_ERROR|
									DF_WITH_SNAPSHOT|
									DF_NEED_TWO_PHASE,
									NIL,
									NULL);
    }

	/* Ok, do it */
	shdepReassignOwned(role_ids, newrole);
}

/*
 * roleNamesToIds
 *
 * Given a list of role names (as String nodes), generate a list of role OIDs
 * in the same order.
 */
static List *
roleNamesToIds(List *memberNames)
{
	List	   *result = NIL;
	ListCell   *l;

	foreach(l, memberNames)
	{
		char	   *rolename = strVal(lfirst(l));
		Oid			roleid = get_roleid_checked(rolename);

		result = lappend_oid(result, roleid);
	}
	return result;
}

/*
 * AddRoleMems -- Add given members to the specified role
 *
 * rolename: name of role to add to (used only for error messages)
 * roleid: OID of role to add to
 * memberNames: list of names of roles to add (used only for error messages)
 * memberIds: OIDs of roles to add
 * grantorId: who is granting the membership
 * admin_opt: granting admin option?
 *
 * Note: caller is responsible for calling auth_file_update_needed().
 */
static void
AddRoleMems(const char *rolename, Oid roleid,
			List *memberNames, List *memberIds,
			Oid grantorId, bool admin_opt)
{
	Relation	pg_authmem_rel;
	TupleDesc	pg_authmem_dsc;
	ListCell   *nameitem;
	ListCell   *iditem;

	Assert(list_length(memberNames) == list_length(memberIds));

	/* Skip permission check if nothing to do */
	if (!memberIds)
		return;

	/*
	 * Check permissions: must have createrole or admin option on the role to
	 * be changed.	To mess with a superuser role, you gotta be superuser.
	 */
	if (superuser_arg(roleid))
	{
		if (!superuser())
			ereport(ERROR,
					(errcode(ERRCODE_INSUFFICIENT_PRIVILEGE),
					 errmsg("must be superuser to alter superusers")));
	}
	else
	{
		if (!have_createrole_privilege() &&
			!is_admin_of_role(grantorId, roleid))
			ereport(ERROR,
					(errcode(ERRCODE_INSUFFICIENT_PRIVILEGE),
					 errmsg("must have admin option on role \"%s\"",
							rolename)));
	}

	/*
	 * The role membership grantor of record has little significance at
	 * present.  Nonetheless, inasmuch as users might look to it for a crude
	 * audit trail, let only superusers impute the grant to a third party.
	 *
	 * Before lifting this restriction, give the member == role case of
	 * is_admin_of_role() a fresh look.  Ensure that the current role cannot
	 * use an explicit grantor specification to take advantage of the session
	 * user's self-admin right.
	 */
	if (grantorId != GetUserId() && !superuser())
		ereport(ERROR,
				(errcode(ERRCODE_INSUFFICIENT_PRIVILEGE),
				 errmsg("must be superuser to set grantor")));

	pg_authmem_rel = heap_open(AuthMemRelationId, RowExclusiveLock);
	pg_authmem_dsc = RelationGetDescr(pg_authmem_rel);

	forboth(nameitem, memberNames, iditem, memberIds)
	{
		const char *membername = strVal(lfirst(nameitem));
		Oid			memberid = lfirst_oid(iditem);
		HeapTuple	authmem_tuple;
		HeapTuple	tuple;
		Datum		new_record[Natts_pg_auth_members];
		bool		new_record_nulls[Natts_pg_auth_members];
		bool		new_record_repl[Natts_pg_auth_members];

		/*
		 * Refuse creation of membership loops, including the trivial case
		 * where a role is made a member of itself.  We do this by checking to
		 * see if the target role is already a member of the proposed member
		 * role.  We have to ignore possible superuserness, however, else we
		 * could never grant membership in a superuser-privileged role.
		 */
		if (is_member_of_role_nosuper(roleid, memberid))
			ereport(ERROR,
					(errcode(ERRCODE_INVALID_GRANT_OPERATION),
					 (errmsg("role \"%s\" is a member of role \"%s\"",
							 rolename, membername))));

		/*
		 * Check if entry for this role/member already exists; if so, give
		 * warning unless we are adding admin option.
		 */
		authmem_tuple = SearchSysCache(AUTHMEMROLEMEM,
									   ObjectIdGetDatum(roleid),
									   ObjectIdGetDatum(memberid),
									   0, 0);
		if (HeapTupleIsValid(authmem_tuple) &&
			(!admin_opt ||
			 ((Form_pg_auth_members) GETSTRUCT(authmem_tuple))->admin_option))
		{
			if (Gp_role != GP_ROLE_EXECUTE)
			ereport(NOTICE,
					(errmsg("role \"%s\" is already a member of role \"%s\"",
							membername, rolename)));
			ReleaseSysCache(authmem_tuple);
			continue;
		}

		/* Build a tuple to insert or update */
		MemSet(new_record, 0, sizeof(new_record));
		MemSet(new_record_nulls, false, sizeof(new_record_nulls));
		MemSet(new_record_repl, false, sizeof(new_record_repl));

		new_record[Anum_pg_auth_members_roleid - 1] = ObjectIdGetDatum(roleid);
		new_record[Anum_pg_auth_members_member - 1] = ObjectIdGetDatum(memberid);
		new_record[Anum_pg_auth_members_grantor - 1] = ObjectIdGetDatum(grantorId);
		new_record[Anum_pg_auth_members_admin_option - 1] = BoolGetDatum(admin_opt);

		if (HeapTupleIsValid(authmem_tuple))
		{
			new_record_repl[Anum_pg_auth_members_grantor - 1] = true;
			new_record_repl[Anum_pg_auth_members_admin_option - 1] = true;
			tuple = heap_modify_tuple(authmem_tuple, pg_authmem_dsc,
									 new_record,
									 new_record_nulls, new_record_repl);
			simple_heap_update(pg_authmem_rel, &tuple->t_self, tuple);
			CatalogUpdateIndexes(pg_authmem_rel, tuple);
			ReleaseSysCache(authmem_tuple);
		}
		else
		{
			tuple = heap_form_tuple(pg_authmem_dsc,
								   new_record, new_record_nulls);
			simple_heap_insert(pg_authmem_rel, tuple);
			CatalogUpdateIndexes(pg_authmem_rel, tuple);
		}

		/* CCI after each change, in case there are duplicates in list */
		CommandCounterIncrement();
	}

	/*
	 * Close pg_authmem, but keep lock till commit (this is important to
	 * prevent any risk of deadlock failure while updating flat file)
	 */
	heap_close(pg_authmem_rel, NoLock);

}

/*
 * CheckKeywordIsValid
 *
 * check that string in 'keyword' is included in set of strings in 'arr'
 */
static void CheckKeywordIsValid(char *keyword, const char **arr, const int arrsize)
{
	int 	i = 0;
	bool	ok = false;

	for(i = 0 ; i < arrsize ; i++)
	{
		if(strcasecmp(keyword, arr[i]) == 0)
			ok = true;
	}

	if(!ok)
		ereport(ERROR,
				(errcode(ERRCODE_SYNTAX_ERROR),
				 errmsg("invalid [NO]CREATEEXTTABLE option \"%s\"", keyword)));

}

/*
 * CheckValueBelongsToKey
 *
 * check that value (e.g 'gpfdist') belogs to the key it was defined for (e.g 'protocol').
 * error out otherwise (for example, [protocol='writable'] includes valid keywords, but makes
 * no sense.
 */
static void CheckValueBelongsToKey(char *key, char *val, const char **keys, const char **vals)
{
	if(strcasecmp(key, keys[0]) == 0)
	{
		if(strcasecmp(val, vals[0]) != 0 &&
		   strcasecmp(val, vals[1]) != 0)

			ereport(ERROR,
					(errcode(ERRCODE_SYNTAX_ERROR),
					 errmsg("invalid %s value \"%s\"", key, val)));
	}
	else /* keys[1] */
	{
		if (strcasecmp(val, "gphdfs") == 0 && Gp_role == GP_ROLE_DISPATCH)
			ereport(WARNING,
					(errmsg("GRANT/REVOKE on gphdfs is deprecated"),
					 errhint("Issue the GRANT or REVOKE on the protocol itself")));

		if(strcasecmp(val, "gpfdist") != 0 &&
		   strcasecmp(val, "gpfdists") != 0 &&
		   strcasecmp(val, "http") != 0 &&
		   strcasecmp(val, "gphdfs") != 0)
			ereport(ERROR,
					(errcode(ERRCODE_SYNTAX_ERROR),
					 errmsg("invalid %s value \"%s\"", key, val)));
	}

}

/*
 * TransformExttabAuthClause
 *
 * Given a set of key value pairs, take them apart, fill in any default
 * values, and validate that pairs are legal and make sense.
 *
 * defaults are:
 *   - 'readable' when no type defined,
 *   - 'gpfdist' when no protocol defined,
 *   - 'readable' + ' gpfdist' if both type and protocol aren't defined.
 *
 */
static extAuthPair *
TransformExttabAuthClause(DefElem *defel)
{
	List	   	*l = (List *) defel->arg;
	DefElem 	*d1,
				*d2;
	struct
	{
		char	   *key1;
		char	   *val1;
		char	   *key2;
		char	   *val2;
	} genpair;

	const int	numkeys = 2;
	const int	numvals = 6;
	const char *keys[] = { "type", "protocol"};	 /* order matters for validation. don't change! */
	const char *vals[] = { /* types     */ "readable", "writable",
						   /* protocols */ "gpfdist", "gpfdists" , "http", "gphdfs"};
	extAuthPair *result;

	if(list_length(l) > 2)
		ereport(ERROR,
				(errcode(ERRCODE_SYNTAX_ERROR),
				 errmsg("invalid [NO]CREATEEXTTABLE specification. too many values")));

	if(list_length(l) == 2)
	{
		/* both a protocol and type specification */

		d1 = (DefElem *) linitial(l);
		genpair.key1 = pstrdup(d1->defname);
		genpair.val1 = pstrdup(strVal(d1->arg));

		d2 = (DefElem *) lsecond(l);
		genpair.key2 = pstrdup(d2->defname);
		genpair.val2 = pstrdup(strVal(d2->arg));
	}
	else if(list_length(l) == 1)
	{
		/* either a protocol or type specification */

		d1 = (DefElem *) linitial(l);
		genpair.key1 = pstrdup(d1->defname);
		genpair.val1 = pstrdup(strVal(d1->arg));

		if(strcasecmp(genpair.key1, "type") == 0)
		{
			/* default value for missing protocol */
			genpair.key2 = pstrdup("protocol");
			genpair.val2 = pstrdup("gpfdist");
		}
		else
		{
			/* default value for missing type */
			genpair.key2 = pstrdup("type");
			genpair.val2 = pstrdup("readable");
		}
	}
	else
	{
		/* none specified. use global default */

		genpair.key1 = pstrdup("protocol");
		genpair.val1 = pstrdup("gpfdist");
		genpair.key2 = pstrdup("type");
		genpair.val2 = pstrdup("readable");
	}

	/* check all keys and values are legal */
	CheckKeywordIsValid(genpair.key1, keys, numkeys);
	CheckKeywordIsValid(genpair.key2, keys, numkeys);
	CheckKeywordIsValid(genpair.val1, vals, numvals);
	CheckKeywordIsValid(genpair.val2, vals, numvals);

	/* check all values are of the proper key */
	CheckValueBelongsToKey(genpair.key1, genpair.val1, keys, vals);
	CheckValueBelongsToKey(genpair.key2, genpair.val2, keys, vals);

	if (strcasecmp(genpair.key1, genpair.key2) == 0)
		ereport(ERROR,
				(errcode(ERRCODE_SYNTAX_ERROR),
				 errmsg("redundant option for \"%s\"", genpair.key1)));

	/* now create the result struct */
	result = (extAuthPair *) palloc(sizeof(extAuthPair));
	if (strcasecmp(genpair.key1, "protocol") == 0)
	{
		result->protocol = pstrdup(genpair.val1);
		result->type = pstrdup(genpair.val2);
	}
	else
	{
		result->protocol = pstrdup(genpair.val2);
		result->type = pstrdup(genpair.val1);
	}

	pfree(genpair.key1);
	pfree(genpair.key2);
	pfree(genpair.val1);
	pfree(genpair.val2);

	return result;
}

/*
 * SetCreateExtTableForRole
 *
 * Given the allow list (permissions to add) and disallow (permissions
 * to take away) consolidate this information into the 3 catalog
 * boolean columns that will need to get updated. While at it we check
 * that all the options are valid and don't conflict with each other.
 *
 */
static void SetCreateExtTableForRole(List* allow,
									 List* disallow,
									 bool* createrextgpfd,
									 bool* createrexthttp,
									 bool* createwextgpfd,
									 bool* createrexthdfs,
									 bool* createwexthdfs)
{
	ListCell*	lc;
	bool		createrextgpfd_specified = false;
	bool		createwextgpfd_specified = false;
	bool		createrexthttp_specified = false;
	bool		createrexthdfs_specified = false;
	bool		createwexthdfs_specified = false;

	if(list_length(allow) > 0)
	{
		/* examine key value pairs */
		foreach(lc, allow)
		{
			extAuthPair* extauth = (extAuthPair*) lfirst(lc);

			/* we use the same privilege for gpfdist and gpfdists */
			if ((strcasecmp(extauth->protocol, "gpfdist") == 0) ||
			    (strcasecmp(extauth->protocol, "gpfdists") == 0))
			{
				if(strcasecmp(extauth->type, "readable") == 0)
				{
					*createrextgpfd = true;
					createrextgpfd_specified = true;
				}
				else
				{
					*createwextgpfd = true;
					createwextgpfd_specified = true;
				}
			}
			else if(strcasecmp(extauth->protocol, "gphdfs") == 0)
			{
				if(strcasecmp(extauth->type, "readable") == 0)
				{
					*createrexthdfs = true;
					createrexthdfs_specified = true;
				}
				else
				{
					*createwexthdfs = true;
					createwexthdfs_specified = true;
				}
			}
			else /* http */
			{
				if(strcasecmp(extauth->type, "readable") == 0)
				{
					*createrexthttp = true;
					createrexthttp_specified = true;
				}
				else
				{
					ereport(ERROR,
							(errcode(ERRCODE_SYNTAX_ERROR),
							 errmsg("invalid CREATEEXTTABLE specification. writable http external tables do not exist")));
				}
			}
		}
	}

	/*
	 * go over the disallow list.
	 * if we're in CREATE ROLE, check that we don't negate something from the
	 * allow list. error out with conflicting options if we do.
	 * if we're in ALTER ROLE, just set the flags accordingly.
	 */
	if(list_length(disallow) > 0)
	{
		bool conflict = false;

		/* examine key value pairs */
		foreach(lc, disallow)
		{
			extAuthPair* extauth = (extAuthPair*) lfirst(lc);

			/* we use the same privilege for gpfdist and gpfdists */
			if ((strcasecmp(extauth->protocol, "gpfdist") == 0) ||
				(strcasecmp(extauth->protocol, "gpfdists") == 0))
			{
				if(strcasecmp(extauth->type, "readable") == 0)
				{
					if(createrextgpfd_specified)
						conflict = true;

					*createrextgpfd = false;
				}
				else
				{
					if(createwextgpfd_specified)
						conflict = true;

					*createwextgpfd = false;
				}
			}
			else if(strcasecmp(extauth->protocol, "gphdfs") == 0)
			{
				if(strcasecmp(extauth->type, "readable") == 0)
				{
					if(createrexthdfs_specified)
						conflict = true;

					*createrexthdfs = false;
				}
				else
				{
					if(createwexthdfs_specified)
						conflict = true;

					*createwexthdfs = false;
				}
			}
			else /* http */
			{
				if(strcasecmp(extauth->type, "readable") == 0)
				{
					if(createrexthttp_specified)
						conflict = true;

					*createrexthttp = false;
				}
				else
				{
					ereport(ERROR,
							(errcode(ERRCODE_SYNTAX_ERROR),
							 errmsg("invalid NOCREATEEXTTABLE specification. writable http external tables do not exist")));
				}
			}
		}

		if(conflict)
			ereport(ERROR,
					(errcode(ERRCODE_SYNTAX_ERROR),
					 errmsg("conflicting specifications in CREATEEXTTABLE and NOCREATEEXTTABLE")));

	}

}

/*
 * DelRoleMems -- Remove given members from the specified role
 *
 * rolename: name of role to del from (used only for error messages)
 * roleid: OID of role to del from
 * memberNames: list of names of roles to del (used only for error messages)
 * memberIds: OIDs of roles to del
 * admin_opt: remove admin option only?
 *
 * Note: caller is responsible for calling auth_file_update_needed().
 */
static void
DelRoleMems(const char *rolename, Oid roleid,
			List *memberNames, List *memberIds,
			bool admin_opt)
{
	Relation	pg_authmem_rel;
	TupleDesc	pg_authmem_dsc;
	ListCell   *nameitem;
	ListCell   *iditem;

	Assert(list_length(memberNames) == list_length(memberIds));

	/* Skip permission check if nothing to do */
	if (!memberIds)
		return;

	/*
	 * Check permissions: must have createrole or admin option on the role to
	 * be changed.	To mess with a superuser role, you gotta be superuser.
	 */
	if (superuser_arg(roleid))
	{
		if (!superuser())
			ereport(ERROR,
					(errcode(ERRCODE_INSUFFICIENT_PRIVILEGE),
					 errmsg("must be superuser to alter superusers")));
	}
	else
	{
		if (!have_createrole_privilege() &&
			!is_admin_of_role(GetUserId(), roleid))
			ereport(ERROR,
					(errcode(ERRCODE_INSUFFICIENT_PRIVILEGE),
					 errmsg("must have admin option on role \"%s\"",
							rolename)));
	}

	pg_authmem_rel = heap_open(AuthMemRelationId, RowExclusiveLock);
	pg_authmem_dsc = RelationGetDescr(pg_authmem_rel);

	forboth(nameitem, memberNames, iditem, memberIds)
	{
		const char *membername = strVal(lfirst(nameitem));
		Oid			memberid = lfirst_oid(iditem);
		HeapTuple	authmem_tuple;

		/*
		 * Find entry for this role/member
		 */
		authmem_tuple = SearchSysCache(AUTHMEMROLEMEM,
									   ObjectIdGetDatum(roleid),
									   ObjectIdGetDatum(memberid),
									   0, 0);
		if (!HeapTupleIsValid(authmem_tuple))
		{
			ereport(WARNING,
					(errmsg("role \"%s\" is not a member of role \"%s\"",
							membername, rolename)));
			continue;
		}

		if (!admin_opt)
		{
			/* Remove the entry altogether */
			simple_heap_delete(pg_authmem_rel, &authmem_tuple->t_self);
		}
		else
		{
			/* Just turn off the admin option */
			HeapTuple	tuple;
			Datum		new_record[Natts_pg_auth_members];
			bool		new_record_nulls[Natts_pg_auth_members];
			bool		new_record_repl[Natts_pg_auth_members];

			/* Build a tuple to update with */
			MemSet(new_record, 0, sizeof(new_record));
			MemSet(new_record_nulls, false, sizeof(new_record_nulls));
			MemSet(new_record_repl, false, sizeof(new_record_repl));

			new_record[Anum_pg_auth_members_admin_option - 1] = BoolGetDatum(false);
			new_record_repl[Anum_pg_auth_members_admin_option - 1] = true;

			tuple = heap_modify_tuple(authmem_tuple, pg_authmem_dsc,
									 new_record,
									 new_record_nulls, new_record_repl);
			simple_heap_update(pg_authmem_rel, &tuple->t_self, tuple);
			CatalogUpdateIndexes(pg_authmem_rel, tuple);
		}

		ReleaseSysCache(authmem_tuple);

		/* CCI after each change, in case there are duplicates in list */
		CommandCounterIncrement();
	}

	/*
	 * Close pg_authmem, but keep lock till commit (this is important to
	 * prevent any risk of deadlock failure while updating flat file)
	 */
	heap_close(pg_authmem_rel, NoLock);
}

/*
 * ExtractAuthIntervalClause
 *
 * Build an authInterval struct (defined above) from given input
 */
static void
ExtractAuthIntervalClause(DefElem *defel, authInterval *interval)
{
	DenyLoginPoint *start = NULL, *end = NULL;
	char	*temp;
	if (IsA(defel->arg, DenyLoginInterval))
	{
		DenyLoginInterval *span = (DenyLoginInterval *)defel->arg;
		start = span->start;
		end = span->end;
	}
	else
	{
		Assert(IsA(defel->arg, DenyLoginPoint));
		start = (DenyLoginPoint *)defel->arg;
		end = start;
	}
	interval->start.day = ExtractAuthInterpretDay(start->day);
	temp = start->time != NULL ? strVal(start->time) : "00:00:00";
	interval->start.time = DatumGetTimeADT(DirectFunctionCall1(time_in, CStringGetDatum(temp)));
	interval->end.day = ExtractAuthInterpretDay(end->day);
	temp = end->time != NULL ? strVal(end->time) : "24:00:00";
	interval->end.time = DatumGetTimeADT(DirectFunctionCall1(time_in, CStringGetDatum(temp)));
	if (point_cmp(&interval->start, &interval->end) > 0)
		ereport(ERROR,
				(errcode(ERRCODE_SYNTAX_ERROR),
				 errmsg("time interval must not wrap around")));
}

/*
 * TransferAuthInterpretDay -- Interpret day of week from parse node
 *
 * day: node which dictates a day of week;
 *		may be either an integer in [0, 6]
 *		or a string giving name of day in English
 */
static int16
ExtractAuthInterpretDay(Value * day)
{
	int16   ret;
	if (day->type == T_Integer)
	{
		ret = intVal(day);
		if (ret < 0 || ret > 6)
			ereport(ERROR,
					 (errcode(ERRCODE_SYNTAX_ERROR),
					  errmsg("numeric day of week must be between 0 and 6")));
	}
	else
	{
		int16		 elems = 7;
		char		*target = strVal(day);
		for (ret = 0; ret < elems; ret++)
			if (strcasecmp(target, daysofweek[ret]) == 0)
				break;
		if (ret == elems)
			ereport(ERROR,
					 (errcode(ERRCODE_SYNTAX_ERROR),
					  errmsg("invalid weekday name \"%s\"", target),
					  errhint("Day of week must be one of 'Sunday', 'Monday', 'Tuesday', 'Wednesday', 'Thursday', 'Friday', 'Saturday'.")));
	}
	return ret;
}

/*
 * AddRoleDenials -- Populate pg_auth_time_constraint
 *
 * rolename: name of role to add to (used only for error messages)
 * roleid: OID of role to add to
 * addintervals: list of authInterval structs dictating when
 *				  this particular role should be denied access
 *
 * Note: caller is reponsible for checking permissions to edit the given role.
 */
static void
AddRoleDenials(const char *rolename, Oid roleid, List *addintervals)
{
	Relation	pg_auth_time_rel;
	TupleDesc	pg_auth_time_dsc;
	ListCell   *intervalitem;

	pg_auth_time_rel = heap_open(AuthTimeConstraintRelationId, RowExclusiveLock);
	pg_auth_time_dsc = RelationGetDescr(pg_auth_time_rel);

	foreach(intervalitem, addintervals)
	{
		authInterval 	*interval = (authInterval *)lfirst(intervalitem);
		HeapTuple   tuple;
		Datum		new_record[Natts_pg_auth_time_constraint];
		bool		new_record_nulls[Natts_pg_auth_time_constraint];

		/* Build a tuple to insert or update */
		MemSet(new_record, 0, sizeof(new_record));
		MemSet(new_record_nulls, false, sizeof(new_record_nulls));

		new_record[Anum_pg_auth_time_constraint_authid - 1] = ObjectIdGetDatum(roleid);
		new_record[Anum_pg_auth_time_constraint_start_day - 1] = Int16GetDatum(interval->start.day);
		new_record[Anum_pg_auth_time_constraint_start_time - 1] = TimeADTGetDatum(interval->start.time);
		new_record[Anum_pg_auth_time_constraint_end_day - 1] = Int16GetDatum(interval->end.day);
		new_record[Anum_pg_auth_time_constraint_end_time - 1] = TimeADTGetDatum(interval->end.time);

		tuple = heap_form_tuple(pg_auth_time_dsc, new_record, new_record_nulls);

		/* Insert tuple into the relation */
		simple_heap_insert(pg_auth_time_rel, tuple);
		CatalogUpdateIndexes(pg_auth_time_rel, tuple);
	}

	CommandCounterIncrement();

	/*
	 * Close pg_auth_time_constraint, but keep lock till commit (this is important to
	 * prevent any risk of deadlock failure while updating flat file)
	 */
	heap_close(pg_auth_time_rel, NoLock);

	/*
	 * Set flag to update flat auth time constraint file at commit.
	 */
	auth_time_file_update_needed();
}

/*
 * DelRoleDenials -- Trim pg_auth_time_constraint
 *
 * rolename: name of role to edit (used only for error messages)
 * roleid: OID of role to edit
 * dropintervals: list of authInterval structs dictating which
 *                existing rules should be dropped. Here, NIL will mean
 *                remove all constraints for the given role.
 *
 * Note: caller is reponsible for checking permissions to edit the given role.
 */
static void
DelRoleDenials(const char *rolename, Oid roleid, List *dropintervals)
{
	Relation    pg_auth_time_rel;
	ScanKeyData scankey;
	SysScanDesc sscan;
	ListCell	*intervalitem;
	bool		dropped_matching_interval = false;

	HeapTuple 	tmp_tuple;

	pg_auth_time_rel = heap_open(AuthTimeConstraintRelationId, RowExclusiveLock);

	ScanKeyInit(&scankey,
				Anum_pg_auth_time_constraint_authid,
				BTEqualStrategyNumber, F_OIDEQ,
				ObjectIdGetDatum(roleid));
	sscan = systable_beginscan(pg_auth_time_rel, InvalidOid,
							   false, SnapshotNow, 1, &scankey);

	while (HeapTupleIsValid(tmp_tuple = systable_getnext(sscan)))
	{
		if (dropintervals != NIL)
		{
			Form_pg_auth_time_constraint obj = (Form_pg_auth_time_constraint) GETSTRUCT(tmp_tuple);
			authInterval *interval, *existing = (authInterval *) palloc0(sizeof(authInterval));
			existing->start.day = obj->start_day;
			existing->start.time = obj->start_time;
			existing->end.day = obj->end_day;
			existing->end.time = obj->end_time;
			foreach(intervalitem, dropintervals)
			{
				interval = (authInterval *)lfirst(intervalitem);
				if (interval_overlap(existing, interval))
				{
					if (Gp_role == GP_ROLE_DISPATCH)
						ereport(NOTICE,
								(errmsg("dropping DENY rule for \"%s\" between %s %s and %s %s",
										rolename,
										daysofweek[existing->start.day],
										DatumGetCString(DirectFunctionCall1(time_out, TimeADTGetDatum(existing->start.time))),
										daysofweek[existing->end.day],
										DatumGetCString(DirectFunctionCall1(time_out, TimeADTGetDatum(existing->end.time))))));
					simple_heap_delete(pg_auth_time_rel, &tmp_tuple->t_self);
					dropped_matching_interval = true;
					break;
				}
			}
		}
		else
			simple_heap_delete(pg_auth_time_rel, &tmp_tuple->t_self);
	}

	/* if intervals were specified and none was found, raise error */
	if (dropintervals && !dropped_matching_interval)
		ereport(ERROR,
				(errcode(ERRCODE_UNDEFINED_OBJECT),
				 errmsg("cannot find matching DENY rules for \"%s\"", rolename)));

	systable_endscan(sscan);

	/*
	 * Close pg_auth_time_constraint, but keep lock till commit (this is important to
	 * prevent any risk of deadlock failure while updating flat file)
	 */
	heap_close(pg_auth_time_rel, NoLock);

	/*
	 * Set flag to update flat auth time constraint file at commit.
	 */
	auth_time_file_update_needed();
}<|MERGE_RESOLUTION|>--- conflicted
+++ resolved
@@ -395,32 +395,31 @@
 				 errmsg("role \"%s\" already exists",
 						stmt->role)));
 
-    /* Convert validuntil to internal form */
-    if (validUntil)
-    {
-        validUntil_datum = DirectFunctionCall3(timestamptz_in,
-                CStringGetDatum(validUntil),
-                ObjectIdGetDatum(InvalidOid),
-                Int32GetDatum(-1));
-        validUntil_null = false;
-
-    }
-    else
-    {
-        validUntil_datum = (Datum) 0;
-        validUntil_null = true;
-
-    }
-
-    /*
-     *   * Call the password checking hook if there is one defined
-     *       */
-    if (check_password_hook && password)
-        (*check_password_hook) (stmt->role,
-                password,
-                isMD5(password) ? PASSWORD_TYPE_MD5 : PASSWORD_TYPE_PLAINTEXT,
-                validUntil_datum,
-                validUntil_null);
+	/* Convert validuntil to internal form */
+	if (validUntil)
+	{
+		validUntil_datum = DirectFunctionCall3(timestamptz_in,
+				CStringGetDatum(validUntil),
+				ObjectIdGetDatum(InvalidOid),
+				Int32GetDatum(-1));
+		validUntil_null = false;
+
+	}
+	else
+	{
+		validUntil_datum = (Datum) 0;
+		validUntil_null = true;
+	}
+
+	/*
+	 * Call the password checking hook if there is one defined
+	 */
+	if (check_password_hook && password)
+		(*check_password_hook) (stmt->role,
+				password,
+				isMD5(password) ? PASSWORD_TYPE_MD5 : PASSWORD_TYPE_PLAINTEXT,
+				validUntil_datum,
+				validUntil_null);
 
 	/*
 	 * Build a tuple to insert
@@ -471,11 +470,9 @@
 	}
 	else
 		new_record_nulls[Anum_pg_authid_rolpassword - 1] = true;
-<<<<<<< HEAD
-
-
-    new_record[Anum_pg_authid_rolvaliduntil - 1] = validUntil_datum;
-    new_record_nulls[Anum_pg_authid_rolvaliduntil - 1] = validUntil_null;
+
+	new_record[Anum_pg_authid_rolvaliduntil - 1] = validUntil_datum;
+	new_record_nulls[Anum_pg_authid_rolvaliduntil - 1] = validUntil_null;
 
 	if (resqueue)
 	{
@@ -517,16 +514,13 @@
 		if (IsResQueueEnabled() && Gp_role == GP_ROLE_DISPATCH && !issuper)
 			ereport(NOTICE,
 					(errcode(ERRCODE_FEATURE_NOT_SUPPORTED),
-					 errmsg("resource queue required -- "
-							"using default resource queue \"%s\"",
+					 errmsg("resource queue required -- using default resource queue \"%s\"",
 							GP_DEFAULT_RESOURCE_QUEUE_NAME)));
 	}
 
 	if (resgroup)
 	{
 		Oid rsgid;
-=======
->>>>>>> 38e93482
 
 		rsgid = GetResGroupIdForName(resgroup, ShareLock);
 		if (rsgid == InvalidOid)
@@ -556,7 +550,6 @@
 		new_record[Anum_pg_authid_rolresgroup - 1] = ObjectIdGetDatum(ADMINRESGROUP_OID);
 	}
 	else
-<<<<<<< HEAD
 	{
 		if (IsResGroupActivated() && Gp_role == GP_ROLE_DISPATCH)
 		{
@@ -571,12 +564,6 @@
 
 	new_record_nulls[Anum_pg_authid_rolconfig - 1] = true;
 
-=======
-		new_record_nulls[Anum_pg_authid_rolvaliduntil - 1] = true;
-
-	new_record_nulls[Anum_pg_authid_rolconfig - 1] = true;
-
->>>>>>> 38e93482
 	tuple = heap_form_tuple(pg_authid_dsc, new_record, new_record_nulls);
 
 	/*
@@ -656,8 +643,7 @@
 		MetaTrackAddObject(AuthIdRelationId,
 						   roleid,
 						   GetUserId(),
-						   "CREATE", "ROLE"
-				);
+						   "CREATE", "ROLE");
 	}
 }
 
@@ -695,8 +681,8 @@
 	List	   *exttabcreate = NIL;	/* external table create privileges being added  */
 	List	   *exttabnocreate = NIL;	/* external table create privileges being removed */
 	char	   *validUntil = NULL;		/* time the login is valid until */
-    Datum        validUntil_datum;        /* same, as timestamptz Datum */
-    bool        validUntil_null;
+	Datum		validUntil_datum;		/* same, as timestamptz Datum */
+	bool		validUntil_null;
 	DefElem    *dpassword = NULL;
 	DefElem    *dresqueue = NULL;
 	DefElem    *dresgroup = NULL;
@@ -718,10 +704,9 @@
 	bool		createwextgpfd;
 	bool 		createrexthdfs;
 	bool		createwexthdfs;
-	List	   *addintervals = NIL;    /* list of time intervals for which login should be denied */
-	List		*dropintervals = NIL;    /* list of time intervals for which matching rules should be dropped */
+	List	   *addintervals = NIL;		/* list of time intervals for which login should be denied */
+	List	   *dropintervals = NIL;	/* list of time intervals for which matching rules should be dropped */
 	Oid			queueid;
-
 
 	numopts = list_length(stmt->options);
 
@@ -965,34 +950,32 @@
 					 errmsg("permission denied")));
 	}
 
-    /* Convert validuntil to internal form */
-    if (validUntil)
-    {
-        validUntil_datum = DirectFunctionCall3(timestamptz_in,
-                CStringGetDatum(validUntil),
-                ObjectIdGetDatum(InvalidOid),
-                Int32GetDatum(-1));
-        validUntil_null = false;
-
-    }
-    else
-    {
-        /* fetch existing setting in case hook needs it */
-        validUntil_datum = SysCacheGetAttr(AUTHNAME, tuple,
-                Anum_pg_authid_rolvaliduntil,
-                &validUntil_null);
-
-    }
-
-    /*
-     *      * Call the password checking hook if there is one defined
-     *           */
-    if (check_password_hook && password)
-        (*check_password_hook) (stmt->role,
-                password,
-                isMD5(password) ? PASSWORD_TYPE_MD5 : PASSWORD_TYPE_PLAINTEXT,
-                validUntil_datum,
-                validUntil_null);
+	/* Convert validuntil to internal form */
+	if (validUntil)
+	{
+		validUntil_datum = DirectFunctionCall3(timestamptz_in,
+				CStringGetDatum(validUntil),
+				ObjectIdGetDatum(InvalidOid),
+				Int32GetDatum(-1));
+		validUntil_null = false;
+	}
+	else
+	{
+		/* fetch existing setting in case hook needs it */
+		validUntil_datum = SysCacheGetAttr(AUTHNAME, tuple,
+				Anum_pg_authid_rolvaliduntil,
+				&validUntil_null);
+	}
+
+	/*
+	 * Call the password checking hook if there is one defined
+	 */
+	if (check_password_hook && password)
+		(*check_password_hook) (stmt->role,
+				password,
+				isMD5(password) ? PASSWORD_TYPE_MD5 : PASSWORD_TYPE_PLAINTEXT,
+				validUntil_datum,
+				validUntil_null);
 
 	/*
 	 * Build an updated tuple, perusing the information just obtained
@@ -1016,11 +999,9 @@
 
 		new_record[Anum_pg_authid_rolcatupdate - 1] = BoolGetDatum(issuper > 0);
 		new_record_repl[Anum_pg_authid_rolcatupdate - 1] = true;
-<<<<<<< HEAD
-
-		bWas_super = (issuper > 0); /* get current superuser status */
-=======
->>>>>>> 38e93482
+
+		/* get current superuser status */
+		bWas_super = (issuper > 0);
 	}
 
 	if (inherit >= 0)
@@ -1080,9 +1061,9 @@
 	}
 
 	/* valid until */
-    new_record[Anum_pg_authid_rolvaliduntil - 1] = validUntil_datum;
-    new_record_nulls[Anum_pg_authid_rolvaliduntil - 1] = validUntil_null;
-    new_record_repl[Anum_pg_authid_rolvaliduntil - 1] = true;
+	new_record[Anum_pg_authid_rolvaliduntil - 1] = validUntil_datum;
+	new_record_nulls[Anum_pg_authid_rolvaliduntil - 1] = validUntil_null;
+	new_record_repl[Anum_pg_authid_rolvaliduntil - 1] = true;
 
 	/* Set the CREATE EXTERNAL TABLE permissions for this role, if specified in ALTER */
 	if (exttabcreate || exttabnocreate)
@@ -1170,7 +1151,6 @@
 	/* resource group */
 	if (resgroup)
 	{
-<<<<<<< HEAD
 		Oid			rsgid;
 
 		if (strcmp(resgroup, "none") == 0)
@@ -1208,14 +1188,6 @@
 					(errmsg("resource group is disabled"),
 					 errhint("To enable set gp_resource_manager=group")));
 		}
-=======
-		new_record[Anum_pg_authid_rolvaliduntil - 1] =
-			DirectFunctionCall3(timestamptz_in,
-								CStringGetDatum(validUntil),
-								ObjectIdGetDatum(InvalidOid),
-								Int32GetDatum(-1));
-		new_record_repl[Anum_pg_authid_rolvaliduntil - 1] = true;
->>>>>>> 38e93482
 	}
 
 	new_tuple = heap_modify_tuple(tuple, pg_authid_dsc, new_record,
@@ -1298,8 +1270,7 @@
 		MetaTrackUpdObject(AuthIdRelationId,
 						   roleid,
 						   GetUserId(),
-						   "ALTER", alter_subtype
-				);
+						   "ALTER", alter_subtype);
 
 	/*
 	 * Close pg_authid, but keep lock till commit (this is important to
@@ -1337,10 +1308,7 @@
 	Datum		repl_val[Natts_pg_authid];
 	bool		repl_null[Natts_pg_authid];
 	bool		repl_repl[Natts_pg_authid];
-<<<<<<< HEAD
 	char	   *alter_subtype = "SET"; /* metadata tracking */
-=======
->>>>>>> 38e93482
 
 	valuestr = ExtractSetVariableArgs(stmt->setstmt);
 
@@ -1378,7 +1346,6 @@
 
 	if (stmt->setstmt->kind == VAR_RESET_ALL)
 	{
-<<<<<<< HEAD
 		ArrayType  *new = NULL;
 		Datum		datum;
 		bool		isnull;
@@ -1405,11 +1372,6 @@
 			repl_null[Anum_pg_authid_rolconfig - 1] = true;
 			repl_val[Anum_pg_authid_rolconfig - 1] = (Datum) 0;
 		}
-=======
-		/* RESET ALL, so just set rolconfig to null */
-		repl_null[Anum_pg_authid_rolconfig - 1] = true;
-		repl_val[Anum_pg_authid_rolconfig - 1] = (Datum) 0;
->>>>>>> 38e93482
 	}
 	else
 	{
@@ -1440,22 +1402,17 @@
 	}
 
 	newtuple = heap_modify_tuple(oldtuple, RelationGetDescr(rel),
-<<<<<<< HEAD
-								 repl_val, repl_null, repl_repl);
-=======
 								repl_val, repl_null, repl_repl);
->>>>>>> 38e93482
 
 	simple_heap_update(rel, &oldtuple->t_self, newtuple);
 	CatalogUpdateIndexes(rel, newtuple);
 
+	/* MPP-6929: metadata tracking */
 	if (Gp_role == GP_ROLE_DISPATCH)
-		/* MPP-6929: metadata tracking */
 		MetaTrackUpdObject(AuthIdRelationId,
 						   HeapTupleGetOid(oldtuple),
 						   GetUserId(),
-						   "ALTER", alter_subtype
-				);
+						   "ALTER", alter_subtype);
 
 	ReleaseSysCache(oldtuple);
 	/* needn't keep lock since we won't be updating the flat file */
@@ -1747,11 +1704,7 @@
 
 	repl_repl[Anum_pg_authid_rolname - 1] = true;
 	repl_val[Anum_pg_authid_rolname - 1] = DirectFunctionCall1(namein,
-<<<<<<< HEAD
-												   CStringGetDatum((char *) newname));
-=======
 												   CStringGetDatum(newname));
->>>>>>> 38e93482
 	repl_null[Anum_pg_authid_rolname - 1] = false;
 
 	datum = heap_getattr(oldtuple, Anum_pg_authid_rolpassword, dsc, &isnull);
