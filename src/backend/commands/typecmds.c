/*-------------------------------------------------------------------------
 *
 * typecmds.c
 *	  Routines for SQL commands that manipulate types (and domains).
 *
 * Portions Copyright (c) 1996-2008, PostgreSQL Global Development Group
 * Portions Copyright (c) 1994, Regents of the University of California
 *
 *
 * IDENTIFICATION
 *	  $PostgreSQL: pgsql/src/backend/commands/typecmds.c,v 1.122 2008/07/31 16:27:16 tgl Exp $
 *
 * DESCRIPTION
 *	  The "DefineFoo" routines take the parse tree and pick out the
 *	  appropriate arguments/flags, passing the results to the
 *	  corresponding "FooDefine" routines (in src/catalog) that do
 *	  the actual catalog-munging.  These routines also verify permission
 *	  of the user to execute the command.
 *
 * NOTES
 *	  These things must be defined and committed in the following order:
 *		"create function":
 *				input/output, recv/send functions
 *		"create type":
 *				type
 *		"create operator":
 *				operators
 *
 *
 *-------------------------------------------------------------------------
 */
#include "postgres.h"

#include "access/genam.h"
#include "access/heapam.h"
#include "access/reloptions.h"
#include "access/xact.h"
#include "catalog/catalog.h"
#include "catalog/catalog.h"
#include "catalog/dependency.h"
#include "catalog/heap.h"
#include "catalog/indexing.h"
#include "catalog/pg_compression.h"
#include "catalog/pg_constraint.h"
#include "catalog/pg_depend.h"
#include "catalog/pg_enum.h"
#include "catalog/pg_namespace.h"
#include "catalog/pg_type.h"
#include "catalog/pg_type_encoding.h"
#include "catalog/pg_type_fn.h"
#include "commands/defrem.h"
#include "commands/tablecmds.h"
#include "commands/typecmds.h"
#include "executor/executor.h"
#include "miscadmin.h"
#include "nodes/makefuncs.h"
#include "optimizer/planmain.h"
#include "optimizer/var.h"
#include "parser/analyze.h"
#include "parser/parse_coerce.h"
#include "parser/parse_expr.h"
#include "parser/parse_func.h"
#include "parser/parse_type.h"
#include "utils/acl.h"
#include "utils/builtins.h"
#include "utils/fmgroids.h"
#include "utils/lsyscache.h"
#include "utils/memutils.h"
#include "utils/syscache.h"
#include "utils/tqual.h"

#include "cdb/cdbvars.h"
#include "cdb/cdbdisp_query.h"


/* result structure for get_rels_with_domain() */
typedef struct
{
	Relation	rel;			/* opened and locked relation */
	int			natts;			/* number of attributes of interest */
	int		   *atts;			/* attribute numbers */
	/* atts[] is of allocated length RelationGetNumberOfAttributes(rel) */
} RelToCheck;


static Oid	findTypeInputFunction(List *procname, Oid typeOid);
static Oid	findTypeOutputFunction(List *procname, Oid typeOid);
static Oid	findTypeReceiveFunction(List *procname, Oid typeOid);
static Oid	findTypeSendFunction(List *procname, Oid typeOid);
static Oid	findTypeTypmodinFunction(List *procname);
static Oid	findTypeTypmodoutFunction(List *procname);
static Oid	findTypeAnalyzeFunction(List *procname, Oid typeOid);
static List *get_rels_with_domain(Oid domainOid, LOCKMODE lockmode);
static void checkDomainOwner(HeapTuple tup, TypeName *typename);
static char *domainAddConstraint(Oid domainOid, Oid domainNamespace,
					Oid baseTypeOid,
					int typMod, Constraint *constr,
					char *domainName);
static void remove_type_encoding(Oid typid);


/*
 * DefineType
 *		Registers a new base type.
 */
void
DefineType(List *names, List *parameters)
{
	char	   *typeName;
	Oid			typeNamespace;
	int16		internalLength = -1;	/* default: variable-length */
	Oid			elemType = InvalidOid;
	List	   *inputName = NIL;
	List	   *outputName = NIL;
	List	   *receiveName = NIL;
	List	   *sendName = NIL;
	List	   *typmodinName = NIL;
	List	   *typmodoutName = NIL;
	List	   *analyzeName = NIL;
	char	   *defaultValue = NULL;
	bool		byValue = false;
	char		category = TYPCATEGORY_USER;
	bool		preferred = false;
	char		delimiter = DEFAULT_TYPDELIM;
	char		alignment = 'i';	/* default alignment */
	char		storage = 'p';	/* default TOAST storage method */
	Oid			inputOid;
	Oid			outputOid;
	Oid			receiveOid = InvalidOid;
	Oid			sendOid = InvalidOid;
	Oid			typmodinOid = InvalidOid;
	Oid			typmodoutOid = InvalidOid;
	Oid			analyzeOid = InvalidOid;
	char	   *array_type;
	Oid			array_oid;
	ListCell   *pl;
	Oid			typoid;
	Oid			resulttype;
	Datum		typoptions = 0;
	List	   *encoding = NIL;
	Relation	pg_type;

	/*
	 * As of Postgres 8.4, we require superuser privilege to create a base
	 * type.  This is simple paranoia: there are too many ways to mess up the
	 * system with an incorrect type definition (for instance, representation
	 * parameters that don't match what the C code expects).  In practice
	 * it takes superuser privilege to create the I/O functions, and so the
	 * former requirement that you own the I/O functions pretty much forced
	 * superuserness anyway.  We're just making doubly sure here.
	 *
	 * XXX re-enable NOT_USED code sections below if you remove this test.
	 */
	if (!superuser())
		ereport(ERROR,
				(errcode(ERRCODE_INSUFFICIENT_PRIVILEGE),
				 errmsg("must be superuser to create a base type")));

	/* Convert list of names to a name and namespace */
	typeNamespace = QualifiedNameGetCreationNamespace(names, &typeName);

#ifdef NOT_USED
	/* XXX this is unnecessary given the superuser check above */
	/* Check we have creation rights in target namespace */
	aclresult = pg_namespace_aclcheck(typeNamespace, GetUserId(), ACL_CREATE);
	if (aclresult != ACLCHECK_OK)
		aclcheck_error(aclresult, ACL_KIND_NAMESPACE,
					   get_namespace_name(typeNamespace));
#endif

	/*
	 * Look to see if type already exists (presumably as a shell; if not,
	 * TypeCreate will complain).
	 */
	typoid = GetSysCacheOid(TYPENAMENSP,
							CStringGetDatum(typeName),
							ObjectIdGetDatum(typeNamespace),
							0, 0);

	/*
	 * If it's not a shell, see if it's an autogenerated array type, and if so
	 * rename it out of the way.
	 */
	if (OidIsValid(typoid) && get_typisdefined(typoid))
	{
		if (moveArrayTypeName(typoid, typeName, typeNamespace))
			typoid = InvalidOid;
	}

	/*
	 * If it doesn't exist, create it as a shell, so that the OID is known for
	 * use in the I/O function definitions.
	 */
	if (!OidIsValid(typoid))
	{
		typoid = TypeShellMake(typeName, typeNamespace, GetUserId());
		/* Make new shell type visible for modification below */
		CommandCounterIncrement();

		/*
		 * If the command was a parameterless CREATE TYPE, we're done ---
		 * creating the shell type was all we're supposed to do.
		 */
		if (parameters == NIL)
		{
			/* Must dispatch shell type creation */
			if (Gp_role == GP_ROLE_DISPATCH)
			{
				DefineStmt * stmt = makeNode(DefineStmt);
				stmt->kind = OBJECT_TYPE;
				stmt->oldstyle = false; /*?*/
				stmt->defnames = names;
				stmt->args = NIL;
				stmt->definition = NIL;
				CdbDispatchUtilityStatement((Node *) stmt,
											DF_CANCEL_ON_ERROR|
											DF_WITH_SNAPSHOT|
											DF_NEED_TWO_PHASE,
											GetAssignedOidsForDispatch(),
											NULL);
			}
			return;
		}
	}
	else
	{
		/* Complain if dummy CREATE TYPE and entry already exists */
		if (parameters == NIL)
			ereport(ERROR,
					(errcode(ERRCODE_DUPLICATE_OBJECT),
					 errmsg("type \"%s\" already exists", typeName)));
	}

	foreach(pl, parameters)
	{
		DefElem    *defel = (DefElem *) lfirst(pl);

		if (pg_strcasecmp(defel->defname, "internallength") == 0)
			internalLength = defGetTypeLength(defel);
		else if (pg_strcasecmp(defel->defname, "input") == 0)
			inputName = defGetQualifiedName(defel);
		else if (pg_strcasecmp(defel->defname, "output") == 0)
			outputName = defGetQualifiedName(defel);
		else if (pg_strcasecmp(defel->defname, "receive") == 0)
			receiveName = defGetQualifiedName(defel);
		else if (pg_strcasecmp(defel->defname, "send") == 0)
			sendName = defGetQualifiedName(defel);
		else if (pg_strcasecmp(defel->defname, "typmod_in") == 0)
			typmodinName = defGetQualifiedName(defel);
		else if (pg_strcasecmp(defel->defname, "typmod_out") == 0)
			typmodoutName = defGetQualifiedName(defel);
		else if (pg_strcasecmp(defel->defname, "analyze") == 0 ||
				 pg_strcasecmp(defel->defname, "analyse") == 0)
			analyzeName = defGetQualifiedName(defel);
		else if (pg_strcasecmp(defel->defname, "category") == 0)
		{
			char	   *p = defGetString(defel);

			category = p[0];
			/* restrict to non-control ASCII */
			if (category < 32 || category > 126)
				ereport(ERROR,
						(errcode(ERRCODE_INVALID_PARAMETER_VALUE),
						 errmsg("invalid type category \"%s\": must be simple ASCII",
								p)));
		}
		else if (pg_strcasecmp(defel->defname, "preferred") == 0)
			preferred = defGetBoolean(defel);
		else if (pg_strcasecmp(defel->defname, "delimiter") == 0)
		{
			char	   *p = defGetString(defel);

			delimiter = p[0];
			/* XXX shouldn't we restrict the delimiter? */
		}
		else if (pg_strcasecmp(defel->defname, "element") == 0)
		{
			elemType = typenameTypeId(NULL, defGetTypeName(defel), NULL);
			/* disallow arrays of pseudotypes */
			if (get_typtype(elemType) == TYPTYPE_PSEUDO)
				ereport(ERROR,
						(errcode(ERRCODE_DATATYPE_MISMATCH),
						 errmsg("array element type cannot be %s",
								format_type_be(elemType))));
		}
		else if (pg_strcasecmp(defel->defname, "default") == 0)
			defaultValue = defGetString(defel);
		else if (pg_strcasecmp(defel->defname, "passedbyvalue") == 0)
			byValue = defGetBoolean(defel);
		else if (pg_strcasecmp(defel->defname, "alignment") == 0)
		{
			char	   *a = defGetString(defel);

			/*
			 * Note: if argument was an unquoted identifier, parser will have
			 * applied translations to it, so be prepared to recognize
			 * translated type names as well as the nominal form.
			 */
			if (pg_strcasecmp(a, "double") == 0 ||
				pg_strcasecmp(a, "float8") == 0 ||
				pg_strcasecmp(a, "pg_catalog.float8") == 0)
				alignment = 'd';
			else if (pg_strcasecmp(a, "int4") == 0 ||
					 pg_strcasecmp(a, "pg_catalog.int4") == 0)
				alignment = 'i';
			else if (pg_strcasecmp(a, "int2") == 0 ||
					 pg_strcasecmp(a, "pg_catalog.int2") == 0)
				alignment = 's';
			else if (pg_strcasecmp(a, "char") == 0 ||
					 pg_strcasecmp(a, "pg_catalog.bpchar") == 0)
				alignment = 'c';
			else
				ereport(ERROR,
						(errcode(ERRCODE_INVALID_PARAMETER_VALUE),
						 errmsg("alignment \"%s\" not recognized", a)));
		}
		else if (pg_strcasecmp(defel->defname, "storage") == 0)
		{
			char	   *a = defGetString(defel);

			if (pg_strcasecmp(a, "plain") == 0)
				storage = 'p';
			else if (pg_strcasecmp(a, "external") == 0)
				storage = 'e';
			else if (pg_strcasecmp(a, "extended") == 0)
				storage = 'x';
			else if (pg_strcasecmp(a, "main") == 0)
				storage = 'm';
			else
				ereport(ERROR,
						(errcode(ERRCODE_INVALID_PARAMETER_VALUE),
						 errmsg("storage \"%s\" not recognized", a)));
		}
		else if (is_storage_encoding_directive(defel->defname))
		{
			encoding = lappend(encoding, defel);
		}
		else
			ereport(WARNING,
					(errcode(ERRCODE_SYNTAX_ERROR),
					 errmsg("type attribute \"%s\" not recognized",
							defel->defname)));
	}

	if (encoding)
	{
		encoding = transformStorageEncodingClause(encoding);
		typoptions = transformRelOptions((Datum) 0, encoding, true, false);
	}

	/*
	 * make sure we have our required definitions
	 */
	if (inputName == NIL)
		ereport(ERROR,
				(errcode(ERRCODE_INVALID_OBJECT_DEFINITION),
				 errmsg("type input function must be specified")));
	if (outputName == NIL)
		ereport(ERROR,
				(errcode(ERRCODE_INVALID_OBJECT_DEFINITION),
				 errmsg("type output function must be specified")));

	if (typmodinName == NIL && typmodoutName != NIL)
		ereport(ERROR,
				(errcode(ERRCODE_INVALID_OBJECT_DEFINITION),
				 errmsg("type modifier output function is useless without a type modifier input function")));

	/*
	 * Convert I/O proc names to OIDs
	 */
	inputOid = findTypeInputFunction(inputName, typoid);
	outputOid = findTypeOutputFunction(outputName, typoid);
	if (receiveName)
		receiveOid = findTypeReceiveFunction(receiveName, typoid);
	if (sendName)
		sendOid = findTypeSendFunction(sendName, typoid);

	/*
	 * Verify that I/O procs return the expected thing.  If we see OPAQUE,
	 * complain and change it to the correct type-safe choice.
	 */
	resulttype = get_func_rettype(inputOid);
	if (resulttype != typoid)
	{
		if (resulttype == OPAQUEOID)
		{
			/* backwards-compatibility hack */
			ereport(WARNING,
					(errmsg("changing return type of function %s from \"opaque\" to %s",
							NameListToString(inputName), typeName)));
			SetFunctionReturnType(inputOid, typoid);
		}
		else
			ereport(ERROR,
					(errcode(ERRCODE_INVALID_OBJECT_DEFINITION),
					 errmsg("type input function %s must return type %s",
							NameListToString(inputName), typeName)));
	}
	resulttype = get_func_rettype(outputOid);
	if (resulttype != CSTRINGOID)
	{
		if (resulttype == OPAQUEOID)
		{
			/* backwards-compatibility hack */
			ereport(WARNING,
					(errmsg("changing return type of function %s from \"opaque\" to \"cstring\"",
							NameListToString(outputName))));
			SetFunctionReturnType(outputOid, CSTRINGOID);
		}
		else
			ereport(ERROR,
					(errcode(ERRCODE_INVALID_OBJECT_DEFINITION),
			   errmsg("type output function %s must return type \"cstring\"",
					  NameListToString(outputName))));
	}
	if (receiveOid)
	{
		resulttype = get_func_rettype(receiveOid);
		if (resulttype != typoid)
			ereport(ERROR,
					(errcode(ERRCODE_INVALID_OBJECT_DEFINITION),
					 errmsg("type receive function %s must return type %s",
							NameListToString(receiveName), typeName)));
	}
	if (sendOid)
	{
		resulttype = get_func_rettype(sendOid);
		if (resulttype != BYTEAOID)
			ereport(ERROR,
					(errcode(ERRCODE_INVALID_OBJECT_DEFINITION),
				   errmsg("type send function %s must return type \"bytea\"",
						  NameListToString(sendName))));
	}

	/*
	 * Convert typmodin/out function proc names to OIDs.
	 */
	if (typmodinName)
		typmodinOid = findTypeTypmodinFunction(typmodinName);
	if (typmodoutName)
		typmodoutOid = findTypeTypmodoutFunction(typmodoutName);

	/*
	 * Convert analysis function proc name to an OID. If no analysis function
	 * is specified, we'll use zero to select the built-in default algorithm.
	 */
	if (analyzeName)
		analyzeOid = findTypeAnalyzeFunction(analyzeName, typoid);

	/*
	 * Check permissions on functions.	We choose to require the creator/owner
	 * of a type to also own the underlying functions.	Since creating a type
	 * is tantamount to granting public execute access on the functions, the
	 * minimum sane check would be for execute-with-grant-option.  But we
	 * don't have a way to make the type go away if the grant option is
	 * revoked, so ownership seems better.
	 */
#ifdef NOT_USED
	/* XXX this is unnecessary given the superuser check above */
	if (inputOid && !pg_proc_ownercheck(inputOid, GetUserId()))
		aclcheck_error(ACLCHECK_NOT_OWNER, ACL_KIND_PROC,
					   NameListToString(inputName));
	if (outputOid && !pg_proc_ownercheck(outputOid, GetUserId()))
		aclcheck_error(ACLCHECK_NOT_OWNER, ACL_KIND_PROC,
					   NameListToString(outputName));
	if (receiveOid && !pg_proc_ownercheck(receiveOid, GetUserId()))
		aclcheck_error(ACLCHECK_NOT_OWNER, ACL_KIND_PROC,
					   NameListToString(receiveName));
	if (sendOid && !pg_proc_ownercheck(sendOid, GetUserId()))
		aclcheck_error(ACLCHECK_NOT_OWNER, ACL_KIND_PROC,
					   NameListToString(sendName));
	if (typmodinOid && !pg_proc_ownercheck(typmodinOid, GetUserId()))
		aclcheck_error(ACLCHECK_NOT_OWNER, ACL_KIND_PROC,
					   NameListToString(typmodinName));
	if (typmodoutOid && !pg_proc_ownercheck(typmodoutOid, GetUserId()))
		aclcheck_error(ACLCHECK_NOT_OWNER, ACL_KIND_PROC,
					   NameListToString(typmodoutName));
	if (analyzeOid && !pg_proc_ownercheck(analyzeOid, GetUserId()))
		aclcheck_error(ACLCHECK_NOT_OWNER, ACL_KIND_PROC,
					   NameListToString(analyzeName));
#endif

	array_type = makeArrayTypeName(typeName, typeNamespace);
	pg_type = heap_open(TypeRelationId, AccessShareLock);

	/* Preassign array type OID so we can insert it in pg_type.typarray */
	if (Gp_role == GP_ROLE_EXECUTE || IsBinaryUpgrade)
	{
		array_oid = GetPreassignedOidForType(typeNamespace, array_type);

		if (array_oid == InvalidOid && IsBinaryUpgrade)
			array_oid = GetNewOid(pg_type);
	}
	else
		array_oid = GetNewOid(pg_type);

	heap_close(pg_type, AccessShareLock);

	/*
	 * now have TypeCreate do all the real work.
	 */
	typoid =
		TypeCreateWithOptions(InvalidOid,	/* no predetermined type OID */
				   typeName,	/* type name */
				   typeNamespace,		/* namespace */
				   InvalidOid,	/* relation oid (n/a here) */
				   0,			/* relation kind (ditto) */
				   GetUserId(),	/* owner's ID */
				   internalLength,		/* internal size */
				   TYPTYPE_BASE,	/* type-type (base type) */
				   category,	/* type-category */
				   preferred,	/* is it a preferred type? */
				   delimiter,	/* array element delimiter */
				   inputOid,	/* input procedure */
				   outputOid,	/* output procedure */
				   receiveOid,	/* receive procedure */
				   sendOid,		/* send procedure */
				   typmodinOid, /* typmodin procedure */
				   typmodoutOid,	/* typmodout procedure */
				   analyzeOid,	/* analyze procedure */
				   elemType,	/* element type ID */
				   false,		/* this is not an array type */
				   array_oid,	/* array type we are about to create */
				   InvalidOid,	/* base type ID (only for domains) */
				   defaultValue,	/* default type value */
				   NULL,		/* no binary form available */
				   byValue,		/* passed by value */
				   alignment,	/* required alignment */
				   storage,		/* TOAST strategy */
				   -1,			/* typMod (Domains only) */
				   0,			/* Array Dimensions of typbasetype */
				   false,		/* Type NOT NULL */
				   typoptions);

	/*
	 * Create the array type that goes with it.
	 */

	/* alignment must be 'i' or 'd' for arrays */
	alignment = (alignment == 'd') ? 'd' : 'i';

	TypeCreateWithOptions(array_oid,		/* force assignment of this type OID */
			   array_type,		/* type name */
			   typeNamespace,	/* namespace */
			   InvalidOid,		/* relation oid (n/a here) */
			   0,				/* relation kind (ditto) */
			   GetUserId(),		/* owner's ID */
			   -1,				/* internal size (always varlena) */
			   TYPTYPE_BASE,	/* type-type (base type) */
<<<<<<< HEAD
			   delimiter,		/* array element delimiter */
=======
			   TYPCATEGORY_ARRAY, /* type-category (array) */
			   false,			/* array types are never preferred */
			   DEFAULT_TYPDELIM,	/* array element delimiter */
>>>>>>> 49f001d8
			   F_ARRAY_IN,		/* input procedure */
			   F_ARRAY_OUT,		/* output procedure */
			   F_ARRAY_RECV,	/* receive procedure */
			   F_ARRAY_SEND,	/* send procedure */
			   typmodinOid,		/* typmodin procedure */
			   typmodoutOid,	/* typmodout procedure */
			   InvalidOid,		/* analyze procedure - default */
			   typoid,			/* element type ID */
			   true,			/* yes this is an array type */
			   InvalidOid,		/* no further array type */
			   InvalidOid,		/* base type ID */
			   NULL,			/* never a default type value */
			   NULL,			/* binary default isn't sent either */
			   false,			/* never passed by value */
			   alignment,		/* see above */
			   'x',				/* ARRAY is always toastable */
			   -1,				/* typMod (Domains only) */
			   0,				/* Array dimensions of typbasetype */
			   false,			/* Type NOT NULL */
			   typoptions);

	pfree(array_type);

	if (Gp_role == GP_ROLE_DISPATCH)
	{
		DefineStmt * stmt = makeNode(DefineStmt);
		stmt->kind = OBJECT_TYPE;
		stmt->oldstyle = false; /*?*/
		stmt->defnames = names;
		stmt->args = NIL;
		stmt->definition = parameters;

		CdbDispatchUtilityStatement((Node *) stmt,
									DF_CANCEL_ON_ERROR|
									DF_WITH_SNAPSHOT|
									DF_NEED_TWO_PHASE,
									GetAssignedOidsForDispatch(),
									NULL);
	}
}


/*
 *	RemoveTypes
 *		Implements DROP TYPE and DROP DOMAIN
 *
 * Note: if DOMAIN is specified, we enforce that each type is a domain, but
 * we don't enforce the converse for DROP TYPE
 */
void
RemoveTypes(DropStmt *drop)
{
	ObjectAddresses *objects;
	ListCell		*cell;

	/*
	 * First we identify all the types, then we delete them in a single
	 * performMultipleDeletions() call.  This is to avoid unwanted
	 * DROP RESTRICT errors if one of the types depends on another.
	 */
	objects = new_object_addresses();

	foreach(cell, drop->objects)
	{
		List       *names = (List *) lfirst(cell);
		TypeName   *typename;
		Oid			typeoid;
		HeapTuple	tup;
		ObjectAddress object;
		Form_pg_type typ;

		/* Make a TypeName so we can use standard type lookup machinery */
		typename = makeTypeNameFromNameList(names);

		/* Use LookupTypeName here so that shell types can be removed. */
		tup = LookupTypeName(NULL, typename, NULL);
		if (tup == NULL)
		{
			if (!drop->missing_ok)
			{
				ereport(ERROR,
						(errcode(ERRCODE_UNDEFINED_OBJECT),
						 errmsg("type \"%s\" does not exist",
								TypeNameToString(typename))));
			}
			else
			{
				ereport(NOTICE,
						(errmsg("type \"%s\" does not exist, skipping",
								TypeNameToString(typename))));
			}
			continue;
		}

		typeoid = typeTypeId(tup);
		typ = (Form_pg_type) GETSTRUCT(tup);

		/* Permission check: must own type or its namespace */
		if (!pg_type_ownercheck(typeoid, GetUserId()) &&
			!pg_namespace_ownercheck(typ->typnamespace, GetUserId()))
			aclcheck_error(ACLCHECK_NOT_OWNER, ACL_KIND_TYPE,
						   TypeNameToString(typename));

		if (drop->removeType == OBJECT_DOMAIN)
		{
<<<<<<< HEAD
			if (Gp_role != GP_ROLE_EXECUTE)
			ereport(NOTICE,
					(errcode(ERRCODE_UNDEFINED_OBJECT),
					 errmsg("type \"%s\" does not exist, skipping",
							TypeNameToString(typename))));
=======
			/* Check that this is actually a domain */
			if (typ->typtype != TYPTYPE_DOMAIN)
				ereport(ERROR,
						(errcode(ERRCODE_WRONG_OBJECT_TYPE),
						 errmsg("\"%s\" is not a domain",
								TypeNameToString(typename))));
>>>>>>> 49f001d8
		}

		/*
		 * Note: we need no special check for array types here, as the normal
		 * treatment of internal dependencies handles it just fine
		 */

		object.classId = TypeRelationId;
		object.objectId = typeoid;
		object.objectSubId = 0;

<<<<<<< HEAD
	/*
	 * Remove any storage encoding
	 */
	remove_type_encoding(typeoid);

	/*
	 * Note: we need no special check for array types here, as the normal
	 * treatment of internal dependencies handles it just fine
	 */
=======
		add_exact_object_address(&object, objects);
>>>>>>> 49f001d8

		ReleaseSysCache(tup);
	}

	performMultipleDeletions(objects, drop->behavior);

	free_object_addresses(objects);
}


/*
 * Guts of type deletion.
 */
void
RemoveTypeById(Oid typeOid)
{
	Relation	relation;
	HeapTuple	tup;

	/* 
	 * It might look like the call in RemoveType() is enough for
	 * pg_type_encoding but it's not. This case catches array type derivations
	 * of base types.
	 */
	remove_type_encoding(typeOid);

	relation = heap_open(TypeRelationId, RowExclusiveLock);

	tup = SearchSysCache(TYPEOID,
						 ObjectIdGetDatum(typeOid),
						 0, 0, 0);
	if (!HeapTupleIsValid(tup))
		elog(ERROR, "cache lookup failed for type %u", typeOid);

	simple_heap_delete(relation, &tup->t_self);

	/*
	 * If it is an enum, delete the pg_enum entries too; we don't bother with
	 * making dependency entries for those, so it has to be done "by hand"
	 * here.
	 */
	if (((Form_pg_type) GETSTRUCT(tup))->typtype == TYPTYPE_ENUM)
		EnumValuesDelete(typeOid);

	ReleaseSysCache(tup);

	heap_close(relation,  Gp_role == GP_ROLE_DISPATCH ? NoLock : RowExclusiveLock);
}


/*
 * DefineDomain
 *		Registers a new domain.
 */
void
DefineDomain(CreateDomainStmt *stmt)
{
	char	   *domainName;
	Oid			domainNamespace;
	AclResult	aclresult;
	int16		internalLength;
	Oid			inputProcedure;
	Oid			outputProcedure;
	Oid			receiveProcedure;
	Oid			sendProcedure;
	Oid			analyzeProcedure;
	bool		byValue;
	Oid			typelem;
	char		category;
	char		delimiter;
	char		alignment;
	char		storage;
	char		typtype;
	Datum		datum;
	bool		isnull;
	char	   *defaultValue = NULL;
	char	   *defaultValueBin = NULL;
	bool		saw_default = false;
	bool		typNotNull = false;
	bool		nullDefined = false;
	int32		typNDims = list_length(stmt->typeName->arrayBounds);
	HeapTuple	typeTup;
	List	   *schema = stmt->constraints;
	ListCell   *listptr;
	Oid			basetypeoid;
	Oid			domainoid;
	Oid			old_type_oid;
	Form_pg_type baseType;
	int32		basetypeMod;

	/* Convert list of names to a name and namespace */
	domainNamespace = QualifiedNameGetCreationNamespace(stmt->domainname,
														&domainName);

	/* Check we have creation rights in target namespace */
	aclresult = pg_namespace_aclcheck(domainNamespace, GetUserId(),
									  ACL_CREATE);
	if (aclresult != ACLCHECK_OK)
		aclcheck_error(aclresult, ACL_KIND_NAMESPACE,
					   get_namespace_name(domainNamespace));

	/*
	 * Check for collision with an existing type name.	If there is one and
	 * it's an autogenerated array, we can rename it out of the way.
	 */
	old_type_oid = GetSysCacheOid(TYPENAMENSP,
								  CStringGetDatum(domainName),
								  ObjectIdGetDatum(domainNamespace),
								  0, 0);
	if (OidIsValid(old_type_oid))
	{
		if (!moveArrayTypeName(old_type_oid, domainName, domainNamespace))
			ereport(ERROR,
					(errcode(ERRCODE_DUPLICATE_OBJECT),
					 errmsg("type \"%s\" already exists", domainName)));
	}

	/*
	 * Look up the base type.
	 */
	typeTup = typenameType(NULL, stmt->typeName, &basetypeMod);
	baseType = (Form_pg_type) GETSTRUCT(typeTup);
	basetypeoid = HeapTupleGetOid(typeTup);

	/*
	 * Base type must be a plain base type, another domain or an enum. Domains
	 * over pseudotypes would create a security hole.  Domains over composite
	 * types might be made to work in the future, but not today.
	 */
	typtype = baseType->typtype;
	if (typtype != TYPTYPE_BASE &&
		typtype != TYPTYPE_DOMAIN &&
		typtype != TYPTYPE_ENUM)
		ereport(ERROR,
				(errcode(ERRCODE_DATATYPE_MISMATCH),
				 errmsg("\"%s\" is not a valid base type for a domain",
						TypeNameToString(stmt->typeName))));

	/* passed by value */
	byValue = baseType->typbyval;

	/* Required Alignment */
	alignment = baseType->typalign;

	/* TOAST Strategy */
	storage = baseType->typstorage;

	/* Storage Length */
	internalLength = baseType->typlen;

	/* Type Category */
	category = baseType->typcategory;

	/* Array element type (in case base type is an array) */
	typelem = baseType->typelem;

	/* Array element Delimiter */
	delimiter = baseType->typdelim;

	/* I/O Functions */
	inputProcedure = F_DOMAIN_IN;
	outputProcedure = baseType->typoutput;
	receiveProcedure = F_DOMAIN_RECV;
	sendProcedure = baseType->typsend;

	/* Domains never accept typmods, so no typmodin/typmodout needed */

	/* Analysis function */
	analyzeProcedure = baseType->typanalyze;

	/* Inherited default value */
	datum = SysCacheGetAttr(TYPEOID, typeTup,
							Anum_pg_type_typdefault, &isnull);
	if (!isnull)
		defaultValue = TextDatumGetCString(datum);

	/* Inherited default binary value */
	datum = SysCacheGetAttr(TYPEOID, typeTup,
							Anum_pg_type_typdefaultbin, &isnull);
	if (!isnull)
		defaultValueBin = TextDatumGetCString(datum);

	/*
	 * Run through constraints manually to avoid the additional processing
	 * conducted by DefineRelation() and friends.
	 */
	foreach(listptr, schema)
	{
		Node	   *newConstraint = lfirst(listptr);
		Constraint *constr;

		/* Check for unsupported constraint types */
		if (IsA(newConstraint, FkConstraint))
			ereport(ERROR,
					(errcode(ERRCODE_SYNTAX_ERROR),
				errmsg("foreign key constraints not possible for domains")));

		/* otherwise it should be a plain Constraint */
		if (!IsA(newConstraint, Constraint))
			elog(ERROR, "unrecognized node type: %d",
				 (int) nodeTag(newConstraint));

		constr = (Constraint *) newConstraint;

		switch (constr->contype)
		{
			case CONSTR_DEFAULT:

				/*
				 * The inherited default value may be overridden by the user
				 * with the DEFAULT <expr> clause ... but only once.
				 */
				if (saw_default)
					ereport(ERROR,
							(errcode(ERRCODE_SYNTAX_ERROR),
							 errmsg("multiple default expressions")));
				saw_default = true;

				if (constr->raw_expr)
				{
					ParseState *pstate;
					Node	   *defaultExpr;

					/* Create a dummy ParseState for transformExpr */
					pstate = make_parsestate(NULL);

					/*
					 * Cook the constr->raw_expr into an expression. Note:
					 * name is strictly for error message
					 */
					defaultExpr = cookDefault(pstate, constr->raw_expr,
											  basetypeoid,
											  basetypeMod,
											  domainName);

					/*
					 * If the expression is just a NULL constant, we treat it
					 * like not having a default.
					 *
					 * Note that if the basetype is another domain, we'll see
					 * a CoerceToDomain expr here and not discard the default.
					 * This is critical because the domain default needs to be
					 * retained to override any default that the base domain
					 * might have.
					 */
					if (defaultExpr == NULL ||
						(IsA(defaultExpr, Const) &&
						 ((Const *) defaultExpr)->constisnull))
					{
						defaultValue = NULL;
						defaultValueBin = NULL;
					}
					else
					{
						/*
						 * Expression must be stored as a nodeToString result,
						 * but we also require a valid textual representation
						 * (mainly to make life easier for pg_dump).
						 */
						defaultValue =
							deparse_expression(defaultExpr,
											   deparse_context_for(domainName,
																 InvalidOid),
											   false, false);
						defaultValueBin = nodeToString(defaultExpr);
					}

					free_parsestate(pstate);
				}
				else
				{
					/* No default (can this still happen?) */
					defaultValue = NULL;
					defaultValueBin = NULL;
				}
				break;

			case CONSTR_NOTNULL:
				if (nullDefined && !typNotNull)
					ereport(ERROR,
							(errcode(ERRCODE_SYNTAX_ERROR),
						   errmsg("conflicting NULL/NOT NULL constraints")));
				typNotNull = true;
				nullDefined = true;
				break;

			case CONSTR_NULL:
				if (nullDefined && typNotNull)
					ereport(ERROR,
							(errcode(ERRCODE_SYNTAX_ERROR),
						   errmsg("conflicting NULL/NOT NULL constraints")));
				typNotNull = false;
				nullDefined = true;
				break;

			case CONSTR_CHECK:

				/*
				 * Check constraints are handled after domain creation, as
				 * they require the Oid of the domain
				 */
				break;

				/*
				 * All else are error cases
				 */
			case CONSTR_UNIQUE:
				ereport(ERROR,
						(errcode(ERRCODE_SYNTAX_ERROR),
					 errmsg("unique constraints not possible for domains")));
				break;

			case CONSTR_PRIMARY:
				ereport(ERROR,
						(errcode(ERRCODE_SYNTAX_ERROR),
				errmsg("primary key constraints not possible for domains")));
				break;

			case CONSTR_ATTR_DEFERRABLE:
			case CONSTR_ATTR_NOT_DEFERRABLE:
			case CONSTR_ATTR_DEFERRED:
			case CONSTR_ATTR_IMMEDIATE:
				ereport(ERROR,
						(errcode(ERRCODE_FEATURE_NOT_SUPPORTED),
						 errmsg("specifying constraint deferrability not supported for domains")));
				break;

			default:
				elog(ERROR, "unrecognized constraint subtype: %d",
					 (int) constr->contype);
				break;
		}
	}

	/*
	 * Have TypeCreate do all the real work.
	 */
	domainoid =
		TypeCreate(InvalidOid,	/* no predetermined type OID */
				   domainName,	/* type name */
				   domainNamespace,		/* namespace */
				   InvalidOid,	/* relation oid (n/a here) */
				   0,			/* relation kind (ditto) */
				   GetUserId(),	/* owner's ID */
				   internalLength,		/* internal size */
				   TYPTYPE_DOMAIN,		/* type-type (domain type) */
				   category,	/* type-category */
				   false,		/* domain types are never preferred */
				   delimiter,	/* array element delimiter */
				   inputProcedure,		/* input procedure */
				   outputProcedure,		/* output procedure */
				   receiveProcedure,	/* receive procedure */
				   sendProcedure,		/* send procedure */
				   InvalidOid,	/* typmodin procedure - none */
				   InvalidOid,	/* typmodout procedure - none */
				   analyzeProcedure,	/* analyze procedure */
				   typelem,		/* element type ID */
				   false,		/* this isn't an array */
				   InvalidOid,	/* no arrays for domains (yet) */
				   basetypeoid, /* base type ID */
				   defaultValue,	/* default type value (text) */
				   defaultValueBin,		/* default type value (binary) */
				   byValue,		/* passed by value */
				   alignment,	/* required alignment */
				   storage,		/* TOAST strategy */
				   basetypeMod, /* typeMod value */
				   typNDims,	/* Array dimensions for base type */
				   typNotNull	/* Type NOT NULL */);

	/*
	 * Process constraints which refer to the domain ID returned by TypeCreate
	 */
	foreach(listptr, schema)
	{
		Constraint *constr = lfirst(listptr);

		/* it must be a Constraint, per check above */

		switch (constr->contype)
		{
			case CONSTR_CHECK:
				domainAddConstraint(domainoid, domainNamespace,
									basetypeoid, basetypeMod,
									constr, domainName);
				break;

				/* Other constraint types were fully processed above */

			default:
				break;
		}

		/* CCI so we can detect duplicate constraint names */
		CommandCounterIncrement();
	}

	/*
	 * Now we can clean up.
	 */
	ReleaseSysCache(typeTup);

	if (Gp_role == GP_ROLE_DISPATCH)
	{
		CdbDispatchUtilityStatement((Node *) stmt,
									DF_CANCEL_ON_ERROR|
									DF_WITH_SNAPSHOT|
									DF_NEED_TWO_PHASE,
									GetAssignedOidsForDispatch(),
									NULL);
	}
}


/*
<<<<<<< HEAD
 *	RemoveDomain
 *		Removes a domain.
 *
 * This is identical to RemoveType except we insist it be a domain.
 */
void
RemoveDomain(List *names, DropBehavior behavior, bool missing_ok)
{
	TypeName   *typename;
	Oid			typeoid;
	HeapTuple	tup;
	char		typtype;
	ObjectAddress object;

	/* Make a TypeName so we can use standard type lookup machinery */
	typename = makeTypeNameFromNameList(names);

	/* Use LookupTypeName here so that shell types can be removed. */
	tup = LookupTypeName(NULL, typename, NULL);
	if (tup == NULL)
	{
		if (!missing_ok)
		{
			ereport(ERROR,
					(errcode(ERRCODE_UNDEFINED_OBJECT),
					 errmsg("type \"%s\" does not exist",
							TypeNameToString(typename))));
		}
		else
		{
			if (Gp_role != GP_ROLE_EXECUTE)
			ereport(NOTICE,
					(errcode(ERRCODE_UNDEFINED_OBJECT),
					 errmsg("type \"%s\" does not exist, skipping",
							TypeNameToString(typename))));
		}

		return;
	}

	typeoid = typeTypeId(tup);

	/* Permission check: must own type or its namespace */
	if (!pg_type_ownercheck(typeoid, GetUserId()) &&
	  !pg_namespace_ownercheck(((Form_pg_type) GETSTRUCT(tup))->typnamespace,
							   GetUserId()))
		aclcheck_error(ACLCHECK_NOT_OWNER, ACL_KIND_TYPE,
					   TypeNameToString(typename));

	/* Check that this is actually a domain */
	typtype = ((Form_pg_type) GETSTRUCT(tup))->typtype;

	if (typtype != TYPTYPE_DOMAIN)
		ereport(ERROR,
				(errcode(ERRCODE_WRONG_OBJECT_TYPE),
				 errmsg("\"%s\" is not a domain",
						TypeNameToString(typename))));

	ReleaseSysCache(tup);

	/*
	 * Do the deletion
	 */
	object.classId = TypeRelationId;
	object.objectId = typeoid;
	object.objectSubId = 0;

	performDeletion(&object, behavior);
}

/*
=======
>>>>>>> 49f001d8
 * DefineEnum
 *		Registers a new enum.
 */
void
DefineEnum(CreateEnumStmt *stmt)
{
	char	   *enumName;
	char	   *enumArrayName;
	Oid			enumNamespace;
	Oid			enumTypeOid;
	AclResult	aclresult;
	Oid			old_type_oid;
	Oid			enumArrayOid;
	Relation	pg_type;

	/* Convert list of names to a name and namespace */
	enumNamespace = QualifiedNameGetCreationNamespace(stmt->typeName,
													  &enumName);

	/* Check we have creation rights in target namespace */
	aclresult = pg_namespace_aclcheck(enumNamespace, GetUserId(), ACL_CREATE);
	if (aclresult != ACLCHECK_OK)
		aclcheck_error(aclresult, ACL_KIND_NAMESPACE,
					   get_namespace_name(enumNamespace));

	/*
	 * Check for collision with an existing type name.	If there is one and
	 * it's an autogenerated array, we can rename it out of the way.
	 */
	old_type_oid = GetSysCacheOid(TYPENAMENSP,
								  CStringGetDatum(enumName),
								  ObjectIdGetDatum(enumNamespace),
								  0, 0);
	if (OidIsValid(old_type_oid))
	{
		if (!moveArrayTypeName(old_type_oid, enumName, enumNamespace))
			ereport(ERROR,
					(errcode(ERRCODE_DUPLICATE_OBJECT),
					 errmsg("type \"%s\" already exists", enumName)));
	}

	enumArrayName = makeArrayTypeName(enumName, enumNamespace);

	/* Preassign array type OID so we can insert it in pg_type.typarray */
	pg_type = heap_open(TypeRelationId, AccessShareLock);

	if (Gp_role == GP_ROLE_EXECUTE || IsBinaryUpgrade)
	{
		enumTypeOid = GetPreassignedOidForType(enumNamespace, enumName);
		enumArrayOid = GetPreassignedOidForType(enumNamespace, enumArrayName);
	}
	else
	{
		enumTypeOid = InvalidOid;
		enumArrayOid = GetNewOid(pg_type);
	}
	heap_close(pg_type, AccessShareLock);

	/* Create the pg_type entry */
	enumTypeOid =
		TypeCreate(enumTypeOid,
				   enumName,	/* type name */
				   enumNamespace,		/* namespace */
				   InvalidOid,	/* relation oid (n/a here) */
				   0,			/* relation kind (ditto) */
				   GetUserId(),	/* owner's ID */
				   sizeof(Oid), /* internal size */
				   TYPTYPE_ENUM,	/* type-type (enum type) */
				   TYPCATEGORY_ENUM,	/* type-category (enum type) */
				   false,		/* enum types are never preferred */
				   DEFAULT_TYPDELIM,	/* array element delimiter */
				   F_ENUM_IN,	/* input procedure */
				   F_ENUM_OUT,	/* output procedure */
				   F_ENUM_RECV, /* receive procedure */
				   F_ENUM_SEND, /* send procedure */
				   InvalidOid,	/* typmodin procedure - none */
				   InvalidOid,	/* typmodout procedure - none */
				   InvalidOid,	/* analyze procedure - default */
				   InvalidOid,	/* element type ID */
				   false,		/* this is not an array type */
				   enumArrayOid,	/* array type we are about to create */
				   InvalidOid,	/* base type ID (only for domains) */
				   NULL,		/* never a default type value */
				   NULL,		/* binary default isn't sent either */
				   true,		/* always passed by value */
				   'i',			/* int alignment */
				   'p',			/* TOAST strategy always plain */
				   -1,			/* typMod (Domains only) */
				   0,			/* Array dimensions of typbasetype */
				   false);		/* Type NOT NULL */

	/* Enter the enum's values into pg_enum */
	EnumValuesCreate(enumTypeOid, stmt->vals, InvalidOid);

	/*
	 * Create the array type that goes with it.
	 */
	TypeCreate(enumArrayOid,	/* force assignment of this type OID */
			   enumArrayName,	/* type name */
			   enumNamespace,	/* namespace */
			   InvalidOid,		/* relation oid (n/a here) */
			   0,				/* relation kind (ditto) */
			   GetUserId(),		/* owner's ID */
			   -1,				/* internal size (always varlena) */
			   TYPTYPE_BASE,	/* type-type (base type) */
			   TYPCATEGORY_ARRAY, /* type-category (array) */
			   false,			/* array types are never preferred */
			   DEFAULT_TYPDELIM,	/* array element delimiter */
			   F_ARRAY_IN,		/* input procedure */
			   F_ARRAY_OUT,		/* output procedure */
			   F_ARRAY_RECV,	/* receive procedure */
			   F_ARRAY_SEND,	/* send procedure */
			   InvalidOid,		/* typmodin procedure - none */
			   InvalidOid,		/* typmodout procedure - none */
			   InvalidOid,		/* analyze procedure - default */
			   enumTypeOid,		/* element type ID */
			   true,			/* yes this is an array type */
			   InvalidOid,		/* no further array type */
			   InvalidOid,		/* base type ID */
			   NULL,			/* never a default type value */
			   NULL,			/* binary default isn't sent either */
			   false,			/* never passed by value */
			   'i',				/* enums have align i, so do their arrays */
			   'x',				/* ARRAY is always toastable */
			   -1,				/* typMod (Domains only) */
			   0,				/* Array dimensions of typbasetype */
			   false);			/* Type NOT NULL */

	pfree(enumArrayName);

	if (Gp_role == GP_ROLE_DISPATCH)
		CdbDispatchUtilityStatement((Node *) stmt,
									DF_CANCEL_ON_ERROR|
									DF_WITH_SNAPSHOT|
									DF_NEED_TWO_PHASE,
									GetAssignedOidsForDispatch(),
									NULL);
}


/*
 * Find suitable I/O functions for a type.
 *
 * typeOid is the type's OID (which will already exist, if only as a shell
 * type).
 */

static Oid
findTypeInputFunction(List *procname, Oid typeOid)
{
	Oid			argList[3];
	Oid			procOid;

	/*
	 * Input functions can take a single argument of type CSTRING, or three
	 * arguments (string, typioparam OID, typmod).
	 *
	 * For backwards compatibility we allow OPAQUE in place of CSTRING; if we
	 * see this, we issue a warning and fix up the pg_proc entry.
	 */
	argList[0] = CSTRINGOID;

	procOid = LookupFuncName(procname, 1, argList, true);
	if (OidIsValid(procOid))
		return procOid;

	argList[1] = OIDOID;
	argList[2] = INT4OID;

	procOid = LookupFuncName(procname, 3, argList, true);
	if (OidIsValid(procOid))
		return procOid;

	/* No luck, try it with OPAQUE */
	argList[0] = OPAQUEOID;

	procOid = LookupFuncName(procname, 1, argList, true);

	if (!OidIsValid(procOid))
	{
		argList[1] = OIDOID;
		argList[2] = INT4OID;

		procOid = LookupFuncName(procname, 3, argList, true);
	}

	if (OidIsValid(procOid))
	{
		/* Found, but must complain and fix the pg_proc entry */
		ereport(WARNING,
				(errmsg("changing argument type of function %s from \"opaque\" to \"cstring\"",
						NameListToString(procname))));
		SetFunctionArgType(procOid, 0, CSTRINGOID);

		/*
		 * Need CommandCounterIncrement since DefineType will likely try to
		 * alter the pg_proc tuple again.
		 */
		CommandCounterIncrement();

		return procOid;
	}

	/* Use CSTRING (preferred) in the error message */
	argList[0] = CSTRINGOID;

	ereport(ERROR,
			(errcode(ERRCODE_UNDEFINED_FUNCTION),
			 errmsg("function %s does not exist",
					func_signature_string(procname, 1, argList))));

	return InvalidOid;			/* keep compiler quiet */
}

static Oid
findTypeOutputFunction(List *procname, Oid typeOid)
{
	Oid			argList[1];
	Oid			procOid;

	/*
	 * Output functions can take a single argument of the type.
	 *
	 * For backwards compatibility we allow OPAQUE in place of the actual type
	 * name; if we see this, we issue a warning and fix up the pg_proc entry.
	 */
	argList[0] = typeOid;

	procOid = LookupFuncName(procname, 1, argList, true);
	if (OidIsValid(procOid))
		return procOid;

	/* No luck, try it with OPAQUE */
	argList[0] = OPAQUEOID;

	procOid = LookupFuncName(procname, 1, argList, true);

	if (OidIsValid(procOid))
	{
		/* Found, but must complain and fix the pg_proc entry */
		ereport(WARNING,
		(errmsg("changing argument type of function %s from \"opaque\" to %s",
				NameListToString(procname), format_type_be(typeOid))));
		SetFunctionArgType(procOid, 0, typeOid);

		/*
		 * Need CommandCounterIncrement since DefineType will likely try to
		 * alter the pg_proc tuple again.
		 */
		CommandCounterIncrement();

		return procOid;
	}

	/* Use type name, not OPAQUE, in the failure message. */
	argList[0] = typeOid;

	ereport(ERROR,
			(errcode(ERRCODE_UNDEFINED_FUNCTION),
			 errmsg("function %s does not exist",
					func_signature_string(procname, 1, argList))));

	return InvalidOid;			/* keep compiler quiet */
}

static Oid
findTypeReceiveFunction(List *procname, Oid typeOid)
{
	Oid			argList[3];
	Oid			procOid;

	/*
	 * Receive functions can take a single argument of type INTERNAL, or three
	 * arguments (internal, typioparam OID, typmod).
	 */
	argList[0] = INTERNALOID;

	procOid = LookupFuncName(procname, 1, argList, true);
	if (OidIsValid(procOid))
		return procOid;

	argList[1] = OIDOID;
	argList[2] = INT4OID;

	procOid = LookupFuncName(procname, 3, argList, true);
	if (OidIsValid(procOid))
		return procOid;

	ereport(ERROR,
			(errcode(ERRCODE_UNDEFINED_FUNCTION),
			 errmsg("function %s does not exist",
					func_signature_string(procname, 1, argList))));

	return InvalidOid;			/* keep compiler quiet */
}

static Oid
findTypeSendFunction(List *procname, Oid typeOid)
{
	Oid			argList[1];
	Oid			procOid;

	/*
	 * Send functions can take a single argument of the type.
	 */
	argList[0] = typeOid;

	procOid = LookupFuncName(procname, 1, argList, true);
	if (OidIsValid(procOid))
		return procOid;

	ereport(ERROR,
			(errcode(ERRCODE_UNDEFINED_FUNCTION),
			 errmsg("function %s does not exist",
					func_signature_string(procname, 1, argList))));

	return InvalidOid;			/* keep compiler quiet */
}

static Oid
findTypeTypmodinFunction(List *procname)
{
	Oid			argList[1];
	Oid			procOid;

	/*
	 * typmodin functions always take one cstring[] argument and return int4.
	 */
	argList[0] = CSTRINGARRAYOID;

	procOid = LookupFuncName(procname, 1, argList, true);
	if (!OidIsValid(procOid))
		ereport(ERROR,
				(errcode(ERRCODE_UNDEFINED_FUNCTION),
				 errmsg("function %s does not exist",
						func_signature_string(procname, 1, argList))));

	if (get_func_rettype(procOid) != INT4OID)
		ereport(ERROR,
				(errcode(ERRCODE_INVALID_OBJECT_DEFINITION),
				 errmsg("typmod_in function %s must return type \"integer\"",
						NameListToString(procname))));

	return procOid;
}

static Oid
findTypeTypmodoutFunction(List *procname)
{
	Oid			argList[1];
	Oid			procOid;

	/*
	 * typmodout functions always take one int4 argument and return cstring.
	 */
	argList[0] = INT4OID;

	procOid = LookupFuncName(procname, 1, argList, true);
	if (!OidIsValid(procOid))
		ereport(ERROR,
				(errcode(ERRCODE_UNDEFINED_FUNCTION),
				 errmsg("function %s does not exist",
						func_signature_string(procname, 1, argList))));

	if (get_func_rettype(procOid) != CSTRINGOID)
		ereport(ERROR,
				(errcode(ERRCODE_INVALID_OBJECT_DEFINITION),
				 errmsg("typmod_out function %s must return type \"cstring\"",
						NameListToString(procname))));

	return procOid;
}

static Oid
findTypeAnalyzeFunction(List *procname, Oid typeOid)
{
	Oid			argList[1];
	Oid			procOid;

	/*
	 * Analyze functions always take one INTERNAL argument and return bool.
	 */
	argList[0] = INTERNALOID;

	procOid = LookupFuncName(procname, 1, argList, true);
	if (!OidIsValid(procOid))
		ereport(ERROR,
				(errcode(ERRCODE_UNDEFINED_FUNCTION),
				 errmsg("function %s does not exist",
						func_signature_string(procname, 1, argList))));

	if (get_func_rettype(procOid) != BOOLOID)
		ereport(ERROR,
				(errcode(ERRCODE_INVALID_OBJECT_DEFINITION),
			  errmsg("type analyze function %s must return type \"boolean\"",
					 NameListToString(procname))));

	return procOid;
}


/*-------------------------------------------------------------------
 * DefineCompositeType
 *
 * Create a Composite Type relation.
 * `DefineRelation' does all the work, we just provide the correct
 * arguments!
 *
 * If the relation already exists, then 'DefineRelation' will abort
 * the xact...
 *
 * DefineCompositeType returns relid for use when creating
 * an implicit composite type during function creation
 *-------------------------------------------------------------------
 */
Oid
DefineCompositeType(const RangeVar *typevar, List *coldeflist)
{
	CreateStmt *createStmt = makeNode(CreateStmt);

	createStmt->ownerid = GetUserId();

	if (coldeflist == NIL)
		ereport(ERROR,
				(errcode(ERRCODE_INVALID_OBJECT_DEFINITION),
				 errmsg("composite type must have at least one attribute")));

	/*
	 * now set the parameters for keys/inheritance etc. All of these are
	 * uninteresting for composite types...
	 */
	createStmt->relation = (RangeVar *) typevar;
	createStmt->tableElts = coldeflist;
	createStmt->inhRelations = NIL;
	createStmt->constraints = NIL;
	createStmt->options = list_make1(defWithOids(false));
	createStmt->oncommit = ONCOMMIT_NOOP;
	createStmt->tablespacename = NULL;

	/*
	 * finally create the relation...
	 */
	return  DefineRelation(createStmt, RELKIND_COMPOSITE_TYPE, RELSTORAGE_VIRTUAL, true);

	/*
	 * DefineRelation already dispatches this.
	 *
	if (Gp_role == GP_ROLE_DISPATCH)
	{
		CompositeTypeStmt *stmt = makeNode(CompositeTypeStmt);
		stmt->typevar = (RangeVar *)typevar;
		stmt->coldeflist = coldeflist;

		CdbDispatchUtilityStatement((Node *) stmt);
	}*/

}

/*
 * AlterDomainDefault
 *
 * Routine implementing ALTER DOMAIN SET/DROP DEFAULT statements.
 */
void
AlterDomainDefault(List *names, Node *defaultRaw)
{
	TypeName   *typename;
	Oid			domainoid;
	HeapTuple	tup;
	ParseState *pstate;
	Relation	rel;
	char	   *defaultValue;
	Node	   *defaultExpr = NULL;		/* NULL if no default specified */
	Datum		new_record[Natts_pg_type];
	bool		new_record_nulls[Natts_pg_type];
	bool		new_record_repl[Natts_pg_type];
	HeapTuple	newtuple;
	Form_pg_type typTup;

	/* Make a TypeName so we can use standard type lookup machinery */
	typename = makeTypeNameFromNameList(names);
	domainoid = typenameTypeId(NULL, typename, NULL);

	/* Look up the domain in the type table */
	rel = heap_open(TypeRelationId, RowExclusiveLock);

	tup = SearchSysCacheCopy(TYPEOID,
							 ObjectIdGetDatum(domainoid),
							 0, 0, 0);
	if (!HeapTupleIsValid(tup))
		elog(ERROR, "cache lookup failed for type %u", domainoid);
	typTup = (Form_pg_type) GETSTRUCT(tup);

	/* Check it's a domain and check user has permission for ALTER DOMAIN */
	checkDomainOwner(tup, typename);

	/* Setup new tuple */
	MemSet(new_record, (Datum) 0, sizeof(new_record));
	MemSet(new_record_nulls, false, sizeof(new_record_nulls));
	MemSet(new_record_repl, false, sizeof(new_record_repl));

	/* Store the new default into the tuple */
	if (defaultRaw)
	{
		/* Create a dummy ParseState for transformExpr */
		pstate = make_parsestate(NULL);

		/*
		 * Cook the colDef->raw_expr into an expression. Note: Name is
		 * strictly for error message
		 */
		defaultExpr = cookDefault(pstate, defaultRaw,
								  typTup->typbasetype,
								  typTup->typtypmod,
								  NameStr(typTup->typname));

		free_parsestate(pstate);

		/*
		 * If the expression is just a NULL constant, we treat the command
		 * like ALTER ... DROP DEFAULT.  (But see note for same test in
		 * DefineDomain.)
		 */
		if (defaultExpr == NULL ||
			(IsA(defaultExpr, Const) &&((Const *) defaultExpr)->constisnull))
		{
			/* Default is NULL, drop it */
			new_record_nulls[Anum_pg_type_typdefaultbin - 1] = 'n';
			new_record_repl[Anum_pg_type_typdefaultbin - 1] = 'r';
			new_record_nulls[Anum_pg_type_typdefault - 1] = 'n';
			new_record_repl[Anum_pg_type_typdefault - 1] = 'r';
		}
		else
		{
			/*
			 * Expression must be stored as a nodeToString result, but we also
			 * require a valid textual representation (mainly to make life
			 * easier for pg_dump).
			 */
			defaultValue = deparse_expression(defaultExpr,
								deparse_context_for(NameStr(typTup->typname),
													InvalidOid),
											  false, false);

			/*
			 * Form an updated tuple with the new default and write it back.
			 */
			new_record[Anum_pg_type_typdefaultbin - 1] = CStringGetTextDatum(nodeToString(defaultExpr));

			new_record_repl[Anum_pg_type_typdefaultbin - 1] = true;
			new_record[Anum_pg_type_typdefault - 1] = CStringGetTextDatum(defaultValue);
			new_record_repl[Anum_pg_type_typdefault - 1] = true;
		}
	}
	else
	{
		/* ALTER ... DROP DEFAULT */
		new_record_nulls[Anum_pg_type_typdefaultbin - 1] = true;
		new_record_repl[Anum_pg_type_typdefaultbin - 1] = true;
		new_record_nulls[Anum_pg_type_typdefault - 1] = true;
		new_record_repl[Anum_pg_type_typdefault - 1] = true;
	}

	newtuple = heap_modify_tuple(tup, RelationGetDescr(rel),
								new_record, new_record_nulls,
								new_record_repl);

	simple_heap_update(rel, &tup->t_self, newtuple);

	CatalogUpdateIndexes(rel, newtuple);

	/* Rebuild dependencies */
	GenerateTypeDependencies(typTup->typnamespace,
							 domainoid,
							 InvalidOid,		/* typrelid is n/a */
							 0, /* relation kind is n/a */
							 typTup->typowner,
							 typTup->typinput,
							 typTup->typoutput,
							 typTup->typreceive,
							 typTup->typsend,
							 typTup->typmodin,
							 typTup->typmodout,
							 typTup->typanalyze,
							 typTup->typelem,
							 false,		/* a domain isn't an implicit array */
							 typTup->typbasetype,
							 defaultExpr,
							 true);		/* Rebuild is true */

	/* Clean up */
	heap_close(rel, NoLock);
	heap_freetuple(newtuple);
}

/*
 * AlterDomainNotNull
 *
 * Routine implementing ALTER DOMAIN SET/DROP NOT NULL statements.
 */
void
AlterDomainNotNull(List *names, bool notNull)
{
	TypeName   *typename;
	Oid			domainoid;
	Relation	typrel;
	HeapTuple	tup;
	Form_pg_type typTup;

	/* Make a TypeName so we can use standard type lookup machinery */
	typename = makeTypeNameFromNameList(names);
	domainoid = typenameTypeId(NULL, typename, NULL);

	/* Look up the domain in the type table */
	typrel = heap_open(TypeRelationId, RowExclusiveLock);

	tup = SearchSysCacheCopy(TYPEOID,
							 ObjectIdGetDatum(domainoid),
							 0, 0, 0);
	if (!HeapTupleIsValid(tup))
		elog(ERROR, "cache lookup failed for type %u", domainoid);
	typTup = (Form_pg_type) GETSTRUCT(tup);

	/* Check it's a domain and check user has permission for ALTER DOMAIN */
	checkDomainOwner(tup, typename);

	/* Is the domain already set to the desired constraint? */
	if (typTup->typnotnull == notNull)
	{
		heap_close(typrel, RowExclusiveLock);
		return;
	}

	/* Adding a NOT NULL constraint requires checking existing columns */
	if (notNull)
	{
		List	   *rels;
		ListCell   *rt;

		/* Fetch relation list with attributes based on this domain */
		/* ShareLock is sufficient to prevent concurrent data changes */

		rels = get_rels_with_domain(domainoid, ShareLock);

		foreach(rt, rels)
		{
			RelToCheck *rtc = (RelToCheck *) lfirst(rt);
			Relation	testrel = rtc->rel;
			TupleDesc	tupdesc = RelationGetDescr(testrel);
			HeapScanDesc scan;
			HeapTuple	tuple;

			/* Scan all tuples in this relation */
			scan = heap_beginscan(testrel, SnapshotNow, 0, NULL);
			while ((tuple = heap_getnext(scan, ForwardScanDirection)) != NULL)
			{
				int			i;

				/* Test attributes that are of the domain */
				for (i = 0; i < rtc->natts; i++)
				{
					int			attnum = rtc->atts[i];

					if (heap_attisnull(tuple, attnum))
						ereport(ERROR,
								(errcode(ERRCODE_NOT_NULL_VIOLATION),
								 errmsg("column \"%s\" of table \"%s\" contains null values",
								NameStr(tupdesc->attrs[attnum - 1]->attname),
										RelationGetRelationName(testrel))));
				}
			}
			heap_endscan(scan);

			/* Close each rel after processing, but keep lock */
			heap_close(testrel, NoLock);
		}
	}

	/*
	 * Okay to update pg_type row.	We can scribble on typTup because it's a
	 * copy.
	 */
	typTup->typnotnull = notNull;

	simple_heap_update(typrel, &tup->t_self, tup);

	CatalogUpdateIndexes(typrel, tup);

	/* Clean up */
	heap_freetuple(tup);
	heap_close(typrel, RowExclusiveLock);
}

/*
 * AlterDomainDropConstraint
 *
 * Implements the ALTER DOMAIN DROP CONSTRAINT statement
 */
void
AlterDomainDropConstraint(List *names, const char *constrName,
						  DropBehavior behavior)
{
	TypeName   *typename;
	Oid			domainoid;
	HeapTuple	tup;
	Relation	rel;
	Relation	conrel;
	SysScanDesc conscan;
	ScanKeyData key[1];
	HeapTuple	contup;

	/* Make a TypeName so we can use standard type lookup machinery */
	typename = makeTypeNameFromNameList(names);
	domainoid = typenameTypeId(NULL, typename, NULL);

	/* Look up the domain in the type table */
	rel = heap_open(TypeRelationId, RowExclusiveLock);

	tup = SearchSysCacheCopy(TYPEOID,
							 ObjectIdGetDatum(domainoid),
							 0, 0, 0);
	if (!HeapTupleIsValid(tup))
		elog(ERROR, "cache lookup failed for type %u", domainoid);

	/* Check it's a domain and check user has permission for ALTER DOMAIN */
	checkDomainOwner(tup, typename);

	/* Grab an appropriate lock on the pg_constraint relation */
	conrel = heap_open(ConstraintRelationId, RowExclusiveLock);

	/* Use the index to scan only constraints of the target relation */
	ScanKeyInit(&key[0],
				Anum_pg_constraint_contypid,
				BTEqualStrategyNumber, F_OIDEQ,
				ObjectIdGetDatum(HeapTupleGetOid(tup)));

	conscan = systable_beginscan(conrel, ConstraintTypidIndexId, true,
								 SnapshotNow, 1, key);

	/*
	 * Scan over the result set, removing any matching entries.
	 */
	while ((contup = systable_getnext(conscan)) != NULL)
	{
		Form_pg_constraint con = (Form_pg_constraint) GETSTRUCT(contup);

		if (strcmp(NameStr(con->conname), constrName) == 0)
		{
			ObjectAddress conobj;

			conobj.classId = ConstraintRelationId;
			conobj.objectId = HeapTupleGetOid(contup);
			conobj.objectSubId = 0;

			performDeletion(&conobj, behavior);
		}
	}
	/* Clean up after the scan */
	systable_endscan(conscan);
	heap_close(conrel, RowExclusiveLock);

	heap_close(rel, NoLock);
}

/*
 * AlterDomainAddConstraint
 *
 * Implements the ALTER DOMAIN .. ADD CONSTRAINT statement.
 */
void
AlterDomainAddConstraint(List *names, Node *newConstraint)
{
	TypeName   *typename;
	Oid			domainoid;
	Relation	typrel;
	HeapTuple	tup;
	Form_pg_type typTup;
	List	   *rels;
	ListCell   *rt;
	EState	   *estate;
	ExprContext *econtext;
	char	   *ccbin;
	Expr	   *expr;
	ExprState  *exprstate;
	Constraint *constr;

	/* Make a TypeName so we can use standard type lookup machinery */
	typename = makeTypeNameFromNameList(names);
	domainoid = typenameTypeId(NULL, typename, NULL);

	/* Look up the domain in the type table */
	typrel = heap_open(TypeRelationId, RowExclusiveLock);

	tup = SearchSysCacheCopy(TYPEOID,
							 ObjectIdGetDatum(domainoid),
							 0, 0, 0);
	if (!HeapTupleIsValid(tup))
		elog(ERROR, "cache lookup failed for type %u", domainoid);
	typTup = (Form_pg_type) GETSTRUCT(tup);

	/* Check it's a domain and check user has permission for ALTER DOMAIN */
	checkDomainOwner(tup, typename);

	/* Check for unsupported constraint types */
	if (IsA(newConstraint, FkConstraint))
		ereport(ERROR,
				(errcode(ERRCODE_SYNTAX_ERROR),
				 errmsg("foreign key constraints not possible for domains")));

	/* otherwise it should be a plain Constraint */
	if (!IsA(newConstraint, Constraint))
		elog(ERROR, "unrecognized node type: %d",
			 (int) nodeTag(newConstraint));

	constr = (Constraint *) newConstraint;

	switch (constr->contype)
	{
		case CONSTR_CHECK:
			/* processed below */
			break;

		case CONSTR_UNIQUE:
			ereport(ERROR,
					(errcode(ERRCODE_SYNTAX_ERROR),
					 errmsg("unique constraints not possible for domains")));
			break;

		case CONSTR_PRIMARY:
			ereport(ERROR,
					(errcode(ERRCODE_SYNTAX_ERROR),
				errmsg("primary key constraints not possible for domains")));
			break;

		case CONSTR_ATTR_DEFERRABLE:
		case CONSTR_ATTR_NOT_DEFERRABLE:
		case CONSTR_ATTR_DEFERRED:
		case CONSTR_ATTR_IMMEDIATE:
			ereport(ERROR,
					(errcode(ERRCODE_FEATURE_NOT_SUPPORTED),
					 errmsg("specifying constraint deferrability not supported for domains")));
			break;

		default:
			elog(ERROR, "unrecognized constraint subtype: %d",
				 (int) constr->contype);
			break;
	}

	/*
	 * Since all other constraint types throw errors, this must be a check
	 * constraint.	First, process the constraint expression and add an entry
	 * to pg_constraint.
	 */

	ccbin = domainAddConstraint(HeapTupleGetOid(tup), typTup->typnamespace,
								typTup->typbasetype, typTup->typtypmod,
								constr, NameStr(typTup->typname));

	/*
	 * Test all values stored in the attributes based on the domain the
	 * constraint is being added to.
	 */
	expr = (Expr *) stringToNode(ccbin);

	/* Need an EState to run ExecEvalExpr */
	estate = CreateExecutorState();
	econtext = GetPerTupleExprContext(estate);

	/* build execution state for expr */
	exprstate = ExecPrepareExpr(expr, estate);

	/* Fetch relation list with attributes based on this domain */
	/* ShareLock is sufficient to prevent concurrent data changes */

	rels = get_rels_with_domain(domainoid, ShareLock);

	foreach(rt, rels)
	{
		RelToCheck *rtc = (RelToCheck *) lfirst(rt);
		Relation	testrel = rtc->rel;
		TupleDesc	tupdesc = RelationGetDescr(testrel);
		HeapScanDesc scan;
		HeapTuple	tuple;

		/* Scan all tuples in this relation */
		scan = heap_beginscan(testrel, SnapshotNow, 0, NULL);
		while ((tuple = heap_getnext(scan, ForwardScanDirection)) != NULL)
		{
			int			i;

			/* Test attributes that are of the domain */
			for (i = 0; i < rtc->natts; i++)
			{
				int			attnum = rtc->atts[i];
				Datum		d;
				bool		isNull;
				Datum		conResult;

				d = heap_getattr(tuple, attnum, tupdesc, &isNull);

				econtext->domainValue_datum = d;
				econtext->domainValue_isNull = isNull;

				conResult = ExecEvalExprSwitchContext(exprstate,
													  econtext,
													  &isNull, NULL);

				if (!isNull && !DatumGetBool(conResult))
					ereport(ERROR,
							(errcode(ERRCODE_CHECK_VIOLATION),
							 errmsg("column \"%s\" of table \"%s\" contains values that violate the new constraint",
								NameStr(tupdesc->attrs[attnum - 1]->attname),
									RelationGetRelationName(testrel))));
			}

			ResetExprContext(econtext);
		}
		heap_endscan(scan);

		/* Hold relation lock till commit (XXX bad for concurrency) */
		heap_close(testrel, NoLock);
	}

	FreeExecutorState(estate);

	/* Clean up */
	heap_close(typrel, RowExclusiveLock);
}

/*
 * get_rels_with_domain
 *
 * Fetch all relations / attributes which are using the domain
 *
 * The result is a list of RelToCheck structs, one for each distinct
 * relation, each containing one or more attribute numbers that are of
 * the domain type.  We have opened each rel and acquired the specified lock
 * type on it.
 *
 * We support nested domains by including attributes that are of derived
 * domain types.  Current callers do not need to distinguish between attributes
 * that are of exactly the given domain and those that are of derived domains.
 *
 * XXX this is completely broken because there is no way to lock the domain
 * to prevent columns from being added or dropped while our command runs.
 * We can partially protect against column drops by locking relations as we
 * come across them, but there is still a race condition (the window between
 * seeing a pg_depend entry and acquiring lock on the relation it references).
 * Also, holding locks on all these relations simultaneously creates a non-
 * trivial risk of deadlock.  We can minimize but not eliminate the deadlock
 * risk by using the weakest suitable lock (ShareLock for most callers).
 *
 * XXX the API for this is not sufficient to support checking domain values
 * that are inside composite types or arrays.  Currently we just error out
 * if a composite type containing the target domain is stored anywhere.
 * There are not currently arrays of domains; if there were, we could take
 * the same approach, but it'd be nicer to fix it properly.
 *
 * Generally used for retrieving a list of tests when adding
 * new constraints to a domain.
 */
static List *
get_rels_with_domain(Oid domainOid, LOCKMODE lockmode)
{
	List	   *result = NIL;
	Relation	depRel;
	ScanKeyData key[2];
	SysScanDesc depScan;
	HeapTuple	depTup;

	Assert(lockmode != NoLock);

	/*
	 * We scan pg_depend to find those things that depend on the domain. (We
	 * assume we can ignore refobjsubid for a domain.)
	 */
	depRel = heap_open(DependRelationId, AccessShareLock);

	ScanKeyInit(&key[0],
				Anum_pg_depend_refclassid,
				BTEqualStrategyNumber, F_OIDEQ,
				ObjectIdGetDatum(TypeRelationId));
	ScanKeyInit(&key[1],
				Anum_pg_depend_refobjid,
				BTEqualStrategyNumber, F_OIDEQ,
				ObjectIdGetDatum(domainOid));

	depScan = systable_beginscan(depRel, DependReferenceIndexId, true,
								 SnapshotNow, 2, key);

	while (HeapTupleIsValid(depTup = systable_getnext(depScan)))
	{
		Form_pg_depend pg_depend = (Form_pg_depend) GETSTRUCT(depTup);
		RelToCheck *rtc = NULL;
		ListCell   *rellist;
		Form_pg_attribute pg_att;
		int			ptr;

		/* Check for directly dependent types --- must be domains */
		if (pg_depend->classid == TypeRelationId)
		{
			Assert(get_typtype(pg_depend->objid) == TYPTYPE_DOMAIN);

			/*
			 * Recursively add dependent columns to the output list.  This is
			 * a bit inefficient since we may fail to combine RelToCheck
			 * entries when attributes of the same rel have different derived
			 * domain types, but it's probably not worth improving.
			 */
			result = list_concat(result,
								 get_rels_with_domain(pg_depend->objid,
													  lockmode));
			continue;
		}

		/* Else, ignore dependees that aren't user columns of relations */
		/* (we assume system columns are never of domain types) */
		if (pg_depend->classid != RelationRelationId ||
			pg_depend->objsubid <= 0)
			continue;

		/* See if we already have an entry for this relation */
		foreach(rellist, result)
		{
			RelToCheck *rt = (RelToCheck *) lfirst(rellist);

			if (RelationGetRelid(rt->rel) == pg_depend->objid)
			{
				rtc = rt;
				break;
			}
		}

		if (rtc == NULL)
		{
			/* First attribute found for this relation */
			Relation	rel;

			/* Acquire requested lock on relation */
			rel = relation_open(pg_depend->objid, lockmode);

			/*
			 * Check to see if rowtype is stored anyplace as a composite-type
			 * column; if so we have to fail, for now anyway.
			 */
			if (OidIsValid(rel->rd_rel->reltype))
				find_composite_type_dependencies(rel->rd_rel->reltype,
												 NULL,
												 format_type_be(domainOid));

			/* Otherwise we can ignore views, composite types, etc */
			if (rel->rd_rel->relkind != RELKIND_RELATION)
			{
				relation_close(rel, lockmode);
				continue;
			}

			/* Build the RelToCheck entry with enough space for all atts */
			rtc = (RelToCheck *) palloc(sizeof(RelToCheck));
			rtc->rel = rel;
			rtc->natts = 0;
			rtc->atts = (int *) palloc(sizeof(int) * RelationGetNumberOfAttributes(rel));
			result = lcons(rtc, result);
		}

		/*
		 * Confirm column has not been dropped, and is of the expected type.
		 * This defends against an ALTER DROP COLUMN occuring just before we
		 * acquired lock ... but if the whole table were dropped, we'd still
		 * have a problem.
		 */
		if (pg_depend->objsubid > RelationGetNumberOfAttributes(rtc->rel))
			continue;
		pg_att = rtc->rel->rd_att->attrs[pg_depend->objsubid - 1];
		if (pg_att->attisdropped || pg_att->atttypid != domainOid)
			continue;

		/*
		 * Okay, add column to result.	We store the columns in column-number
		 * order; this is just a hack to improve predictability of regression
		 * test output ...
		 */
		Assert(rtc->natts < RelationGetNumberOfAttributes(rtc->rel));

		ptr = rtc->natts++;
		while (ptr > 0 && rtc->atts[ptr - 1] > pg_depend->objsubid)
		{
			rtc->atts[ptr] = rtc->atts[ptr - 1];
			ptr--;
		}
		rtc->atts[ptr] = pg_depend->objsubid;
	}

	systable_endscan(depScan);

	relation_close(depRel, AccessShareLock);

	return result;
}

/*
 * checkDomainOwner
 *
 * Check that the type is actually a domain and that the current user
 * has permission to do ALTER DOMAIN on it.  Throw an error if not.
 */
static void
checkDomainOwner(HeapTuple tup, TypeName *typename)
{
	Form_pg_type typTup = (Form_pg_type) GETSTRUCT(tup);

	/* Check that this is actually a domain */
	if (typTup->typtype != TYPTYPE_DOMAIN)
		ereport(ERROR,
				(errcode(ERRCODE_WRONG_OBJECT_TYPE),
				 errmsg("\"%s\" is not a domain",
						TypeNameToString(typename))));

	/* Permission check: must own type */
	if (!pg_type_ownercheck(HeapTupleGetOid(tup), GetUserId()))
		aclcheck_error(ACLCHECK_NOT_OWNER, ACL_KIND_TYPE,
					   TypeNameToString(typename));
}

/*
 * domainAddConstraint - code shared between CREATE and ALTER DOMAIN
 */
static char *
domainAddConstraint(Oid domainOid, Oid domainNamespace, Oid baseTypeOid,
					int typMod, Constraint *constr,
					char *domainName)
{
	Node	   *expr;
	char	   *ccsrc;
	char	   *ccbin;
	ParseState *pstate;
	CoerceToDomainValue *domVal;

	/*
	 * Assign or validate constraint name
	 */
	if (constr->name)
	{
		if (ConstraintNameIsUsed(CONSTRAINT_DOMAIN,
								 domainOid,
								 domainNamespace,
								 constr->name))
			ereport(ERROR,
					(errcode(ERRCODE_DUPLICATE_OBJECT),
				 errmsg("constraint \"%s\" for domain \"%s\" already exists",
						constr->name, domainName)));
	}
	else
		constr->name = ChooseConstraintName(domainName,
											NULL,
											"check",
											domainNamespace,
											NIL);

	/*
	 * Convert the A_EXPR in raw_expr into an EXPR
	 */
	pstate = make_parsestate(NULL);

	/*
	 * Set up a CoerceToDomainValue to represent the occurrence of VALUE in
	 * the expression.	Note that it will appear to have the type of the base
	 * type, not the domain.  This seems correct since within the check
	 * expression, we should not assume the input value can be considered a
	 * member of the domain.
	 */
	domVal = makeNode(CoerceToDomainValue);
	domVal->typeId = baseTypeOid;
	domVal->typeMod = typMod;

	pstate->p_value_substitute = (Node *) domVal;

	expr = transformExpr(pstate, constr->raw_expr);

	/*
	 * Make sure it yields a boolean result.
	 */
	expr = coerce_to_boolean(pstate, expr, "CHECK");

	/*
	 * Make sure no outside relations are referred to.
	 */
	if (list_length(pstate->p_rtable) != 0)
		ereport(ERROR,
				(errcode(ERRCODE_INVALID_COLUMN_REFERENCE),
		  errmsg("cannot use table references in domain check constraint")));

	/*
	 * Domains don't allow var clauses (this should be redundant with the
	 * above check, but make it anyway)
	 */
	if (contain_var_clause(expr))
		ereport(ERROR,
				(errcode(ERRCODE_INVALID_COLUMN_REFERENCE),
		  errmsg("cannot use table references in domain check constraint")));

	/*
	 * No subplans or aggregates, either...
	 */
	if (pstate->p_hasSubLinks)
		ereport(ERROR,
				(errcode(ERRCODE_FEATURE_NOT_SUPPORTED),
				 errmsg("cannot use subquery in check constraint")));
	if (pstate->p_hasAggs)
		ereport(ERROR,
				(errcode(ERRCODE_GROUPING_ERROR),
			   errmsg("cannot use aggregate function in check constraint")));
	if (pstate->p_hasWindowFuncs)
		ereport(ERROR,
				(errcode(ERRCODE_SYNTAX_ERROR),
			   errmsg("cannot use window function in check constraint")));

	free_parsestate(pstate);

	/*
	 * Convert to string form for storage.
	 */
	ccbin = nodeToString(expr);

	/*
	 * Deparse it to produce text for consrc.
	 *
	 * Since VARNOs aren't allowed in domain constraints, relation context
	 * isn't required as anything other than a shell.
	 */
	ccsrc = deparse_expression(expr,
							   deparse_context_for(domainName,
												   InvalidOid),
							   false, false);

	/*
	 * Store the constraint in pg_constraint
	 */
	CreateConstraintEntry(constr->name, /* Constraint Name */
						  domainNamespace,		/* namespace */
						  CONSTRAINT_CHECK,		/* Constraint Type */
						  false,	/* Is Deferrable */
						  false,	/* Is Deferred */
						  InvalidOid,	/* not a relation constraint */
						  NULL,
						  0,
						  domainOid,	/* domain constraint */
						  InvalidOid,	/* Foreign key fields */
						  NULL,
						  NULL,
						  NULL,
						  NULL,
						  0,
						  ' ',
						  ' ',
						  ' ',
						  InvalidOid,
						  expr, /* Tree form check constraint */
						  ccbin,	/* Binary form check constraint */
						  ccsrc,	/* Source form check constraint */
						  true, /* is local */
						  0);	/* inhcount */

	/*
	 * Return the compiled constraint expression so the calling routine can
	 * perform any additional required tests.
	 */
	return ccbin;
}

/*
 * GetDomainConstraints - get a list of the current constraints of domain
 *
 * Returns a possibly-empty list of DomainConstraintState nodes.
 *
 * This is called by the executor during plan startup for a CoerceToDomain
 * expression node.  The given constraints will be checked for each value
 * passed through the node.
 *
 * We allow this to be called for non-domain types, in which case the result
 * is always NIL.
 */
List *
GetDomainConstraints(Oid typeOid)
{
	List	   *result = NIL;
	bool		notNull = false;
	Relation	conRel;

	conRel = heap_open(ConstraintRelationId, AccessShareLock);

	for (;;)
	{
		HeapTuple	tup;
		HeapTuple	conTup;
		Form_pg_type typTup;
		ScanKeyData key[1];
		SysScanDesc scan;

		tup = SearchSysCache(TYPEOID,
							 ObjectIdGetDatum(typeOid),
							 0, 0, 0);
		if (!HeapTupleIsValid(tup))
			elog(ERROR, "cache lookup failed for type %u", typeOid);
		typTup = (Form_pg_type) GETSTRUCT(tup);

		if (typTup->typtype != TYPTYPE_DOMAIN)
		{
			/* Not a domain, so done */
			ReleaseSysCache(tup);
			break;
		}

		/* Test for NOT NULL Constraint */
		if (typTup->typnotnull)
			notNull = true;

		/* Look for CHECK Constraints on this domain */
		ScanKeyInit(&key[0],
					Anum_pg_constraint_contypid,
					BTEqualStrategyNumber, F_OIDEQ,
					ObjectIdGetDatum(typeOid));

		scan = systable_beginscan(conRel, ConstraintTypidIndexId, true,
								  SnapshotNow, 1, key);

		while (HeapTupleIsValid(conTup = systable_getnext(scan)))
		{
			Form_pg_constraint c = (Form_pg_constraint) GETSTRUCT(conTup);
			Datum		val;
			bool		isNull;
			Expr	   *check_expr;
			DomainConstraintState *r;

			/* Ignore non-CHECK constraints (presently, shouldn't be any) */
			if (c->contype != CONSTRAINT_CHECK)
				continue;

			/*
			 * Not expecting conbin to be NULL, but we'll test for it anyway
			 */
			val = fastgetattr(conTup, Anum_pg_constraint_conbin,
							  conRel->rd_att, &isNull);
			if (isNull)
				elog(ERROR, "domain \"%s\" constraint \"%s\" has NULL conbin",
					 NameStr(typTup->typname), NameStr(c->conname));

			check_expr = (Expr *) stringToNode(TextDatumGetCString(val));

			/* ExecInitExpr assumes we already fixed opfuncids */
			fix_opfuncids((Node *) check_expr);

			r = makeNode(DomainConstraintState);
			r->constrainttype = DOM_CONSTRAINT_CHECK;
			r->name = pstrdup(NameStr(c->conname));
			r->check_expr = ExecInitExpr(check_expr, NULL);

			/*
			 * use lcons() here because constraints of lower domains should be
			 * applied earlier.
			 */
			result = lcons(r, result);
		}

		systable_endscan(scan);

		/* loop to next domain in stack */
		typeOid = typTup->typbasetype;
		ReleaseSysCache(tup);
	}

	heap_close(conRel, AccessShareLock);

	/*
	 * Only need to add one NOT NULL check regardless of how many domains in
	 * the stack request it.
	 */
	if (notNull)
	{
		DomainConstraintState *r = makeNode(DomainConstraintState);

		r->constrainttype = DOM_CONSTRAINT_NOTNULL;
		r->name = pstrdup("NOT NULL");
		r->check_expr = NULL;

		/* lcons to apply the nullness check FIRST */
		result = lcons(r, result);
	}

	return result;
}


/*
 * Execute ALTER TYPE RENAME
 */
void
RenameType(List *names, const char *newTypeName)
{
	TypeName   *typename;
	Oid			typeOid;
	Relation	rel;
	HeapTuple	tup;
	Form_pg_type typTup;

	/* Make a TypeName so we can use standard type lookup machinery */
	typename = makeTypeNameFromNameList(names);
	typeOid = typenameTypeId(NULL, typename, NULL);

	/* Look up the type in the type table */
	rel = heap_open(TypeRelationId, RowExclusiveLock);

	tup = SearchSysCacheCopy(TYPEOID,
							 ObjectIdGetDatum(typeOid),
							 0, 0, 0);
	if (!HeapTupleIsValid(tup))
		elog(ERROR, "cache lookup failed for type %u", typeOid);
	typTup = (Form_pg_type) GETSTRUCT(tup);

	/* check permissions on type */
	if (!pg_type_ownercheck(typeOid, GetUserId()))
		aclcheck_error(ACLCHECK_NOT_OWNER, ACL_KIND_TYPE,
					   format_type_be(typeOid));

	/*
	 * If it's a composite type, we need to check that it really is a
	 * free-standing composite type, and not a table's rowtype. We
	 * want people to use ALTER TABLE not ALTER TYPE for that case.
	 */
	if (typTup->typtype == TYPTYPE_COMPOSITE &&
		get_rel_relkind(typTup->typrelid) != RELKIND_COMPOSITE_TYPE)
		ereport(ERROR,
				(errcode(ERRCODE_WRONG_OBJECT_TYPE),
				 errmsg("%s is a table's row type",
						format_type_be(typeOid)),
				 errhint("Use ALTER TABLE instead.")));

	/* don't allow direct alteration of array types, either */
	if (OidIsValid(typTup->typelem) &&
		get_array_type(typTup->typelem) == typeOid)
		ereport(ERROR,
				(errcode(ERRCODE_WRONG_OBJECT_TYPE),
				 errmsg("cannot alter array type %s",
						format_type_be(typeOid)),
				 errhint("You can alter type %s, which will alter the array type as well.",
						 format_type_be(typTup->typelem))));

	/* 
	 * If type is composite we need to rename associated pg_class entry too.
	 * RenameRelationInternal will call RenameTypeInternal automatically.
	 */
	if (typTup->typtype == TYPTYPE_COMPOSITE)
		RenameRelationInternal(typTup->typrelid, newTypeName,
							   typTup->typnamespace);
	else
		RenameTypeInternal(typeOid, newTypeName,
						   typTup->typnamespace);

	/* Clean up */
	heap_close(rel, RowExclusiveLock);
}

/*
 * Change the owner of a type.
 */
void
AlterTypeOwner(List *names, Oid newOwnerId)
{
	TypeName   *typename;
	Oid			typeOid;
	Relation	rel;
	HeapTuple	tup;
	HeapTuple	newtup;
	Form_pg_type typTup;
	AclResult	aclresult;

	rel = heap_open(TypeRelationId, RowExclusiveLock);

	/* Make a TypeName so we can use standard type lookup machinery */
	typename = makeTypeNameFromNameList(names);

	/* Use LookupTypeName here so that shell types can be processed */
	tup = LookupTypeName(NULL, typename, NULL);
	if (tup == NULL)
		ereport(ERROR,
				(errcode(ERRCODE_UNDEFINED_OBJECT),
				 errmsg("type \"%s\" does not exist",
						TypeNameToString(typename))));
	typeOid = typeTypeId(tup);

	/* Copy the syscache entry so we can scribble on it below */
	newtup = heap_copytuple(tup);
	ReleaseSysCache(tup);
	tup = newtup;
	typTup = (Form_pg_type) GETSTRUCT(tup);

	/*
	 * If it's a composite type, we need to check that it really is a
	 * free-standing composite type, and not a table's rowtype. We want people
	 * to use ALTER TABLE not ALTER TYPE for that case.
	 */
	if (typTup->typtype == TYPTYPE_COMPOSITE &&
		get_rel_relkind(typTup->typrelid) != RELKIND_COMPOSITE_TYPE)
		ereport(ERROR,
				(errcode(ERRCODE_WRONG_OBJECT_TYPE),
				 errmsg("%s is a table's row type",
						format_type_be(typeOid)),
				 errhint("Use ALTER TABLE instead.")));

	/* don't allow direct alteration of array types, either */
	if (OidIsValid(typTup->typelem) &&
		get_array_type(typTup->typelem) == typeOid)
		ereport(ERROR,
				(errcode(ERRCODE_WRONG_OBJECT_TYPE),
				 errmsg("cannot alter array type %s",
						format_type_be(typeOid)),
				 errhint("You can alter type %s, which will alter the array type as well.",
						 format_type_be(typTup->typelem))));

	/*
	 * If the new owner is the same as the existing owner, consider the
	 * command to have succeeded.  This is for dump restoration purposes.
	 */
	if (typTup->typowner != newOwnerId)
	{
		/* Superusers can always do it */
		if (!superuser())
		{
			/* Otherwise, must be owner of the existing object */
			if (!pg_type_ownercheck(HeapTupleGetOid(tup), GetUserId()))
				aclcheck_error(ACLCHECK_NOT_OWNER, ACL_KIND_TYPE,
							   TypeNameToString(typename));

			/* Must be able to become new owner */
			check_is_member_of_role(GetUserId(), newOwnerId);

			/* New owner must have CREATE privilege on namespace */
			aclresult = pg_namespace_aclcheck(typTup->typnamespace,
											  newOwnerId,
											  ACL_CREATE);
			if (aclresult != ACLCHECK_OK)
				aclcheck_error(aclresult, ACL_KIND_NAMESPACE,
							   get_namespace_name(typTup->typnamespace));
		}

		/*
		 * If it's a composite type, invoke ATExecChangeOwner so that we fix
		 * up the pg_class entry properly.	That will call back to
		 * AlterTypeOwnerInternal to take care of the pg_type entry(s).
		 */
		if (typTup->typtype == TYPTYPE_COMPOSITE)
			ATExecChangeOwner(typTup->typrelid, newOwnerId, true);
		else
		{
			/*
			 * We can just apply the modification directly.
			 *
			 * okay to scribble on typTup because it's a copy
			 */
			typTup->typowner = newOwnerId;

			simple_heap_update(rel, &tup->t_self, tup);

			CatalogUpdateIndexes(rel, tup);

			/* Update owner dependency reference */
			changeDependencyOnOwner(TypeRelationId, typeOid, newOwnerId);

			/* If it has an array type, update that too */
			if (OidIsValid(typTup->typarray))
				AlterTypeOwnerInternal(typTup->typarray, newOwnerId, false);
		}
	}

	/* Clean up */
	heap_close(rel, RowExclusiveLock);
}

/*
 * AlterTypeOwnerInternal - change type owner unconditionally
 *
 * This is currently only used to propagate ALTER TABLE/TYPE OWNER to a
 * table's rowtype or an array type, and to implement REASSIGN OWNED BY.
 * It assumes the caller has done all needed checks.  The function will
 * automatically recurse to an array type if the type has one.
 *
 * hasDependEntry should be TRUE if type is expected to have a pg_shdepend
 * entry (ie, it's not a table rowtype nor an array type).
 */
void
AlterTypeOwnerInternal(Oid typeOid, Oid newOwnerId,
					   bool hasDependEntry)
{
	Relation	rel;
	HeapTuple	tup;
	Form_pg_type typTup;

	rel = heap_open(TypeRelationId, RowExclusiveLock);

	tup = SearchSysCacheCopy1(TYPEOID, ObjectIdGetDatum(typeOid));
	if (!HeapTupleIsValid(tup))
		elog(ERROR, "cache lookup failed for type %u", typeOid);
	typTup = (Form_pg_type) GETSTRUCT(tup);

	/*
	 * Modify the owner --- okay to scribble on typTup because it's a copy
	 */
	typTup->typowner = newOwnerId;

	simple_heap_update(rel, &tup->t_self, tup);

	CatalogUpdateIndexes(rel, tup);

	/* Update owner dependency reference, if it has one */
	if (hasDependEntry)
		changeDependencyOnOwner(TypeRelationId, typeOid, newOwnerId);

	/* If it has an array type, update that too */
	if (OidIsValid(typTup->typarray))
		AlterTypeOwnerInternal(typTup->typarray, newOwnerId, false);

	/* Clean up */
	heap_close(rel, RowExclusiveLock);
}

/*
 * Execute ALTER TYPE SET SCHEMA
 */
void
AlterTypeNamespace(List *names, const char *newschema)
{
	TypeName   *typename;
	Oid			typeOid;
	Oid			nspOid;
	ObjectAddresses *objsMoved;

	/* Make a TypeName so we can use standard type lookup machinery */
	typename = makeTypeNameFromNameList(names);
	typeOid = typenameTypeId(NULL, typename, NULL);

	/* get schema OID and check its permissions */
	nspOid = LookupCreationNamespace(newschema);

	objsMoved = new_object_addresses();
	AlterTypeNamespace_oid(typeOid, nspOid, objsMoved);
	free_object_addresses(objsMoved);
}

Oid
AlterTypeNamespace_oid(Oid typeOid, Oid nspOid, ObjectAddresses *objsMoved)
{
	Oid			elemOid;

	/* check permissions on type */
	if (!pg_type_ownercheck(typeOid, GetUserId()))
		aclcheck_error(ACLCHECK_NOT_OWNER, ACL_KIND_TYPE,
					   format_type_be(typeOid));

	/* don't allow direct alteration of array types */
	elemOid = get_element_type(typeOid);
	if (OidIsValid(elemOid) && get_array_type(elemOid) == typeOid)
		ereport(ERROR,
				(errcode(ERRCODE_WRONG_OBJECT_TYPE),
				 errmsg("cannot alter array type %s",
						format_type_be(typeOid)),
				 errhint("You can alter type %s, which will alter the array type as well.",
						 format_type_be(elemOid))));

	/* and do the work */
	return AlterTypeNamespaceInternal(typeOid, nspOid, false, true, objsMoved);
}

/*
 * Move specified type to new namespace.
 *
 * Caller must have already checked privileges.
 *
 * The function automatically recurses to process the type's array type,
 * if any.	isImplicitArray should be TRUE only when doing this internal
 * recursion (outside callers must never try to move an array type directly).
 *
 * If errorOnTableType is TRUE, the function errors out if the type is
 * a table type.  ALTER TABLE has to be used to move a table to a new
 * namespace.
 *
 * Returns the type's old namespace OID.
 */
Oid
AlterTypeNamespaceInternal(Oid typeOid, Oid nspOid,
						   bool isImplicitArray,
						   bool errorOnTableType,
						   ObjectAddresses *objsMoved)
{
	Relation	rel;
	HeapTuple	tup;
	Form_pg_type typform;
	Oid			oldNspOid;
	Oid			arrayOid;
	bool		isCompositeType;
	ObjectAddress thisobj;

	thisobj.classId = TypeRelationId;
	thisobj.objectId = typeOid;
	thisobj.objectSubId = 0;

	if (object_address_present(&thisobj, objsMoved))
		return InvalidOid;

	rel = heap_open(TypeRelationId, RowExclusiveLock);

	tup = SearchSysCacheCopy1(TYPEOID, ObjectIdGetDatum(typeOid));
	if (!HeapTupleIsValid(tup))
		elog(ERROR, "cache lookup failed for type %u", typeOid);
	typform = (Form_pg_type) GETSTRUCT(tup);

	oldNspOid = typform->typnamespace;
	arrayOid = typform->typarray;

	/* common checks on switching namespaces */
	CheckSetNamespace(oldNspOid, nspOid, TypeRelationId, typeOid);

	/* check for duplicate name (more friendly than unique-index failure) */
	if (SearchSysCacheExists2(TYPENAMENSP,
							  CStringGetDatum(NameStr(typform->typname)),
							  ObjectIdGetDatum(nspOid)))
		ereport(ERROR,
				(errcode(ERRCODE_DUPLICATE_OBJECT),
				 errmsg("type \"%s\" already exists in schema \"%s\"",
						NameStr(typform->typname),
						get_namespace_name(nspOid))));

	/* Detect whether type is a composite type (but not a table rowtype) */
	isCompositeType =
		(typform->typtype == TYPTYPE_COMPOSITE &&
		 get_rel_relkind(typform->typrelid) == RELKIND_COMPOSITE_TYPE);

	/* Enforce not-table-type if requested */
	if (typform->typtype == TYPTYPE_COMPOSITE && !isCompositeType &&
		errorOnTableType)
		ereport(ERROR,
				(errcode(ERRCODE_WRONG_OBJECT_TYPE),
				 errmsg("%s is a table's row type",
						format_type_be(typeOid)),
				 errhint("Use ALTER TABLE instead.")));

	/* OK, modify the pg_type row */

	/* tup is a copy, so we can scribble directly on it */
	typform->typnamespace = nspOid;

	simple_heap_update(rel, &tup->t_self, tup);
	CatalogUpdateIndexes(rel, tup);

	/*
	 * Composite types have pg_class entries.
	 *
	 * We need to modify the pg_class tuple as well to reflect the change of
	 * schema.
	 */
	if (isCompositeType)
	{
		Relation	classRel;

		classRel = heap_open(RelationRelationId, RowExclusiveLock);

		AlterRelationNamespaceInternal(classRel, typform->typrelid,
									   oldNspOid, nspOid,
									   false, objsMoved);

		heap_close(classRel, RowExclusiveLock);

		/*
		 * Check for constraints associated with the composite type (we don't
		 * currently support this, but probably will someday).
		 */
		AlterConstraintNamespaces(typform->typrelid, oldNspOid,
								  nspOid, false, objsMoved);
	}
	else
	{
		/* If it's a domain, it might have constraints */
		if (typform->typtype == TYPTYPE_DOMAIN)
			AlterConstraintNamespaces(typeOid, oldNspOid, nspOid, true, objsMoved);
	}

	/*
	 * Update dependency on schema, if any --- a table rowtype has not got
	 * one, and neither does an implicit array.
	 */
	if ((isCompositeType || typform->typtype != TYPTYPE_COMPOSITE) &&
		!isImplicitArray)
		if (changeDependencyFor(TypeRelationId, typeOid,
								NamespaceRelationId, oldNspOid, nspOid) != 1)
			elog(ERROR, "failed to change schema dependency for type %s",
				 format_type_be(typeOid));

	heap_freetuple(tup);

	heap_close(rel, RowExclusiveLock);

	add_exact_object_address(&thisobj, objsMoved);

	/* Recursively alter the associated array type, if any */
	if (OidIsValid(arrayOid))
		AlterTypeNamespaceInternal(arrayOid, nspOid, true, true, objsMoved);

	return oldNspOid;
}

/*
 * Currently, we only land here if the user has issued:
 *
 * ALTER TYPE <typname> SET DEFAULT ENCODING (...)
 */
void
AlterType(AlterTypeStmt *stmt)
{
	TypeName   *typname;
	Oid			typid;
	HeapTuple	tup;
	Datum		typoptions;
	List	   *encoding;
	Relation 	pgtypeenc;
	ScanKeyData	scankey;
	SysScanDesc scan;

	/* Make a TypeName so we can use standard type lookup machinery */
	typname = makeTypeNameFromNameList(stmt->typeName);
	typid = typenameTypeId(NULL, typname, NULL);

	if (type_is_rowtype(typid))
		ereport(ERROR,
				(errcode(ERRCODE_INVALID_OBJECT_DEFINITION),
				 errmsg("type \"%s\" is not a base type",
						TypeNameToString(typname)),
				 errhint("The ENCODING clause cannot be used with row or "
						 "composite types.")));

	/* check permissions on type */
	if (!pg_type_ownercheck(typid, GetUserId()))
		aclcheck_error(ACLCHECK_NOT_OWNER, ACL_KIND_TYPE,
					   format_type_be(typid));

	encoding = transformStorageEncodingClause(stmt->encoding);

	typoptions = transformRelOptions(PointerGetDatum(NULL),
									 encoding,
									 false,
									 false);

	/* SELECT * FROM pg_type_encoding WHERE typid = :1 FOR UPDATE */
	pgtypeenc = heap_open(TypeEncodingRelationId, RowExclusiveLock);
	ScanKeyInit(&scankey, Anum_pg_type_encoding_typid,
				BTEqualStrategyNumber, F_OIDEQ,
				ObjectIdGetDatum(typid));
	scan = systable_beginscan(pgtypeenc, TypeEncodingTypidIndexId, true,
							  SnapshotNow, 1, &scankey);

	tup = systable_getnext(scan);
	if (HeapTupleIsValid(tup))
	{
		/* update case */
		Datum values[Natts_pg_type_encoding];
		bool nulls[Natts_pg_type_encoding];
		bool replaces[Natts_pg_type_encoding];
		HeapTuple newtuple;

		MemSet(values, 0, sizeof(values));
		MemSet(nulls, false, sizeof(nulls));
		MemSet(replaces, false, sizeof(replaces));

		replaces[Anum_pg_type_encoding_typoptions - 1] = true;
		values[Anum_pg_type_encoding_typoptions - 1] = typoptions;

		newtuple = heap_modify_tuple(tup, RelationGetDescr(pgtypeenc),
									 values, nulls, replaces);

		simple_heap_update(pgtypeenc, &tup->t_self, newtuple);
		CatalogUpdateIndexes(pgtypeenc, newtuple);
	}
	else
	{
		add_type_encoding(typid, typoptions);
	}	
	systable_endscan(scan);
	heap_close(pgtypeenc, NoLock);

	if (Gp_role == GP_ROLE_DISPATCH)
		CdbDispatchUtilityStatement((Node *) stmt,
									DF_CANCEL_ON_ERROR|
									DF_WITH_SNAPSHOT|
									DF_NEED_TWO_PHASE,
									NIL,
									NULL);
}

/*
 * Remove the default type encoding for typid.
 */
static void
remove_type_encoding(Oid typid)
{
	Relation rel;
	ScanKeyData scankey;
	SysScanDesc sscan;
	HeapTuple tuple;

	rel = heap_open(TypeEncodingRelationId, RowExclusiveLock);

	ScanKeyInit(&scankey,
				Anum_pg_type_encoding_typid,
				BTEqualStrategyNumber, F_OIDEQ,
				ObjectIdGetDatum(typid));

	sscan = systable_beginscan(rel, TypeEncodingTypidIndexId, true,
							   SnapshotNow, 1, &scankey);
	while((tuple = systable_getnext(sscan)) != NULL)
	{
		simple_heap_delete(rel, &tuple->t_self);
	}
	systable_endscan(sscan);

	heap_close(rel, RowExclusiveLock);
}<|MERGE_RESOLUTION|>--- conflicted
+++ resolved
@@ -547,13 +547,9 @@
 			   GetUserId(),		/* owner's ID */
 			   -1,				/* internal size (always varlena) */
 			   TYPTYPE_BASE,	/* type-type (base type) */
-<<<<<<< HEAD
-			   delimiter,		/* array element delimiter */
-=======
 			   TYPCATEGORY_ARRAY, /* type-category (array) */
 			   false,			/* array types are never preferred */
-			   DEFAULT_TYPDELIM,	/* array element delimiter */
->>>>>>> 49f001d8
+			   delimiter,		/* array element delimiter */
 			   F_ARRAY_IN,		/* input procedure */
 			   F_ARRAY_OUT,		/* output procedure */
 			   F_ARRAY_RECV,	/* receive procedure */
@@ -641,9 +637,10 @@
 			}
 			else
 			{
-				ereport(NOTICE,
-						(errmsg("type \"%s\" does not exist, skipping",
-								TypeNameToString(typename))));
+				if (Gp_role != GP_ROLE_EXECUTE)
+					ereport(NOTICE,
+							(errmsg("type \"%s\" does not exist, skipping",
+									TypeNameToString(typename))));
 			}
 			continue;
 		}
@@ -659,21 +656,18 @@
 
 		if (drop->removeType == OBJECT_DOMAIN)
 		{
-<<<<<<< HEAD
-			if (Gp_role != GP_ROLE_EXECUTE)
-			ereport(NOTICE,
-					(errcode(ERRCODE_UNDEFINED_OBJECT),
-					 errmsg("type \"%s\" does not exist, skipping",
-							TypeNameToString(typename))));
-=======
 			/* Check that this is actually a domain */
 			if (typ->typtype != TYPTYPE_DOMAIN)
 				ereport(ERROR,
 						(errcode(ERRCODE_WRONG_OBJECT_TYPE),
 						 errmsg("\"%s\" is not a domain",
 								TypeNameToString(typename))));
->>>>>>> 49f001d8
 		}
+
+		/*
+		 * Remove any storage encoding
+		 */
+		remove_type_encoding(typeoid);
 
 		/*
 		 * Note: we need no special check for array types here, as the normal
@@ -684,19 +678,7 @@
 		object.objectId = typeoid;
 		object.objectSubId = 0;
 
-<<<<<<< HEAD
-	/*
-	 * Remove any storage encoding
-	 */
-	remove_type_encoding(typeoid);
-
-	/*
-	 * Note: we need no special check for array types here, as the normal
-	 * treatment of internal dependencies handles it just fine
-	 */
-=======
 		add_exact_object_address(&object, objects);
->>>>>>> 49f001d8
 
 		ReleaseSysCache(tup);
 	}
@@ -1111,80 +1093,6 @@
 
 
 /*
-<<<<<<< HEAD
- *	RemoveDomain
- *		Removes a domain.
- *
- * This is identical to RemoveType except we insist it be a domain.
- */
-void
-RemoveDomain(List *names, DropBehavior behavior, bool missing_ok)
-{
-	TypeName   *typename;
-	Oid			typeoid;
-	HeapTuple	tup;
-	char		typtype;
-	ObjectAddress object;
-
-	/* Make a TypeName so we can use standard type lookup machinery */
-	typename = makeTypeNameFromNameList(names);
-
-	/* Use LookupTypeName here so that shell types can be removed. */
-	tup = LookupTypeName(NULL, typename, NULL);
-	if (tup == NULL)
-	{
-		if (!missing_ok)
-		{
-			ereport(ERROR,
-					(errcode(ERRCODE_UNDEFINED_OBJECT),
-					 errmsg("type \"%s\" does not exist",
-							TypeNameToString(typename))));
-		}
-		else
-		{
-			if (Gp_role != GP_ROLE_EXECUTE)
-			ereport(NOTICE,
-					(errcode(ERRCODE_UNDEFINED_OBJECT),
-					 errmsg("type \"%s\" does not exist, skipping",
-							TypeNameToString(typename))));
-		}
-
-		return;
-	}
-
-	typeoid = typeTypeId(tup);
-
-	/* Permission check: must own type or its namespace */
-	if (!pg_type_ownercheck(typeoid, GetUserId()) &&
-	  !pg_namespace_ownercheck(((Form_pg_type) GETSTRUCT(tup))->typnamespace,
-							   GetUserId()))
-		aclcheck_error(ACLCHECK_NOT_OWNER, ACL_KIND_TYPE,
-					   TypeNameToString(typename));
-
-	/* Check that this is actually a domain */
-	typtype = ((Form_pg_type) GETSTRUCT(tup))->typtype;
-
-	if (typtype != TYPTYPE_DOMAIN)
-		ereport(ERROR,
-				(errcode(ERRCODE_WRONG_OBJECT_TYPE),
-				 errmsg("\"%s\" is not a domain",
-						TypeNameToString(typename))));
-
-	ReleaseSysCache(tup);
-
-	/*
-	 * Do the deletion
-	 */
-	object.classId = TypeRelationId;
-	object.objectId = typeoid;
-	object.objectSubId = 0;
-
-	performDeletion(&object, behavior);
-}
-
-/*
-=======
->>>>>>> 49f001d8
  * DefineEnum
  *		Registers a new enum.
  */
