--- conflicted
+++ resolved
@@ -639,15 +639,18 @@
 											   rtoffset);
 		case T_TableFunctionScan:
 			{
-				TableFunctionScan	*tplan	   = (TableFunctionScan *) plan;
-				Plan				*subplan   = tplan->scan.plan.lefttree;
-				List				*subrtable = tplan->subrtable;
+				TableFunctionScan *tplan	   = (TableFunctionScan *) plan;
+				Plan	   *subplan   = tplan->scan.plan.lefttree;
+				List	   *subrtable = tplan->subrtable;
 
 				if (cdb_expr_requires_full_eval((Node *)plan->targetlist))
 					return cdb_insert_result_node(glob, plan, rtoffset);
 
 				/* recursively process the subplan */
-				plan->lefttree = set_plan_references(glob, subplan, subrtable);
+				/* GPDB_90_MERGE_FIXME: How about rowmarks here? Do we need to stash them
+				 * in TableFunctionScan? */
+				plan->lefttree = set_plan_references(glob, subplan,
+													 subrtable, NIL);
 
 				/* subrtable is no longer needed in the plan tree */
 				tplan->subrtable = NIL;
@@ -757,7 +760,6 @@
 			 */
 			Assert(plan->qual == NIL);
 			break;
-<<<<<<< HEAD
 
 		case T_ShareInputScan:
 			{
@@ -819,7 +821,6 @@
 			}
 			break;
 			
-=======
 		case T_LockRows:
 			{
 				LockRows   *splan = (LockRows *) plan;
@@ -841,7 +842,6 @@
 				}
 			}
 			break;
->>>>>>> 78a09145
 		case T_Limit:
 			{
 				Limit	   *splan = (Limit *) plan;
@@ -916,10 +916,9 @@
 					fix_scan_expr(glob, splan->resconstantqual, rtoffset);
 			}
 			break;
-<<<<<<< HEAD
 		case T_Repeat:
 			set_upper_references(glob, plan, rtoffset);
-=======
+			break;
 		case T_ModifyTable:
 			{
 				ModifyTable *splan = (ModifyTable *) plan;
@@ -949,7 +948,6 @@
 											  rtoffset);
 				}
 			}
->>>>>>> 78a09145
 			break;
 		case T_Append:
 			{
@@ -1111,6 +1109,9 @@
 			ctle->resorigtbl = ptle->resorigtbl;
 			ctle->resorigcol = ptle->resorigcol;
 		}
+
+		/* Honor the flow of the SubqueryScan, by copying it to the subplan. */
+		result->flow = plan->scan.plan.flow;
 	}
 	else
 	{
@@ -1723,36 +1724,31 @@
 		TargetEntry *tle = (TargetEntry *) lfirst(l);
 		Node	   *newexpr;
 
-<<<<<<< HEAD
 		if (IsA(tle->expr, Grouping) ||
 				IsA(tle->expr, GroupId))
 			newexpr = copyObject(tle->expr);
 		else
-			newexpr = fix_upper_expr(glob,
-					(Node *) tle->expr,
-					subplan_itlist,
-					rtoffset);
-=======
-		/* If it's a non-Var sort/group item, first try to match by sortref */
-		if (tle->ressortgroupref != 0 && !IsA(tle->expr, Var))
 		{
-			newexpr = (Node *)
-				search_indexed_tlist_for_sortgroupref((Node *) tle->expr,
-													  tle->ressortgroupref,
-													  subplan_itlist,
-													  OUTER);
-			if (!newexpr)
+			/* If it's a non-Var sort/group item, first try to match by sortref */
+			if (tle->ressortgroupref != 0 && !IsA(tle->expr, Var))
+			{
+				newexpr = (Node *)
+					search_indexed_tlist_for_sortgroupref((Node *) tle->expr,
+														  tle->ressortgroupref,
+														  subplan_itlist,
+														  OUTER);
+				if (!newexpr)
+					newexpr = fix_upper_expr(glob,
+											 (Node *) tle->expr,
+											 subplan_itlist,
+											 rtoffset);
+			}
+			else
 				newexpr = fix_upper_expr(glob,
 										 (Node *) tle->expr,
 										 subplan_itlist,
 										 rtoffset);
 		}
-		else
-			newexpr = fix_upper_expr(glob,
-									 (Node *) tle->expr,
-									 subplan_itlist,
-									 rtoffset);
->>>>>>> 78a09145
 		tle = flatCopyTargetEntry(tle);
 		tle->expr = (Expr *) newexpr;
 		output_targetlist = lappend(output_targetlist, tle);
