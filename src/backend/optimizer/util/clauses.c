--- conflicted
+++ resolved
@@ -3,13 +3,9 @@
  * clauses.c
  *	  routines to manipulate qualification clauses
  *
-<<<<<<< HEAD
  * Portions Copyright (c) 2005-2008, Greenplum inc
  * Portions Copyright (c) 2012-Present Pivotal Software, Inc.
- * Portions Copyright (c) 1996-2015, PostgreSQL Global Development Group
-=======
  * Portions Copyright (c) 1996-2016, PostgreSQL Global Development Group
->>>>>>> b5bce6c1
  * Portions Copyright (c) 1994, Regents of the University of California
  *
  *
@@ -479,24 +475,17 @@
 		Assert(((Aggref *) node)->agglevelsup == 0);
 		return true;			/* abort the tree traversal and return true */
 	}
-<<<<<<< HEAD
-
-=======
->>>>>>> b5bce6c1
 	if (IsA(node, GroupingFunc))
 	{
 		Assert(((GroupingFunc *) node)->agglevelsup == 0);
 		return true;			/* abort the tree traversal and return true */
 	}
-<<<<<<< HEAD
 	if (IsA(node, GroupId))
 	{
 		Assert(((GroupId *) node)->agglevelsup == 0);
 		return true;			/* abort the tree traversal and return true */
 	}
 
-=======
->>>>>>> b5bce6c1
 	Assert(!IsA(node, SubLink));
 	return expression_tree_walker(node, contain_agg_clause_walker, context);
 }
@@ -615,7 +604,6 @@
 		}
 
 		/*
-<<<<<<< HEAD
 		 * The PostgreSQL 'numOrderedAggs' field includes DISTINCT aggregates,
 		 * too, but cdbgroup.c handles DISTINCT aggregates differently, and
 		 * needs to know if there are any purely ordered aggs, not counting
@@ -625,54 +613,30 @@
 			costs->numPureOrderedAggs++;
 
 		if (aggref->aggdistinct != NIL)
-		{
-			ListCell *lc;
-
-			foreach(lc, aggref->args)
-			{
-				TargetEntry *tle = (TargetEntry *) lfirst(lc);
-
-				if ( !list_member(costs->dqaArgs, tle->expr) )
-					costs->dqaArgs = lappend(costs->dqaArgs, tle->expr);
-			}
-		}
+			costs->distinctAggrefs = lappend(costs->distinctAggrefs, aggref);
 
 		/*
-		 * If there is no combine function, then partial aggregation is
-		 * not possible. (Note: This is slightly different from the hasNonPartial
-		 * flag in upstream: hasNonPartial is set to 'false', also when there are
-		 * any distinct aggregates, but hasNonCombine is strictly about whether
-		 * every aggregate has a combine function.
-		 */
-		if (!OidIsValid(aggcombinefn))
-			costs->hasNonCombine = true; /* Nope! */
-
-		/*
-		 * If we have any aggs with transtype INTERNAL then we must check
-		 * whether they have serialization/deserialization functions; if
-		 * not, we can't serialize partial-aggregation results.
-		 */
-		if (aggtranstype == INTERNALOID &&
-				 (!OidIsValid(aggserialfn) || !OidIsValid(aggdeserialfn)))
-			costs->hasNonSerial = true;
-
-		/* add component function execution costs to appropriate totals */
-		costs->transCost.per_tuple += get_func_cost(aggtransfn) * cpu_operator_cost;
-		if (OidIsValid(aggfinalfn))
-			costs->finalCost += get_func_cost(aggfinalfn) * cpu_operator_cost;
-=======
 		 * Check whether partial aggregation is feasible, unless we already
 		 * found out that we can't do it.
+		 *
+		 * In GPDB, we can do two-stage aggregation with DISTINCT-qualified
+		 * aggregates, if the data distribution happens to match the DISTINCT
+		 * expressions. So we keep track whether all aggregates have combine
+		 * functions, even if there are DISTINCT aggregates. hasNonCombine is
+		 * set if there are any aggregates without combine functions, even if
+		 * there are DISTINCT aggregates.
 		 */
-		if (!costs->hasNonPartial)
+		if (!costs->hasNonCombine)
 		{
 			/*
 			 * If there is no combine function, then partial aggregation is
 			 * not possible.
 			 */
 			if (!OidIsValid(aggcombinefn))
+			{
+				costs->hasNonCombine = true;
 				costs->hasNonPartial = true;
->>>>>>> b5bce6c1
+			}
 
 			/*
 			 * If we have any aggs with transtype INTERNAL then we must check
@@ -1079,7 +1043,6 @@
 {
 	if (node == NULL)
 		return false;
-<<<<<<< HEAD
 
     /* the functions in predtest.c handle expressions and
      * RestrictInfo objects -- so make this function handle
@@ -1090,78 +1053,10 @@
         return contain_mutable_functions_walker((Node*)info->clause, context);
     }
 
-	if (IsA(node, FuncExpr))
-	{
-		FuncExpr   *expr = (FuncExpr *) node;
-
-		if (func_volatile(expr->funcid) != PROVOLATILE_IMMUTABLE)
-			return true;
-		/* else fall through to check args */
-	}
-	else if (IsA(node, OpExpr))
-	{
-		OpExpr	   *expr = (OpExpr *) node;
-
-		set_opfuncid(expr);
-		if (func_volatile(expr->opfuncid) != PROVOLATILE_IMMUTABLE)
-			return true;
-		/* else fall through to check args */
-	}
-	else if (IsA(node, DistinctExpr))
-	{
-		DistinctExpr *expr = (DistinctExpr *) node;
-
-		set_opfuncid((OpExpr *) expr);	/* rely on struct equivalence */
-		if (func_volatile(expr->opfuncid) != PROVOLATILE_IMMUTABLE)
-			return true;
-		/* else fall through to check args */
-	}
-	else if (IsA(node, NullIfExpr))
-	{
-		NullIfExpr *expr = (NullIfExpr *) node;
-
-		set_opfuncid((OpExpr *) expr);	/* rely on struct equivalence */
-		if (func_volatile(expr->opfuncid) != PROVOLATILE_IMMUTABLE)
-			return true;
-		/* else fall through to check args */
-	}
-	else if (IsA(node, ScalarArrayOpExpr))
-	{
-		ScalarArrayOpExpr *expr = (ScalarArrayOpExpr *) node;
-
-		set_sa_opfuncid(expr);
-		if (func_volatile(expr->opfuncid) != PROVOLATILE_IMMUTABLE)
-			return true;
-		/* else fall through to check args */
-	}
-	else if (IsA(node, CoerceViaIO))
-	{
-		CoerceViaIO *expr = (CoerceViaIO *) node;
-		Oid			iofunc;
-		Oid			typioparam;
-		bool		typisvarlena;
-
-		/* check the result type's input function */
-		getTypeInputInfo(expr->resulttype,
-						 &iofunc, &typioparam);
-		if (func_volatile(iofunc) != PROVOLATILE_IMMUTABLE)
-			return true;
-		/* check the input type's output function */
-		getTypeOutputInfo(exprType((Node *) expr->arg),
-						  &iofunc, &typisvarlena);
-		if (func_volatile(iofunc) != PROVOLATILE_IMMUTABLE)
-			return true;
-		/* else fall through to check args */
-	}
-	else if (IsA(node, ArrayCoerceExpr))
-	{
-		ArrayCoerceExpr *expr = (ArrayCoerceExpr *) node;
-=======
 	/* Check for mutable functions in node itself */
 	if (check_functions_in_node(node, contain_mutable_functions_checker,
 								context))
 		return true;
->>>>>>> b5bce6c1
 
 	/*
 	 * It should be safe to treat MinMaxExpr as immutable, because it will
@@ -1243,6 +1138,7 @@
 								 contain_volatile_functions_walker,
 								 context, 0);
 	}
+
 	return expression_tree_walker(node, contain_volatile_functions_walker,
 								  context);
 }
@@ -1288,13 +1184,8 @@
 							   contain_volatile_functions_not_nextval_walker,
 								 context, 0);
 	}
-<<<<<<< HEAD
-
-	return expression_tree_walker(node, contain_volatile_functions_walker,
-=======
 	return expression_tree_walker(node,
 							   contain_volatile_functions_not_nextval_walker,
->>>>>>> b5bce6c1
 								  context);
 }
 
