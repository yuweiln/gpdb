--- conflicted
+++ resolved
@@ -1241,12 +1241,8 @@
 	rel->pathlist = NIL;
 
 	/* Set up the dummy path */
-<<<<<<< HEAD
-	add_path(rel, (Path *) create_append_path(root, rel, NIL, NULL));
-=======
-	add_path(rel, (Path *) create_append_path(rel, NIL,
+	add_path(rel, (Path *) create_append_path(root, rel, NIL,
 											  rel->lateral_relids));
->>>>>>> a01e72fb
 
 	/* Set or update cheapest_total_path */
 	set_cheapest(rel);
