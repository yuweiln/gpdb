/*-------------------------------------------------------------------------
 *
 * costsize.c
 *	  Routines to compute (and set) relation sizes and path costs
 *
 * Path costs are measured in arbitrary units established by these basic
 * parameters:
 *
 *	seq_page_cost		Cost of a sequential page fetch
 *	random_page_cost	Cost of a non-sequential page fetch
 *	cpu_tuple_cost		Cost of typical CPU time to process a tuple
 *	cpu_index_tuple_cost  Cost of typical CPU time to process an index tuple
 *	cpu_operator_cost	Cost of CPU time to execute an operator or function
 *
 * We expect that the kernel will typically do some amount of read-ahead
 * optimization; this in conjunction with seek costs means that seq_page_cost
 * is normally considerably less than random_page_cost.  (However, if the
 * database is fully cached in RAM, it is reasonable to set them equal.)
 *
 * We also use a rough estimate "effective_cache_size" of the number of
 * disk pages in Postgres + OS-level disk cache.  (We can't simply use
 * NBuffers for this purpose because that would ignore the effects of
 * the kernel's disk cache.)
 *
 * Obviously, taking constants for these values is an oversimplification,
 * but it's tough enough to get any useful estimates even at this level of
 * detail.	Note that all of these parameters are user-settable, in case
 * the default values are drastically off for a particular platform.
 *
 * We compute two separate costs for each path:
 *		total_cost: total estimated cost to fetch all tuples
 *		startup_cost: cost that is expended before first tuple is fetched
 * In some scenarios, such as when there is a LIMIT or we are implementing
 * an EXISTS(...) sub-select, it is not necessary to fetch all tuples of the
 * path's result.  A caller can estimate the cost of fetching a partial
 * result by interpolating between startup_cost and total_cost.  In detail:
 *		actual_cost = startup_cost +
 *			(total_cost - startup_cost) * tuples_to_fetch / path->parent->rows;
 * Note that a base relation's rows count (and, by extension, plan_rows for
 * plan nodes below the LIMIT node) are set without regard to any LIMIT, so
 * that this equation works properly.  (Also, these routines guarantee not to
 * set the rows count to zero, so there will be no zero divide.)  The LIMIT is
 * applied as a top-level plan node.
 *
 * For largely historical reasons, most of the routines in this module use
 * the passed result Path only to store their startup_cost and total_cost
 * results into.  All the input data they need is passed as separate
 * parameters, even though much of it could be extracted from the Path.
 * An exception is made for the cost_XXXjoin() routines, which expect all
 * the non-cost fields of the passed XXXPath to be filled in.
 *
 *
 * Portions Copyright (c) 2005-2008, Greenplum inc
 * Portions Copyright (c) 2012-Present Pivotal Software, Inc.
 * Portions Copyright (c) 1996-2009, PostgreSQL Global Development Group
 * Portions Copyright (c) 1994, Regents of the University of California
 *
 * IDENTIFICATION
 *	  $PostgreSQL: pgsql/src/backend/optimizer/path/costsize.c,v 1.212 2009/11/15 02:45:35 tgl Exp $
 *
 *-------------------------------------------------------------------------
 */

#include "postgres.h"

#include <math.h>

#include "executor/executor.h"
#include "executor/nodeHash.h"
#include "miscadmin.h"
#include "nodes/nodeFuncs.h"
#include "optimizer/clauses.h"
#include "optimizer/cost.h"
#include "optimizer/pathnode.h"
#include "optimizer/placeholder.h"
#include "optimizer/planmain.h"
#include "optimizer/restrictinfo.h"
#include "parser/parse_expr.h"
#include "parser/parsetree.h"
#include "utils/lsyscache.h"
#include "utils/selfuncs.h"
#include "utils/tuplesort.h"

#include "cdb/cdbpath.h"        /* cdbpath_rows() */
#include "cdb/cdbvars.h"

#define LOG2(x)  (log(x) / 0.693147180559945)

/*
 * Some Paths return less than the nominal number of rows of their parent
 * relations; join nodes need to do this to get the correct input count:
 */
#define PATH_ROWS(root, path) (cdbpath_rows((root), (path)))


double		seq_page_cost = DEFAULT_SEQ_PAGE_COST;
double		random_page_cost = DEFAULT_RANDOM_PAGE_COST;
double		cpu_tuple_cost = DEFAULT_CPU_TUPLE_COST;
double		cpu_index_tuple_cost = DEFAULT_CPU_INDEX_TUPLE_COST;
double		cpu_operator_cost = DEFAULT_CPU_OPERATOR_COST;

int			effective_cache_size = DEFAULT_EFFECTIVE_CACHE_SIZE;

Cost		disable_cost = 1.0e10;

bool		enable_seqscan = true;
bool		enable_indexscan = true;
bool		enable_bitmapscan = true;
bool		force_bitmap_table_scan = false;
bool		enable_tidscan = true;
bool		enable_sort = true;
bool		enable_hashagg = true;
bool		enable_groupagg = true;
bool		enable_nestloop = false;
bool		enable_mergejoin = false;
bool		enable_hashjoin = true;

typedef struct
{
	PlannerInfo *root;
	QualCost	total;
} cost_qual_eval_context;

static MergeScanSelCache *cached_scansel(PlannerInfo *root,
			   RestrictInfo *rinfo,
			   PathKey *pathkey);
static void cost_rescan(PlannerInfo *root, Path *path,
			Cost *rescan_startup_cost, Cost *rescan_total_cost);
static bool cost_qual_eval_walker(Node *node, cost_qual_eval_context *context);
static bool adjust_semi_join(PlannerInfo *root, JoinPath *path,
				 SpecialJoinInfo *sjinfo,
				 Selectivity *outer_match_frac,
				 Selectivity *match_count,
				 bool *indexed_join_quals);
static double approx_tuple_count(PlannerInfo *root, JoinPath *path,
				   List *quals);
static double relation_byte_size(double tuples, int width);
static double page_size(double tuples, int width);
static Selectivity adjust_selectivity_for_nulltest(Selectivity selec,
												Selectivity pselec,
												List *pushed_quals,
												JoinType jointype,
												RelOptInfo *left,
												RelOptInfo *right);

/* CDB: The clamp_row_est() function definition has been moved to cost.h */

/*
 * cost_seqscan
 *	  Determines and returns the cost of scanning a relation sequentially.
 */
void
cost_seqscan(Path *path, PlannerInfo *root,
			 RelOptInfo *baserel)
{
	Cost		startup_cost = 0;
	Cost		run_cost = 0;
	Cost		cpu_per_tuple;

	/* Should only be applied to base relations */
	Assert(baserel->relid > 0);
	Assert(baserel->rtekind == RTE_RELATION);

	/*
	 * disk costs
	 */
	run_cost += seq_page_cost * baserel->pages;

	/* CPU costs */
	startup_cost += baserel->baserestrictcost.startup;
	cpu_per_tuple = cpu_tuple_cost + baserel->baserestrictcost.per_tuple;
	run_cost += cpu_per_tuple * baserel->tuples;

	path->startup_cost = startup_cost;
	path->total_cost = startup_cost + run_cost;
}

/*
 * cost_appendonlyscan
 *	  Determines and returns the cost of scanning a relation sequentially.
 */
void
cost_appendonlyscan(AppendOnlyPath *path, PlannerInfo *root,
					RelOptInfo *baserel)
{
	Cost		startup_cost = 0;
	Cost		run_cost = 0;
	Cost		cpu_per_tuple;
	
	/* Should only be applied to base relations */
	Assert(baserel->relid > 0);
	Assert(baserel->rtekind == RTE_RELATION);
	
	/*
	 * disk costs
	 */
	run_cost += seq_page_cost * baserel->pages;
	
	/* CPU costs */
	startup_cost += baserel->baserestrictcost.startup;
	cpu_per_tuple = cpu_tuple_cost + baserel->baserestrictcost.per_tuple;
	run_cost += cpu_per_tuple * baserel->tuples;
	
	path->path.startup_cost = startup_cost;
	path->path.total_cost = startup_cost + run_cost;
}

/*
 * cost_aocsscan
 *	  Determines and returns the cost of scanning a relation sequentially.
 */
void
cost_aocsscan(AOCSPath *path, PlannerInfo *root,
					RelOptInfo *baserel)
{
	Cost		startup_cost = 0;
	Cost		run_cost = 0;
	Cost		cpu_per_tuple;
	
	/* Should only be applied to base relations */
	Assert(baserel->relid > 0);
	Assert(baserel->rtekind == RTE_RELATION);
	
	/*
	 * disk costs
	 */
	run_cost += seq_page_cost * baserel->pages;
	
	/* CPU costs */
	startup_cost += baserel->baserestrictcost.startup;
	cpu_per_tuple = cpu_tuple_cost + baserel->baserestrictcost.per_tuple;
	run_cost += cpu_per_tuple * baserel->tuples;
	
	path->path.startup_cost = startup_cost;
	path->path.total_cost = startup_cost + run_cost;
}

/*
 * cost_externalscan
 *	  Determines and returns the cost of scanning an external relation.
 *
 *	  Right now this is not very meaningful at all but we'll probably
 *	  want to make some good estimates in the future.
 */
void
cost_externalscan(ExternalPath *path, PlannerInfo *root,
				  RelOptInfo *baserel)
{
	Cost		startup_cost = 0;
	Cost		run_cost = 0;
	Cost		cpu_per_tuple;
	
	/* Should only be applied to external relations */
	Assert(baserel->relid > 0);
	Assert(baserel->rtekind == RTE_RELATION);
	
	/*
	 * disk costs
	 */
	run_cost += seq_page_cost * baserel->pages;
	
	/* CPU costs */
	startup_cost += baserel->baserestrictcost.startup;
	cpu_per_tuple = cpu_tuple_cost + baserel->baserestrictcost.per_tuple;
	run_cost += cpu_per_tuple * baserel->tuples;
	
	path->path.startup_cost = startup_cost;
	path->path.total_cost = startup_cost + run_cost;
}

/*
 * cost_index
 *	  Determines and returns the cost of scanning a relation using an index.
 *
 * 'index' is the index to be used
 * 'indexQuals' is the list of applicable qual clauses (implicit AND semantics)
 * 'outer_rel' is the outer relation when we are considering using the index
 *		scan as the inside of a nestloop join (hence, some of the indexQuals
 *		are join clauses, and we should expect repeated scans of the index);
 *		NULL for a plain index scan
 *
 * cost_index() takes an IndexPath not just a Path, because it sets a few
 * additional fields of the IndexPath besides startup_cost and total_cost.
 * These fields are needed if the IndexPath is used in a BitmapIndexScan.
 *
 * NOTE: 'indexQuals' must contain only clauses usable as index restrictions.
 * Any additional quals evaluated as qpquals may reduce the number of returned
 * tuples, but they won't reduce the number of tuples we have to fetch from
 * the table, so they don't reduce the scan cost.
 *
 * NOTE: as of 8.0, indexQuals is a list of RestrictInfo nodes, where formerly
 * it was a list of bare clause expressions.
 */
void
cost_index(IndexPath *path, PlannerInfo *root,
		   IndexOptInfo *index,
		   List *indexQuals,
		   RelOptInfo *outer_rel)
{
	RelOptInfo *baserel = index->rel;
	Cost		startup_cost = 0;
	Cost		run_cost = 0;
	Cost		indexStartupCost = 0.0;
	Cost		indexTotalCost = 0.0;
	Selectivity indexSelectivity = 0.0;
	double		indexCorrelation = 0.0,
				csquared;
	Cost		min_IO_cost,
				max_IO_cost;
	Cost		cpu_per_tuple;
	double		tuples_fetched;
	double		pages_fetched;

	/* Should only be applied to base relations */
	Assert(IsA(baserel, RelOptInfo) &&
		   IsA(index, IndexOptInfo));
	Assert(baserel->relid > 0);
	Assert(baserel->rtekind == RTE_RELATION);

	/*
	 * Call index-access-method-specific code to estimate the processing cost
	 * for scanning the index, as well as the selectivity of the index (ie,
	 * the fraction of main-table tuples we will have to retrieve) and its
	 * correlation to the main-table tuple order.
	 */
    index->num_leading_eq = 0;
	OidFunctionCall8(index->amcostestimate,
					 PointerGetDatum(root),
					 PointerGetDatum(index),
					 PointerGetDatum(indexQuals),
					 PointerGetDatum(outer_rel),
					 PointerGetDatum(&indexStartupCost),
					 PointerGetDatum(&indexTotalCost),
					 PointerGetDatum(&indexSelectivity),
					 PointerGetDatum(&indexCorrelation));
					
    /*
     * CDB: Note whether all of the key columns are matched by equality
     * predicates.
     *
     * The index->num_leading_eq field is kludgily used as an implicit result
     * parameter from the amcostestimate proc, to avoid changing its externally
     * exposed interface. Transfer to IndexPath, then zap to discourage misuse.
     */
    path->num_leading_eq = index->num_leading_eq;
    index->num_leading_eq = 0;

	/*
	 * clamp index correlation to 99% or less, so that we always account for at least a little bit
	 * of random_page_cost in our calculation.  Otherwise, perfectly correlated indexes look too fast.
	 */
	if (indexCorrelation >= 0.99)
		indexCorrelation = 0.99;
	else if (indexCorrelation <= -0.99)
		indexCorrelation = -0.99;

	/*
	 * Save amcostestimate's results for possible use in bitmap scan planning.
	 * We don't bother to save indexStartupCost or indexCorrelation, because a
	 * bitmap scan doesn't care about either.
	 */
	path->indextotalcost = indexTotalCost;
	path->indexselectivity = indexSelectivity;

	/* all costs for touching index itself included here */
	startup_cost += indexStartupCost;
	run_cost += indexTotalCost - indexStartupCost;

	/* estimate number of main-table tuples fetched */
	tuples_fetched = clamp_row_est(indexSelectivity * baserel->tuples);

	/*----------
	 * Estimate number of main-table pages fetched, and compute I/O cost.
	 *
	 * When the index ordering is uncorrelated with the table ordering,
	 * we use an approximation proposed by Mackert and Lohman (see
	 * index_pages_fetched() for details) to compute the number of pages
	 * fetched, and then charge random_page_cost per page fetched.
	 *
	 * When the index ordering is exactly correlated with the table ordering
	 * (just after a CLUSTER, for example), the number of pages fetched should
	 * be exactly selectivity * table_size.  What's more, all but the first
	 * will be sequential fetches, not the random fetches that occur in the
	 * uncorrelated case.  So if the number of pages is more than 1, we
	 * ought to charge
	 *		random_page_cost + (pages_fetched - 1) * seq_page_cost
	 * For partially-correlated indexes, we ought to charge somewhere between
	 * these two estimates.  We currently interpolate linearly between the
	 * estimates based on the correlation squared (XXX is that appropriate?).
	 *----------
	 */
	if (outer_rel != NULL && outer_rel->rows > 1)
	{
		/*
		 * For repeated indexscans, the appropriate estimate for the
		 * uncorrelated case is to scale up the number of tuples fetched in
		 * the Mackert and Lohman formula by the number of scans, so that we
		 * estimate the number of pages fetched by all the scans; then
		 * pro-rate the costs for one scan.  In this case we assume all the
		 * fetches are random accesses.
		 */
		double		num_scans = outer_rel->rows;

		pages_fetched = index_pages_fetched(tuples_fetched * num_scans,
											baserel->pages,
											(double) index->pages,
											root);

		max_IO_cost = (pages_fetched * random_page_cost) / num_scans;

		/*
		 * In the perfectly correlated case, the number of pages touched by
		 * each scan is selectivity * table_size, and we can use the Mackert
		 * and Lohman formula at the page level to estimate how much work is
		 * saved by caching across scans.  We still assume all the fetches are
		 * random, though, which is an overestimate that's hard to correct for
		 * without double-counting the cache effects.  (But in most cases
		 * where such a plan is actually interesting, only one page would get
		 * fetched per scan anyway, so it shouldn't matter much.)
		 */
		pages_fetched = ceil(indexSelectivity * (double) baserel->pages);

		pages_fetched = index_pages_fetched(pages_fetched * num_scans,
											baserel->pages,
											(double) index->pages,
											root);

		min_IO_cost = (pages_fetched * random_page_cost) / num_scans;
	}
	else
	{
		/*
		 * Normal case: apply the Mackert and Lohman formula, and then
		 * interpolate between that and the correlation-derived result.
		 */
		pages_fetched = index_pages_fetched(tuples_fetched,
											baserel->pages,
											(double) index->pages,
											root);

		/* max_IO_cost is for the perfectly uncorrelated case (csquared=0) */
		max_IO_cost = pages_fetched * random_page_cost;

		/* min_IO_cost is for the perfectly correlated case (csquared=1) */
		pages_fetched = ceil(indexSelectivity * (double) baserel->pages);
		min_IO_cost = random_page_cost;
		if (pages_fetched > 1)
			min_IO_cost += (pages_fetched - 1) * seq_page_cost;
	}

	/*
	 * Now interpolate based on estimated index order correlation to get total
	 * disk I/O cost for main table accesses.
	 */
	csquared = indexCorrelation * indexCorrelation;

	run_cost += max_IO_cost + csquared * (min_IO_cost - max_IO_cost);

	/*
	 * Estimate CPU costs per tuple.
	 *
	 * Normally the indexquals will be removed from the list of restriction
	 * clauses that we have to evaluate as qpquals, so we should subtract
	 * their costs from baserestrictcost.  But if we are doing a join then
	 * some of the indexquals are join clauses and shouldn't be subtracted.
	 * Rather than work out exactly how much to subtract, we don't subtract
	 * anything.
	 *
	 * XXX actually, this calculation is almost completely bogus, because
	 * indexquals will contain derived indexable conditions which might be
	 * quite different from the "original" quals in baserestrictinfo.  We
	 * ought to determine the actual qpqual list and cost that, rather than
	 * using this shortcut.  But that's too invasive a change to consider
	 * back-patching, so for the moment we just mask the worst aspects of the
	 * problem by clamping the subtracted amount.
	 */
	startup_cost += baserel->baserestrictcost.startup;
	cpu_per_tuple = cpu_tuple_cost + baserel->baserestrictcost.per_tuple;

	if (outer_rel == NULL)
	{
		QualCost	index_qual_cost;

		cost_qual_eval(&index_qual_cost, indexQuals, root);
		/* any startup cost still has to be paid ... */
		cpu_per_tuple -= Min(index_qual_cost.per_tuple,
							 baserel->baserestrictcost.per_tuple);
	}

	run_cost += cpu_per_tuple * tuples_fetched;

	path->path.startup_cost = startup_cost;
	path->path.total_cost = startup_cost + run_cost;
}

/*
 * index_pages_fetched
 *	  Estimate the number of pages actually fetched after accounting for
 *	  cache effects.
 *
 * We use an approximation proposed by Mackert and Lohman, "Index Scans
 * Using a Finite LRU Buffer: A Validated I/O Model", ACM Transactions
 * on Database Systems, Vol. 14, No. 3, September 1989, Pages 401-424.
 * The Mackert and Lohman approximation is that the number of pages
 * fetched is
 *	PF =
 *		min(2TNs/(2T+Ns), T)			when T <= b
 *		2TNs/(2T+Ns)					when T > b and Ns <= 2Tb/(2T-b)
 *		b + (Ns - 2Tb/(2T-b))*(T-b)/T	when T > b and Ns > 2Tb/(2T-b)
 * where
 *		T = # pages in table
 *		N = # tuples in table
 *		s = selectivity = fraction of table to be scanned
 *		b = # buffer pages available (we include kernel space here)
 *
 * We assume that effective_cache_size is the total number of buffer pages
 * available for the whole query, and pro-rate that space across all the
 * tables in the query and the index currently under consideration.  (This
 * ignores space needed for other indexes used by the query, but since we
 * don't know which indexes will get used, we can't estimate that very well;
 * and in any case counting all the tables may well be an overestimate, since
 * depending on the join plan not all the tables may be scanned concurrently.)
 *
 * The product Ns is the number of tuples fetched; we pass in that
 * product rather than calculating it here.  "pages" is the number of pages
 * in the object under consideration (either an index or a table).
 * "index_pages" is the amount to add to the total table space, which was
 * computed for us by query_planner.
 *
 * Caller is expected to have ensured that tuples_fetched is greater than zero
 * and rounded to integer (see clamp_row_est).	The result will likewise be
 * greater than zero and integral.
 */
double
index_pages_fetched(double tuples_fetched, BlockNumber pages,
					double index_pages, PlannerInfo *root)
{
	double		pages_fetched;
	double		total_pages;
	double		T,
				b;

	/* T is # pages in table, but don't allow it to be zero */
	T = (pages > 1) ? (double) pages : 1.0;

	/* Compute number of pages assumed to be competing for cache space */
	total_pages = root->total_table_pages + index_pages;
	total_pages = Max(total_pages, 1.0);
	Assert(T <= total_pages);

	/* b is pro-rated share of effective_cache_size */
	b = (double) effective_cache_size *T / total_pages;

	/* force it positive and integral */
	if (b <= 1.0)
		b = 1.0;
	else
		b = ceil(b);

	/* This part is the Mackert and Lohman formula */
	if (T <= b)
	{
		pages_fetched =
			(2.0 * T * tuples_fetched) / (2.0 * T + tuples_fetched);
		if (pages_fetched >= T)
			pages_fetched = T;
		else
			pages_fetched = ceil(pages_fetched);
	}
	else
	{
		double		lim;

		lim = (2.0 * T * b) / (2.0 * T - b);
		if (tuples_fetched <= lim)
		{
			pages_fetched =
				(2.0 * T * tuples_fetched) / (2.0 * T + tuples_fetched);
		}
		else
		{
			pages_fetched =
				b + (tuples_fetched - lim) * (T - b) / T;
		}
		pages_fetched = ceil(pages_fetched);
	}
	return pages_fetched;
}

/*
 * get_indexpath_pages
 *		Determine the total size of the indexes used in a bitmap index path.
 *
 * Note: if the same index is used more than once in a bitmap tree, we will
 * count it multiple times, which perhaps is the wrong thing ... but it's
 * not completely clear, and detecting duplicates is difficult, so ignore it
 * for now.
 */
static double
get_indexpath_pages(Path *bitmapqual)
{
	double		result = 0;
	ListCell   *l;

	if (IsA(bitmapqual, BitmapAndPath))
	{
		BitmapAndPath *apath = (BitmapAndPath *) bitmapqual;

		foreach(l, apath->bitmapquals)
		{
			result += get_indexpath_pages((Path *) lfirst(l));
		}
	}
	else if (IsA(bitmapqual, BitmapOrPath))
	{
		BitmapOrPath *opath = (BitmapOrPath *) bitmapqual;

		foreach(l, opath->bitmapquals)
		{
			result += get_indexpath_pages((Path *) lfirst(l));
		}
	}
	else if (IsA(bitmapqual, IndexPath))
	{
		IndexPath  *ipath = (IndexPath *) bitmapqual;

		result = (double) ipath->indexinfo->pages;
	}
	else
		elog(ERROR, "unrecognized node type: %d", nodeTag(bitmapqual));

	return result;
}

/*
 * cost_bitmap_heap_scan
 *	  Determines and returns the cost of scanning a relation using a bitmap
 *	  index-then-heap plan.
 *
 * 'baserel' is the relation to be scanned
 * 'bitmapqual' is a tree of IndexPaths, BitmapAndPaths, and BitmapOrPaths
 * 'outer_rel' is the outer relation when we are considering using the bitmap
 *		scan as the inside of a nestloop join (hence, some of the indexQuals
 *		are join clauses, and we should expect repeated scans of the table);
 *		NULL for a plain bitmap scan
 *
 * Note: if this is a join inner path, the component IndexPaths in bitmapqual
 * should have been costed accordingly.
 */
void
cost_bitmap_heap_scan(Path *path, PlannerInfo *root, RelOptInfo *baserel,
					  Path *bitmapqual, RelOptInfo *outer_rel)
{
	Cost		startup_cost = 0;
	Cost		run_cost = 0;
	Cost		indexTotalCost;
	Selectivity indexSelectivity;
	Cost		cpu_per_tuple;
	Cost		cost_per_page;
	double		tuples_fetched;
	double		pages_fetched;
	double		T;

	/* Should only be applied to base relations */
	Assert(IsA(baserel, RelOptInfo));
	Assert(baserel->relid > 0);
	Assert(baserel->rtekind == RTE_RELATION);

	/*
	 * Fetch total cost of obtaining the bitmap, as well as its total
	 * selectivity.
	 */
	cost_bitmap_tree_node(bitmapqual, &indexTotalCost, &indexSelectivity);

	startup_cost += indexTotalCost;

	/*
	 * Estimate number of main-table pages fetched.
	 */
	tuples_fetched = clamp_row_est(indexSelectivity * baserel->tuples);

	T = (baserel->pages > 1) ? (double) baserel->pages : 1.0;

	if (outer_rel != NULL && outer_rel->rows > 1)
	{
		/*
		 * For repeated bitmap scans, scale up the number of tuples fetched in
		 * the Mackert and Lohman formula by the number of scans, so that we
		 * estimate the number of pages fetched by all the scans. Then
		 * pro-rate for one scan.
		 */
		double		num_scans = outer_rel->rows;

		pages_fetched = index_pages_fetched(tuples_fetched * num_scans,
											baserel->pages,
											get_indexpath_pages(bitmapqual),
											root);
		pages_fetched /= num_scans;
	}
	else
	{
		/*
		 * For a single scan, the number of heap pages that need to be fetched
		 * is the same as the Mackert and Lohman formula for the case T <= b
		 * (ie, no re-reads needed).
		 */
		pages_fetched = (2.0 * T * tuples_fetched) / (2.0 * T + tuples_fetched);
	}
	if (pages_fetched >= T)
		pages_fetched = T;
	else
		pages_fetched = ceil(pages_fetched);

	/*
	 * For small numbers of pages we should charge random_page_cost apiece,
	 * while if nearly all the table's pages are being read, it's more
	 * appropriate to charge seq_page_cost apiece.	The effect is nonlinear,
	 * too. For lack of a better idea, interpolate like this to determine the
	 * cost per page.
	 */
	if (pages_fetched >= 2.0)
		cost_per_page = random_page_cost -
			(random_page_cost - seq_page_cost) * sqrt(pages_fetched / T);
	else
		cost_per_page = random_page_cost;

	run_cost += pages_fetched * cost_per_page;

	/*
	 * Estimate CPU costs per tuple.
	 *
	 * Often the indexquals don't need to be rechecked at each tuple ... but
	 * not always, especially not if there are enough tuples involved that the
	 * bitmaps become lossy.  For the moment, just assume they will be
	 * rechecked always.
	 */
	startup_cost += baserel->baserestrictcost.startup;
	cpu_per_tuple = cpu_tuple_cost + baserel->baserestrictcost.per_tuple;

	run_cost += cpu_per_tuple * tuples_fetched;

	path->startup_cost = startup_cost;
	path->total_cost = startup_cost + run_cost;
}

/*
 * cost_bitmap_appendonly_scan
 *
 * NOTE: This is a copy of cost_bitmap_heap_scan.
 */
void
cost_bitmap_appendonly_scan(Path *path, PlannerInfo *root, RelOptInfo *baserel,
					  Path *bitmapqual, RelOptInfo *outer_rel)
{
	Cost		startup_cost = 0;
	Cost		run_cost = 0;
	Cost		indexTotalCost;
	Selectivity indexSelectivity;
	Cost		cpu_per_tuple;
	Cost		cost_per_page;
	double		tuples_fetched;
	double		pages_fetched;
	double		T;

	/* Should only be applied to base relations */
	Assert(IsA(baserel, RelOptInfo));
	Assert(baserel->relid > 0);
	Assert(baserel->rtekind == RTE_RELATION);

	/*
	 * Fetch total cost of obtaining the bitmap, as well as its total
	 * selectivity.
	 */
	cost_bitmap_tree_node(bitmapqual, &indexTotalCost, &indexSelectivity);

	startup_cost += indexTotalCost;

	/*
	 * Estimate number of main-table pages fetched.
	 */
	tuples_fetched = clamp_row_est(indexSelectivity * baserel->tuples);

	T = (baserel->pages > 1) ? (double) baserel->pages : 1.0;

	if (outer_rel != NULL && outer_rel->rows > 1)
	{
		/*
		 * For repeated bitmap scans, scale up the number of tuples fetched in
		 * the Mackert and Lohman formula by the number of scans, so that we
		 * estimate the number of pages fetched by all the scans. Then
		 * pro-rate for one scan.
		 */
		double		num_scans = outer_rel->rows;

		pages_fetched = index_pages_fetched(tuples_fetched * num_scans,
											baserel->pages,
											get_indexpath_pages(bitmapqual),
											root);
		pages_fetched /= num_scans;
	}
	else
	{
		/*
		 * For a single scan, the number of heap pages that need to be fetched
		 * is the same as the Mackert and Lohman formula for the case T <= b
		 * (ie, no re-reads needed).
		 */
		pages_fetched = (2.0 * T * tuples_fetched) / (2.0 * T + tuples_fetched);
	}
	if (pages_fetched >= T)
		pages_fetched = T;
	else
		pages_fetched = ceil(pages_fetched);

	/*
	 * For small numbers of pages we should charge random_page_cost apiece,
	 * while if nearly all the table's pages are being read, it's more
	 * appropriate to charge seq_page_cost apiece.	The effect is nonlinear,
	 * too. For lack of a better idea, interpolate like this to determine the
	 * cost per page.
	 */
	if (pages_fetched >= 2.0)
		cost_per_page = random_page_cost -
			(random_page_cost - seq_page_cost) * sqrt(pages_fetched / T);
	else
		cost_per_page = random_page_cost;

	run_cost += pages_fetched * cost_per_page;

	/*
	 * Estimate CPU costs per tuple.
	 *
	 * Often the indexquals don't need to be rechecked at each tuple ... but
	 * not always, especially not if there are enough tuples involved that the
	 * bitmaps become lossy.  For the moment, just assume they will be
	 * rechecked always.
	 */
	startup_cost += baserel->baserestrictcost.startup;
	cpu_per_tuple = cpu_tuple_cost + baserel->baserestrictcost.per_tuple;

	run_cost += cpu_per_tuple * tuples_fetched;

	path->startup_cost = startup_cost;
	path->total_cost = startup_cost + run_cost;
}

/*
 * cost_bitmap_tree_node
 *		Extract cost and selectivity from a bitmap tree node (index/and/or)
 */
void
cost_bitmap_tree_node(Path *path, Cost *cost, Selectivity *selec)
{
	if (IsA(path, IndexPath))
	{
		*cost = ((IndexPath *) path)->indextotalcost;
		*selec = ((IndexPath *) path)->indexselectivity;

		/*
		 * Charge a small amount per retrieved tuple to reflect the costs of
		 * manipulating the bitmap.  This is mostly to make sure that a bitmap
		 * scan doesn't look to be the same cost as an indexscan to retrieve a
		 * single tuple.
		 */
		*cost += 0.1 * cpu_operator_cost * ((IndexPath *) path)->rows;
	}
	else if (IsA(path, BitmapAndPath))
	{
		*cost = path->total_cost;
		*selec = ((BitmapAndPath *) path)->bitmapselectivity;
	}
	else if (IsA(path, BitmapOrPath))
	{
		*cost = path->total_cost;
		*selec = ((BitmapOrPath *) path)->bitmapselectivity;
	}
	else
	{
		elog(ERROR, "unrecognized node type: %d", nodeTag(path));
		*cost = *selec = 0;		/* keep compiler quiet */
	}
}

/*
 * cost_bitmap_and_node
 *		Estimate the cost of a BitmapAnd node
 *
 * Note that this considers only the costs of index scanning and bitmap
 * creation, not the eventual heap access.	In that sense the object isn't
 * truly a Path, but it has enough path-like properties (costs in particular)
 * to warrant treating it as one.
 */
void
cost_bitmap_and_node(BitmapAndPath *path, PlannerInfo *root)
{
	Cost		totalCost;
	Selectivity selec;
	ListCell   *l;

	/*
	 * We estimate AND selectivity on the assumption that the inputs are
	 * independent.  This is probably often wrong, but we don't have the info
	 * to do better.
	 *
	 * The runtime cost of the BitmapAnd itself is estimated at 100x
	 * cpu_operator_cost for each tbm_intersect needed.  Probably too small,
	 * definitely too simplistic?
	 */
	totalCost = 0.0;
	selec = 1.0;
	foreach(l, path->bitmapquals)
	{
		Path	   *subpath = (Path *) lfirst(l);
		Cost		subCost;
		Selectivity subselec;

		cost_bitmap_tree_node(subpath, &subCost, &subselec);

		selec *= subselec;

		totalCost += subCost;
		if (l != list_head(path->bitmapquals))
			totalCost += 100.0 * cpu_operator_cost;
	}
	path->bitmapselectivity = selec;
	path->path.startup_cost = totalCost;
	path->path.total_cost = totalCost;
}

/*
 * cost_bitmap_or_node
 *		Estimate the cost of a BitmapOr node
 *
 * See comments for cost_bitmap_and_node.
 */
void
cost_bitmap_or_node(BitmapOrPath *path, PlannerInfo *root)
{
	Cost		totalCost;
	Selectivity selec;
	ListCell   *l;

	/*
	 * We estimate OR selectivity on the assumption that the inputs are
	 * non-overlapping, since that's often the case in "x IN (list)" type
	 * situations.	Of course, we clamp to 1.0 at the end.
	 *
	 * The runtime cost of the BitmapOr itself is estimated at 100x
	 * cpu_operator_cost for each tbm_union needed.  Probably too small,
	 * definitely too simplistic?  We are aware that the tbm_unions are
	 * optimized out when the inputs are BitmapIndexScans.
	 */
	totalCost = 0.0;
	selec = 0.0;
	foreach(l, path->bitmapquals)
	{
		Path	   *subpath = (Path *) lfirst(l);
		Cost		subCost;
		Selectivity subselec;

		cost_bitmap_tree_node(subpath, &subCost, &subselec);

		selec += subselec;

		totalCost += subCost;
		if (l != list_head(path->bitmapquals) &&
			!IsA(subpath, IndexPath))
			totalCost += 100.0 * cpu_operator_cost;
	}
	path->bitmapselectivity = Min(selec, 1.0);
	path->path.startup_cost = totalCost;
	path->path.total_cost = totalCost;
}

/*
 * cost_tidscan
 *	  Determines and returns the cost of scanning a relation using TIDs.
 */
void
cost_tidscan(Path *path, PlannerInfo *root,
			 RelOptInfo *baserel, List *tidquals)
{
	Cost		startup_cost = 0;
	Cost		run_cost = 0;
	bool		isCurrentOf = false;
	Cost		cpu_per_tuple;
	QualCost	tid_qual_cost;
	int			ntuples;
	ListCell   *l;

	/* Should only be applied to base relations */
	Assert(baserel->relid > 0);
	Assert(baserel->rtekind == RTE_RELATION);

	/* Count how many tuples we expect to retrieve */
	ntuples = 0;
	foreach(l, tidquals)
	{
		if (IsA(lfirst(l), ScalarArrayOpExpr))
		{
			/* Each element of the array yields 1 tuple */
			ScalarArrayOpExpr *saop = (ScalarArrayOpExpr *) lfirst(l);
			Node	   *arraynode = (Node *) lsecond(saop->args);

			ntuples += estimate_array_length(arraynode);
		}
		else if (IsA(lfirst(l), CurrentOfExpr))
		{
			/* CURRENT OF yields 1 tuple */
			isCurrentOf = true;
			ntuples++;
		}
		else
		{
			/* It's just CTID = something, count 1 tuple */
			ntuples++;
		}
	}

	/*
	 * We must force TID scan for WHERE CURRENT OF, because only nodeTidscan.c
	 * understands how to do it correctly.	Therefore, honor enable_tidscan
	 * only when CURRENT OF isn't present.  Also note that cost_qual_eval
	 * counts a CurrentOfExpr as having startup cost disable_cost, which we
	 * subtract off here; that's to prevent other plan types such as seqscan
	 * from winning.
	 */
	if (isCurrentOf)
	{
		Assert(baserel->baserestrictcost.startup >= disable_cost);
		startup_cost -= disable_cost;
	}
	else if (!enable_tidscan)
		startup_cost += disable_cost;

	/*
	 * The TID qual expressions will be computed once, any other baserestrict
	 * quals once per retrived tuple.
	 */
	cost_qual_eval(&tid_qual_cost, tidquals, root);

	/* disk costs --- assume each tuple on a different page */
	run_cost += random_page_cost * ntuples;

	/* CPU costs */
	startup_cost += baserel->baserestrictcost.startup +
		tid_qual_cost.per_tuple;
	cpu_per_tuple = cpu_tuple_cost + baserel->baserestrictcost.per_tuple -
		tid_qual_cost.per_tuple;
	run_cost += cpu_per_tuple * ntuples;

	path->startup_cost = startup_cost;
	path->total_cost = startup_cost + run_cost;
}

/*
 * cost_subqueryscan
 *	  Determines and returns the cost of scanning a subquery RTE.
 */
void
cost_subqueryscan(Path *path, RelOptInfo *baserel)
{
	Cost		startup_cost;
	Cost		run_cost;
	Cost		cpu_per_tuple;

	/* Should only be applied to base relations that are subqueries */
	Assert(baserel->relid > 0);
	Assert(baserel->rtekind == RTE_SUBQUERY);

	/*
	 * Cost of path is cost of evaluating the subplan, plus cost of evaluating
	 * any restriction clauses that will be attached to the SubqueryScan node,
	 * plus cpu_tuple_cost to account for selection and projection overhead.
	 */
	path->startup_cost = baserel->subplan->startup_cost;
	path->total_cost = baserel->subplan->total_cost;

	startup_cost = baserel->baserestrictcost.startup;
	cpu_per_tuple = cpu_tuple_cost + baserel->baserestrictcost.per_tuple;
	run_cost = cpu_per_tuple * baserel->tuples;

	path->startup_cost += startup_cost;
	path->total_cost += startup_cost + run_cost;
}

/*
 * cost_functionscan
 *	  Determines and returns the cost of scanning a function RTE.
 */
void
cost_functionscan(Path *path, PlannerInfo *root, RelOptInfo *baserel)
{
	Cost		startup_cost = 0;
	Cost		run_cost = 0;
	Cost		cpu_per_tuple;
	RangeTblEntry *rte;
	QualCost	exprcost;

	/* Should only be applied to base relations that are functions */
	Assert(baserel->relid > 0);
	rte = planner_rt_fetch(baserel->relid, root);
	Assert(rte->rtekind == RTE_FUNCTION);

	/*
	 * Estimate costs of executing the function expression.
	 *
	 * Currently, nodeFunctionscan.c always executes the function to
	 * completion before returning any rows, and caches the results in a
	 * tuplestore.  So the function eval cost is all startup cost, and
	 * per-row costs are minimal.
	 *
	 * XXX in principle we ought to charge tuplestore spill costs if the
	 * number of rows is large.  However, given how phony our rowcount
	 * estimates for functions tend to be, there's not a lot of point
	 * in that refinement right now.
	 */
	cost_qual_eval_node(&exprcost, rte->funcexpr, root);

	startup_cost += exprcost.startup + exprcost.per_tuple;

	/* Add scanning CPU costs */
	startup_cost += baserel->baserestrictcost.startup;
	cpu_per_tuple = cpu_tuple_cost + baserel->baserestrictcost.per_tuple;
	run_cost += cpu_per_tuple * baserel->tuples;

	path->startup_cost = startup_cost;
	path->total_cost = startup_cost + run_cost;
}

/*
 * cost_tablefunction
 *	  Determines and returns the cost of scanning a table function RTE.
 */
void
cost_tablefunction(Path *path, PlannerInfo *root, RelOptInfo *baserel)
{
	Cost		startup_cost;
	Cost		run_cost;
	Cost		cpu_per_tuple;

	/* Should only be applied to base relations that are functions */
	Assert(baserel->relid > 0);
	Assert(baserel->rtekind == RTE_TABLEFUNCTION);

	/* Initialize cost of the subquery input */
	path->startup_cost = baserel->subplan->startup_cost;
	path->total_cost   = baserel->subplan->total_cost;

	/*
	 * For now, estimate function's cost at one operator eval per function
	 * call.  Someday we should revive the function cost estimate columns in
	 * pg_proc...  (see cost_functionscan above)
	 */
	cpu_per_tuple = cpu_operator_cost;

	/* Calculate additional cost of the table function node */
	cpu_per_tuple += cpu_tuple_cost + baserel->baserestrictcost.per_tuple;
	startup_cost   = baserel->baserestrictcost.startup;
	run_cost	   = cpu_per_tuple * baserel->tuples;

	/* Add in the additional cost */
	path->startup_cost += startup_cost;
	path->total_cost   += startup_cost + run_cost;
}

/*
 * cost_valuesscan
 *	  Determines and returns the cost of scanning a VALUES RTE.
 */
void
cost_valuesscan(Path *path, PlannerInfo *root, RelOptInfo *baserel)
{
	Cost		startup_cost = 0;
	Cost		run_cost = 0;
	Cost		cpu_per_tuple;

	/* Should only be applied to base relations that are values lists */
	Assert(baserel->relid > 0);
	Assert(baserel->rtekind == RTE_VALUES);

	/*
	 * For now, estimate list evaluation cost at one operator eval per list
	 * (probably pretty bogus, but is it worth being smarter?)
	 */
	cpu_per_tuple = cpu_operator_cost;

	/* Add scanning CPU costs */
	startup_cost += baserel->baserestrictcost.startup;
	cpu_per_tuple += cpu_tuple_cost + baserel->baserestrictcost.per_tuple;
	run_cost += cpu_per_tuple * baserel->tuples;

	path->startup_cost = startup_cost;
	path->total_cost = startup_cost + run_cost;
}

/*
 * cost_ctescan
 *	  Determines and returns the cost of scanning a CTE RTE.
 *
 * Note: this is used for both self-reference and regular CTEs; the
 * possible cost differences are below the threshold of what we could
 * estimate accurately anyway.	Note that the costs of evaluating the
 * referenced CTE query are added into the final plan as initplan costs,
 * and should NOT be counted here.
 */
void
cost_ctescan(Path *path, PlannerInfo *root, RelOptInfo *baserel)
{
	Cost		startup_cost = 0;
	Cost		run_cost = 0;
	Cost		cpu_per_tuple;

	/* Should only be applied to base relations that are CTEs */
	Assert(baserel->relid > 0);
	Assert(baserel->rtekind == RTE_CTE);

	/* Charge one CPU tuple cost per row for tuplestore manipulation */
	cpu_per_tuple = cpu_tuple_cost;

	/* Add scanning CPU costs */
	startup_cost += baserel->baserestrictcost.startup;
	cpu_per_tuple += cpu_tuple_cost + baserel->baserestrictcost.per_tuple;
	run_cost += cpu_per_tuple * baserel->tuples;

	path->startup_cost = startup_cost;
	path->total_cost = startup_cost + run_cost;
}

/*
 * cost_recursive_union
 *	  Determines and returns the cost of performing a recursive union,
 *	  and also the estimated output size.
 *
 * We are given Plans for the nonrecursive and recursive terms.
 *
 * Note that the arguments and output are Plans, not Paths as in most of
 * the rest of this module.  That's because we don't bother setting up a
 * Path representation for recursive union --- we have only one way to do it.
 */
void
cost_recursive_union(Plan *runion, Plan *nrterm, Plan *rterm)
{
	Cost		startup_cost;
	Cost		total_cost;
	double		total_rows;

	/* We probably have decent estimates for the non-recursive term */
	startup_cost = nrterm->startup_cost;
	total_cost = nrterm->total_cost;
	total_rows = nrterm->plan_rows;

	/*
	 * We arbitrarily assume that about 10 recursive iterations will be
	 * needed, and that we've managed to get a good fix on the cost and output
	 * size of each one of them.  These are mighty shaky assumptions but it's
	 * hard to see how to do better.
	 */
	total_cost += 10 * rterm->total_cost;
	total_rows += 10 * rterm->plan_rows;

	/*
	 * Also charge cpu_tuple_cost per row to account for the costs of
	 * manipulating the tuplestores.  (We don't worry about possible
	 * spill-to-disk costs.)
	 */
	total_cost += cpu_tuple_cost * total_rows;

	runion->startup_cost = startup_cost;
	runion->total_cost = total_cost;
	runion->plan_rows = total_rows;
	runion->plan_width = Max(nrterm->plan_width, rterm->plan_width);
}

/*
 * cost_sort
 *	  Determines and returns the cost of sorting a relation, including
 *	  the cost of reading the input data.
 *
 * If the total volume of data to sort is less than work_mem, we will do
 * an in-memory sort, which requires no I/O and about t*log2(t) tuple
 * comparisons for t tuples.
 *
 * If the total volume exceeds work_mem, we switch to a tape-style merge
 * algorithm.  There will still be about t*log2(t) tuple comparisons in
 * total, but we will also need to write and read each tuple once per
 * merge pass.	We expect about ceil(logM(r)) merge passes where r is the
 * number of initial runs formed and M is the merge order used by tuplesort.c.
 * Since the average initial run should be about twice work_mem, we have
 *		disk traffic = 2 * relsize * ceil(logM(p / (2*work_mem)))
 *		cpu = comparison_cost * t * log2(t)
 *
 * If the sort is bounded (i.e., only the first k result tuples are needed)
 * and k tuples can fit into work_mem, we use a heap method that keeps only
 * k tuples in the heap; this will require about t*log2(k) tuple comparisons.
 *
 * The disk traffic is assumed to be 3/4ths sequential and 1/4th random
 * accesses (XXX can't we refine that guess?)
 *
 * We charge two operator evals per tuple comparison, which should be in
 * the right ballpark in most cases.
 *
 * 'pathkeys' is a list of sort keys
 * 'input_cost' is the total cost for reading the input data
 * 'tuples' is the number of tuples in the relation
 * 'width' is the average tuple width in bytes
 * 'limit_tuples' is the bound on the number of output tuples; -1 if no bound
 *
 * NOTE: some callers currently pass NIL for pathkeys because they
 * can't conveniently supply the sort keys.  Since this routine doesn't
 * currently do anything with pathkeys anyway, that doesn't matter...
 * but if it ever does, it should react gracefully to lack of key data.
 * (Actually, the thing we'd most likely be interested in is just the number
 * of sort keys, which all callers *could* supply.)
 */
void
cost_sort(Path *path, PlannerInfo *root,
		  List *pathkeys, Cost input_cost, double tuples, int width,
		  double limit_tuples)
{
	Cost		startup_cost = input_cost;
	Cost		run_cost = 0;
	double		input_bytes = relation_byte_size(tuples, width);
	double		output_bytes;
	double		output_tuples;
	long		work_mem_bytes = (long) global_work_mem(root);

	if (!enable_sort)
		startup_cost += disable_cost;

	/*
	 * We want to be sure the cost of a sort is never estimated as zero, even
	 * if passed-in tuple count is zero.  Besides, mustn't do log(0)...
	 */
	if (tuples < 2.0)
		tuples = 2.0;

	/* Do we have a useful LIMIT? */
	if (limit_tuples > 0 && limit_tuples < tuples)
	{
		output_tuples = limit_tuples;
		output_bytes = relation_byte_size(output_tuples, width);
	}
	else
	{
		output_tuples = tuples;
		output_bytes = input_bytes;
	}

	if (output_bytes > work_mem_bytes)
	{
		/*
		 * We'll have to use a disk-based sort of all the tuples
		 */
		double		npages = ceil(input_bytes / BLCKSZ);
		double		nruns = (input_bytes / work_mem_bytes) * 0.5;
		double		mergeorder = tuplesort_merge_order(work_mem_bytes);
		double		log_runs;
		double		npageaccesses;

		/*
		 * CPU costs
		 *
		 * Assume about two operator evals per tuple comparison and N log2 N
		 * comparisons
		 */
		startup_cost += 2.0 * cpu_operator_cost * tuples * LOG2(tuples);

		/* Disk costs */

		/* Compute logM(r) as log(r) / log(M) */
		if (nruns > mergeorder)
			log_runs = ceil(log(nruns) / log(mergeorder));
		else
			log_runs = 1.0;
		npageaccesses = 2.0 * npages * log_runs;
		/* Assume 3/4ths of accesses are sequential, 1/4th are not */
		startup_cost += npageaccesses *
			(seq_page_cost * 0.75 + random_page_cost * 0.25);
	}
	else if (tuples > 2 * output_tuples || input_bytes > work_mem_bytes)
	{
		/*
		 * We'll use a bounded heap-sort keeping just K tuples in memory, for
		 * a total number of tuple comparisons of N log2 K; but the constant
		 * factor is a bit higher than for quicksort.  Tweak it so that the
		 * cost curve is continuous at the crossover point.
		 */
		startup_cost += 2.0 * cpu_operator_cost * tuples * LOG2(2.0 * output_tuples);
	}
	else
	{
		/* We'll use plain quicksort on all the input tuples */
		startup_cost += 2.0 * cpu_operator_cost * tuples * LOG2(tuples);
	}

	/*
	 * Also charge a small amount (arbitrarily set equal to operator cost) per
	 * extracted tuple.  Note it's correct to use tuples not output_tuples
	 * here --- the upper LIMIT will pro-rate the run cost so we'd be double
	 * counting the LIMIT otherwise.
	 */
	run_cost += cpu_operator_cost * tuples;

	path->startup_cost = startup_cost;
	path->total_cost = startup_cost + run_cost;
}

/*
 * cost_material
 *	  Determines and returns the cost of materializing a relation, including
 *	  the cost of reading the input data.
 *
 * If the total volume of data to materialize exceeds work_mem, we will need
 * to write it to disk, so the cost is much higher in that case.
 *
 * Note that here we are estimating the costs for the first scan of the
 * relation, so the materialization is all overhead --- any savings will
 * occur only on rescan, which is estimated in cost_rescan.
 */
void
<<<<<<< HEAD
cost_material(Path *path, PlannerInfo *root,
			  Cost input_cost, double tuples, int width)
=======
cost_material(Path *path,
			  Cost input_startup_cost, Cost input_total_cost,
			  double tuples, int width)
>>>>>>> 78a09145
{
	Cost		startup_cost = input_startup_cost;
	Cost		run_cost = input_total_cost - input_startup_cost;
	double		nbytes = relation_byte_size(tuples, width);

<<<<<<< HEAD
	/* disk costs */
	if (nbytes > global_work_mem(root))
=======
	/*
	 * Whether spilling or not, charge 2x cpu_tuple_cost per tuple to reflect
	 * bookkeeping overhead.  (This rate must be more than cpu_tuple_cost;
	 * if it is exactly the same then there will be a cost tie between
	 * nestloop with A outer, materialized B inner and nestloop with B outer,
	 * materialized A inner.  The extra cost ensures we'll prefer
	 * materializing the smaller rel.)
	 */
	run_cost += 2 * cpu_tuple_cost * tuples;

	/*
	 * If we will spill to disk, charge at the rate of seq_page_cost per page.
	 * This cost is assumed to be evenly spread through the plan run phase,
	 * which isn't exactly accurate but our cost model doesn't allow for
	 * nonuniform costs within the run phase.
	 */
	if (nbytes > work_mem_bytes)
>>>>>>> 78a09145
	{
		double		npages = ceil(nbytes / BLCKSZ);

		run_cost += seq_page_cost * npages;
	}

	path->startup_cost = startup_cost;
	path->total_cost = startup_cost + run_cost;
}

/*
 * cost_agg
 *		Determines and returns the cost of performing an Agg plan node,
 *		including the cost of its input.
 *
 * Note: when aggstrategy == AGG_SORTED, caller must ensure that input costs
 * are for appropriately-sorted input.
 */
void
cost_agg(Path *path, PlannerInfo *root,
		 AggStrategy aggstrategy, int numAggs,
		 int numGroupCols, double numGroups,
		 Cost input_startup_cost, Cost input_total_cost,
		 double input_tuples, double input_width,
		 double hash_batches, double hashentry_width,
		 bool hash_streaming)
{
	Cost		startup_cost;
	Cost		total_cost;

	/*
	 * We charge one cpu_operator_cost per aggregate function per input tuple,
	 * and another one per output tuple (corresponding to transfn and finalfn
	 * calls respectively).  If we are grouping, we charge an additional
	 * cpu_operator_cost per grouping column per input tuple for grouping
	 * comparisons.
	 *
	 * We will produce a single output tuple if not grouping, and a tuple per
	 * group otherwise.  We charge cpu_tuple_cost for each output tuple.
	 *
	 * Note: in this cost model, AGG_SORTED and AGG_HASHED have exactly the
	 * same total CPU cost, but AGG_SORTED has lower startup cost.	If the
	 * input path is already sorted appropriately, AGG_SORTED should be
	 * preferred (since it has no risk of memory overflow).  This will happen
	 * as long as the computed total costs are indeed exactly equal --- but if
	 * there's roundoff error we might do the wrong thing.  So be sure that
	 * the computations below form the same intermediate values in the same
	 * order.
	 *
	 * Note: ideally we should use the pg_proc.procost costs of each
	 * aggregate's component functions, but for now that seems like an
	 * excessive amount of work.
	 */
	if (aggstrategy == AGG_PLAIN)
	{
		startup_cost = input_total_cost;
		startup_cost += cpu_operator_cost * (input_tuples + 1) * numAggs;
		/* we aren't grouping */
		total_cost = startup_cost + cpu_tuple_cost;
	}
	else if (aggstrategy == AGG_SORTED)
	{
		/* Here we are able to deliver output on-the-fly */
		startup_cost = input_startup_cost;
		total_cost = input_total_cost;
		/* calcs phrased this way to match HASHED case, see note above */
		total_cost += cpu_operator_cost * input_tuples * numGroupCols;
		total_cost += cpu_operator_cost * input_tuples * numAggs;
		total_cost += cpu_operator_cost * numGroups * numAggs;
		total_cost += cpu_tuple_cost * numGroups;
	}
	else
	{
		double spilled_bytes = 0.0;
		double spilled_groups = 0.0;

		/* must be AGG_HASHED */
		startup_cost = input_total_cost;
		startup_cost += cpu_operator_cost * input_tuples * numGroupCols;
		startup_cost += cpu_operator_cost * input_tuples * numAggs;

		/* account for some disk I/O if we expect to spill */
		if (hash_batches > 0)
		{
			/*
			 * Estimate the number of spilled groups. We know that it is between
			 * numGroups and input_tuples. However, we do not have a good measure
			 * to know the exact number. Currently, we choose 0.5 of 
			 * (input_tuples - numGroups) as additional groups to be spilled.
			 */
			spilled_groups = numGroups + (input_tuples - numGroups) * 0.5;

			if (!hash_streaming)
			{
				double spilled_bytes_for_batch =
					(spilled_groups * hashentry_width) / hash_batches;
				double partitions = spilled_bytes_for_batch / (global_work_mem(root));
				double tree_depth = 1;
				if (partitions != 0)
					tree_depth += ceil(log(partitions) / log(gp_hashagg_default_nbatches));

				spilled_bytes = tree_depth * spilled_groups * hashentry_width;

				/* startup gets charged the write-cost */
				startup_cost += seq_page_cost * (spilled_bytes / BLCKSZ);
			}
		}

		if (!hash_streaming)
		{
			total_cost = startup_cost;
			total_cost += cpu_operator_cost * numGroups * numAggs;
			total_cost += cpu_tuple_cost * numGroups;
		}
		else
		{
			total_cost = startup_cost;
			total_cost += cpu_operator_cost * spilled_groups * numAggs;
			total_cost += cpu_tuple_cost * spilled_groups;
		}

		if (hash_batches > 2)
		{
			/* total gets charged the read-cost */
			total_cost += seq_page_cost * (spilled_bytes / BLCKSZ);
		}
	}

	path->startup_cost = startup_cost;
	path->total_cost = total_cost;
}

/*
 * cost_windowagg
 *		Determines and returns the cost of performing a WindowAgg plan node,
 *		including the cost of its input.
 *
 * Input is assumed already properly sorted.
 */
void
cost_windowagg(Path *path, PlannerInfo *root,
			   int numWindowFuncs, int numPartCols, int numOrderCols,
			   Cost input_startup_cost, Cost input_total_cost,
			   double input_tuples)
{
	Cost		startup_cost;
	Cost		total_cost;

	startup_cost = input_startup_cost;
	total_cost = input_total_cost;

	/*
	 * We charge one cpu_operator_cost per window function per tuple (often a
	 * drastic underestimate, but without a way to gauge how many tuples the
	 * window function will fetch, it's hard to do better).  We also charge
	 * cpu_operator_cost per grouping column per tuple for grouping
	 * comparisons, plus cpu_tuple_cost per tuple for general overhead.
	 */
	total_cost += cpu_operator_cost * input_tuples * numWindowFuncs;
	total_cost += cpu_operator_cost * input_tuples * (numPartCols + numOrderCols);
	total_cost += cpu_tuple_cost * input_tuples;

	path->startup_cost = startup_cost;
	path->total_cost = total_cost;
}

/*
 * cost_group
 *		Determines and returns the cost of performing a Group plan node,
 *		including the cost of its input.
 *
 * Note: caller must ensure that input costs are for appropriately-sorted
 * input.
 */
void
cost_group(Path *path, PlannerInfo *root,
		   int numGroupCols, double numGroups,
		   Cost input_startup_cost, Cost input_total_cost,
		   double input_tuples)
{
	Cost		startup_cost;
	Cost		total_cost;

	startup_cost = input_startup_cost;
	total_cost = input_total_cost;

	/*
	 * Charge one cpu_operator_cost per comparison per input tuple. We assume
	 * all columns get compared at most of the tuples.
	 */
	total_cost += cpu_operator_cost * input_tuples * numGroupCols;

	path->startup_cost = startup_cost;
	path->total_cost = total_cost;
}

/* 
 * cost_shareinputscan
 * 		compute the cost of shareinputscan.  Shareinput scan scans from 
 * 		a material or sort.  It may read disk, but should be costed
 *   	less than material node.
 */
void 
cost_shareinputscan(Path *path, PlannerInfo *root, Cost sharecost, double tuples, int width)
{
	double nbytes = relation_byte_size(tuples, width);
	double npages = ceil(nbytes/BLCKSZ);

	path->startup_cost = sharecost;
	path->total_cost = sharecost;
	
	/* I/O cost */
	if (nbytes > global_work_mem(root))
	{
		path->total_cost += seq_page_cost * npages;
	}
	else
	{
		/* Charge a small amount of I/O cost */
		path->total_cost += seq_page_cost * npages * 0.2;
	}
	
	/* charge a small CPU cost.  */
	path->total_cost += cpu_tuple_cost * tuples * 0.1;
}

/*
 * If a nestloop's inner path is an indexscan, be sure to use its estimated
 * output row count, which may be lower than the restriction-clause-only row
 * count of its parent.  (We don't include this case in the PATH_ROWS macro
 * because it applies *only* to a nestloop's inner relation.)  We have to
 * be prepared to recurse through Append nodes in case of an appendrel.
 */
static double
nestloop_inner_path_rows(PlannerInfo *root, Path *path)
{
	double		result;

    if (IsA(path, AppendPath))
	{
		ListCell   *l;

		result = 0;
		foreach(l, ((AppendPath *) path)->subpaths)
		{
			result += nestloop_inner_path_rows(root, (Path *) lfirst(l));
		}
	}
	else
		result = PATH_ROWS(root, path);

	return result;
}

/*
 * cost_nestloop
 *	  Determines and returns the cost of joining two relations using the
 *	  nested loop algorithm.
 *
 * 'path' is already filled in except for the cost fields
 * 'sjinfo' is extra info about the join for selectivity estimation
 */
void
cost_nestloop(NestPath *path, PlannerInfo *root, SpecialJoinInfo *sjinfo)
{
	Path	   *outer_path = path->outerjoinpath;
	Path	   *inner_path = path->innerjoinpath;
	Cost		startup_cost = 0;
	Cost		run_cost = 0;
	Cost		inner_rescan_start_cost;
	Cost		inner_rescan_total_cost;
	Cost		inner_run_cost;
	Cost		inner_rescan_run_cost;
	Cost		cpu_per_tuple;
	QualCost	restrict_qual_cost;
	double		outer_path_rows = PATH_ROWS(root, outer_path);
	double		inner_path_rows = nestloop_inner_path_rows(root, inner_path);
	double		ntuples;
	Selectivity outer_match_frac;
	Selectivity match_count;
	bool		indexed_join_quals;

<<<<<<< HEAD
=======
	if (!enable_nestloop)
		startup_cost += disable_cost;

	/* estimate costs to rescan the inner relation */
	cost_rescan(root, inner_path,
				&inner_rescan_start_cost,
				&inner_rescan_total_cost);

>>>>>>> 78a09145
	/* cost of source data */

	/*
	 * NOTE: clearly, we must pay both outer and inner paths' startup_cost
	 * before we can start returning tuples, so the join's startup cost is
	 * their sum.  We'll also pay the inner path's rescan startup cost
	 * multiple times.
	 */
	startup_cost += outer_path->startup_cost + inner_path->startup_cost;
	run_cost += outer_path->total_cost - outer_path->startup_cost;
	if (outer_path_rows > 1)
		run_cost += (outer_path_rows - 1) * inner_rescan_start_cost;

	inner_run_cost = inner_path->total_cost - inner_path->startup_cost;
	inner_rescan_run_cost = inner_rescan_total_cost - inner_rescan_start_cost;

	if (adjust_semi_join(root, path, sjinfo,
						 &outer_match_frac,
						 &match_count,
						 &indexed_join_quals))
	{
		double		outer_matched_rows;
		Selectivity inner_scan_frac;

		/*
		 * SEMI or ANTI join: executor will stop after first match.
		 *
		 * For an outer-rel row that has at least one match, we can expect the
		 * inner scan to stop after a fraction 1/(match_count+1) of the inner
		 * rows, if the matches are evenly distributed.  Since they probably
		 * aren't quite evenly distributed, we apply a fuzz factor of 2.0 to
		 * that fraction.  (If we used a larger fuzz factor, we'd have to
		 * clamp inner_scan_frac to at most 1.0; but since match_count is at
		 * least 1, no such clamp is needed now.)
		 *
		 * A complicating factor is that rescans may be cheaper than first
		 * scans.  If we never scan all the way to the end of the inner rel,
		 * it might be (depending on the plan type) that we'd never pay the
		 * whole inner first-scan run cost.  However it is difficult to
		 * estimate whether that will happen, so be conservative and always
		 * charge the whole first-scan cost once.
		 */
		run_cost += inner_run_cost;

		outer_matched_rows = rint(outer_path_rows * outer_match_frac);
		inner_scan_frac = 2.0 / (match_count + 1.0);

		/* Add inner run cost for additional outer tuples having matches */
		if (outer_matched_rows > 1)
			run_cost += (outer_matched_rows - 1) * inner_rescan_run_cost * inner_scan_frac;

		/* Compute number of tuples processed (not number emitted!) */
		ntuples = outer_matched_rows * inner_path_rows * inner_scan_frac;

		/*
		 * For unmatched outer-rel rows, there are two cases.  If the inner
		 * path is an indexscan using all the joinquals as indexquals, then an
		 * unmatched row results in an indexscan returning no rows, which is
		 * probably quite cheap.  We estimate this case as the same cost to
		 * return the first tuple of a nonempty scan.  Otherwise, the executor
		 * will have to scan the whole inner rel; not so cheap.
		 */
		if (indexed_join_quals)
		{
			run_cost += (outer_path_rows - outer_matched_rows) *
				inner_rescan_run_cost / inner_path_rows;
			/*
			 * We won't be evaluating any quals at all for these rows,
			 * so don't add them to ntuples.
			 */
		}
		else
		{
			run_cost += (outer_path_rows - outer_matched_rows) *
				inner_rescan_run_cost;
			ntuples += (outer_path_rows - outer_matched_rows) *
				inner_path_rows;
		}
	}
	else
	{
		/* Normal case; we'll scan whole input rel for each outer row */
		run_cost += inner_run_cost;
		if (outer_path_rows > 1)
			run_cost += (outer_path_rows - 1) * inner_rescan_run_cost;

		/* Compute number of tuples processed (not number emitted!) */
		ntuples = outer_path_rows * inner_path_rows;
	}

	/* CPU costs */
	cost_qual_eval(&restrict_qual_cost, path->joinrestrictinfo, root);
	startup_cost += restrict_qual_cost.startup;
	cpu_per_tuple = cpu_tuple_cost + restrict_qual_cost.per_tuple;
	run_cost += cpu_per_tuple * ntuples;

	path->path.startup_cost = startup_cost;
	path->path.total_cost = startup_cost + run_cost;
}

/*
 * cost_mergejoin
 *	  Determines and returns the cost of joining two relations using the
 *	  merge join algorithm.
 *
 * Unlike other costsize functions, this routine makes one actual decision:
 * whether we should materialize the inner path.  We do that either because
 * the inner path can't support mark/restore, or because it's cheaper to
 * use an interposed Material node to handle mark/restore.  When the decision
 * is cost-based it would be logically cleaner to build and cost two separate
 * paths with and without that flag set; but that would require repeating most
 * of the calculations here, which are not all that cheap.  Since the choice
 * will not affect output pathkeys or startup cost, only total cost, there is
 * no possibility of wanting to keep both paths.  So it seems best to make
 * the decision here and record it in the path's materialize_inner field.
 *
 * 'path' is already filled in except for the cost fields and materialize_inner
 * 'sjinfo' is extra info about the join for selectivity estimation
 *
 * Notes: path's mergeclauses should be a subset of the joinrestrictinfo list;
 * outersortkeys and innersortkeys are lists of the keys to be used
 * to sort the outer and inner relations, or NIL if no explicit
 * sort is needed because the source path is already ordered.
 */
void
cost_mergejoin(MergePath *path, PlannerInfo *root, SpecialJoinInfo *sjinfo)
{
	Path	   *outer_path = path->jpath.outerjoinpath;
	Path	   *inner_path = path->jpath.innerjoinpath;
	List	   *mergeclauses = path->path_mergeclauses;
	List	   *outersortkeys = path->outersortkeys;
	List	   *innersortkeys = path->innersortkeys;
	Cost		startup_cost = 0;
	Cost		run_cost = 0;
	Cost		cpu_per_tuple,
				inner_run_cost,
				bare_inner_cost,
				mat_inner_cost;
	QualCost	merge_qual_cost;
	QualCost	qp_qual_cost;
	double		outer_path_rows = PATH_ROWS(root, outer_path);
	double		inner_path_rows = PATH_ROWS(root, inner_path);
	double		outer_rows,
				inner_rows,
				outer_skip_rows,
				inner_skip_rows;
	double		mergejointuples,
				rescannedtuples;
	double		rescanratio;
	Selectivity outerstartsel,
				outerendsel,
				innerstartsel,
				innerendsel;
	Path		sort_path;		/* dummy for result of cost_sort */

	/* Protect some assumptions below that rowcounts aren't zero */
	if (outer_path_rows <= 0)
		outer_path_rows = 1;
	if (inner_path_rows <= 0)
		inner_path_rows = 1;

	if (!enable_mergejoin)
		startup_cost += disable_cost;

	/*
	 * Compute cost of the mergequals and qpquals (other restriction clauses)
	 * separately.
	 */
	cost_qual_eval(&merge_qual_cost, mergeclauses, root);
	cost_qual_eval(&qp_qual_cost, path->jpath.joinrestrictinfo, root);
	qp_qual_cost.startup -= merge_qual_cost.startup;
	qp_qual_cost.per_tuple -= merge_qual_cost.per_tuple;

	/*
	 * Get approx # tuples passing the mergequals.	We use approx_tuple_count
	 * here because we need an estimate done with JOIN_INNER semantics.
	 */
	mergejointuples = approx_tuple_count(root, &path->jpath, mergeclauses);

	/*
	 * When there are equal merge keys in the outer relation, the mergejoin
	 * must rescan any matching tuples in the inner relation. This means
	 * re-fetching inner tuples; we have to estimate how often that happens.
	 *
	 * For regular inner and outer joins, the number of re-fetches can be
	 * estimated approximately as size of merge join output minus size of
	 * inner relation. Assume that the distinct key values are 1, 2, ..., and
	 * denote the number of values of each key in the outer relation as m1,
	 * m2, ...; in the inner relation, n1, n2, ...	Then we have
	 *
	 * size of join = m1 * n1 + m2 * n2 + ...
	 *
	 * number of rescanned tuples = (m1 - 1) * n1 + (m2 - 1) * n2 + ... = m1 *
	 * n1 + m2 * n2 + ... - (n1 + n2 + ...) = size of join - size of inner
	 * relation
	 *
	 * This equation works correctly for outer tuples having no inner match
	 * (nk = 0), but not for inner tuples having no outer match (mk = 0); we
	 * are effectively subtracting those from the number of rescanned tuples,
	 * when we should not.	Can we do better without expensive selectivity
	 * computations?
	 *
	 * The whole issue is moot if we are working from a unique-ified outer
	 * input.
	 */
	if (IsA(outer_path, UniquePath))
		rescannedtuples = 0;
	else
	{
		rescannedtuples = mergejointuples - inner_path_rows;
		/* Must clamp because of possible underestimate */
		if (rescannedtuples < 0)
			rescannedtuples = 0;
	}
	/* We'll inflate various costs this much to account for rescanning */
	rescanratio = 1.0 + (rescannedtuples / inner_path_rows);

	/*
	 * A merge join will stop as soon as it exhausts either input stream
	 * (unless it's an outer join, in which case the outer side has to be
	 * scanned all the way anyway).  Estimate fraction of the left and right
	 * inputs that will actually need to be scanned.  Likewise, we can
	 * estimate the number of rows that will be skipped before the first join
	 * pair is found, which should be factored into startup cost. We use only
	 * the first (most significant) merge clause for this purpose. Since
	 * mergejoinscansel() is a fairly expensive computation, we cache the
	 * results in the merge clause RestrictInfo.
	 */
	if (mergeclauses && path->jpath.jointype != JOIN_FULL)
	{
		RestrictInfo *firstclause = (RestrictInfo *) linitial(mergeclauses);
		List	   *opathkeys;
		List	   *ipathkeys;
		PathKey    *opathkey;
		PathKey    *ipathkey;
		MergeScanSelCache *cache;

		/* Get the input pathkeys to determine the sort-order details */
		opathkeys = outersortkeys ? outersortkeys : outer_path->pathkeys;
		ipathkeys = innersortkeys ? innersortkeys : inner_path->pathkeys;
		Assert(opathkeys);
		Assert(ipathkeys);
		opathkey = (PathKey *) linitial(opathkeys);
		ipathkey = (PathKey *) linitial(ipathkeys);
		/* debugging check */
		if (opathkey->pk_opfamily != ipathkey->pk_opfamily ||
			opathkey->pk_strategy != ipathkey->pk_strategy ||
			opathkey->pk_nulls_first != ipathkey->pk_nulls_first)
			elog(ERROR, "left and right pathkeys do not match in mergejoin");

		/* Get the selectivity with caching */
		cache = cached_scansel(root, firstclause, opathkey);

		if (bms_is_subset(firstclause->left_relids,
						  outer_path->parent->relids))
		{
			/* left side of clause is outer */
			outerstartsel = cache->leftstartsel;
			outerendsel = cache->leftendsel;
			innerstartsel = cache->rightstartsel;
			innerendsel = cache->rightendsel;
		}
		else
		{
			/* left side of clause is inner */
			outerstartsel = cache->rightstartsel;
			outerendsel = cache->rightendsel;
			innerstartsel = cache->leftstartsel;
			innerendsel = cache->leftendsel;
		}
		if (path->jpath.jointype == JOIN_LEFT || 
			path->jpath.jointype == JOIN_ANTI ||
			path->jpath.jointype == JOIN_LASJ_NOTIN)
		{
			outerstartsel = 0.0;
			outerendsel = 1.0;
		}
		else if (path->jpath.jointype == JOIN_RIGHT)
		{
			innerstartsel = 0.0;
			innerendsel = 1.0;
		}
	}
	else
	{
		/* cope with clauseless or full mergejoin */
		outerstartsel = innerstartsel = 0.0;
		outerendsel = innerendsel = 1.0;
	}

	/*
	 * Convert selectivities to row counts.  We force outer_rows and
	 * inner_rows to be at least 1, but the skip_rows estimates can be zero.
	 *
	 * CDB: Don't round the skip-estimates, like camp_row_est() doesn't
	 * round the normal estimates in GPDB. Otherwise the assertions might
	 * fail.
	 */
	outer_skip_rows = outer_path_rows * outerstartsel;
	inner_skip_rows = inner_path_rows * innerstartsel;
	outer_rows = clamp_row_est(outer_path_rows * outerendsel);
	inner_rows = clamp_row_est(inner_path_rows * innerendsel);

	Assert(outer_skip_rows <= outer_rows);
	Assert(inner_skip_rows <= inner_rows);

	/*
	 * Readjust scan selectivities to account for above rounding.  This is
	 * normally an insignificant effect, but when there are only a few rows in
	 * the inputs, failing to do this makes for a large percentage error.
	 */
	outerstartsel = outer_skip_rows / outer_path_rows;
	innerstartsel = inner_skip_rows / inner_path_rows;
	outerendsel = outer_rows / outer_path_rows;
	innerendsel = inner_rows / inner_path_rows;

	Assert(outerstartsel <= outerendsel);
	Assert(innerstartsel <= innerendsel);

	/* cost of source data */

	if (outersortkeys)			/* do we need to sort outer? */
	{
		cost_sort(&sort_path,
				  root,
				  outersortkeys,
				  outer_path->total_cost,
				  outer_path_rows,
				  outer_path->parent->width,
				  -1.0);
		startup_cost += sort_path.startup_cost;
		startup_cost += (sort_path.total_cost - sort_path.startup_cost)
			* outerstartsel;
		run_cost += (sort_path.total_cost - sort_path.startup_cost)
			* (outerendsel - outerstartsel);
	}
	else
	{
		startup_cost += outer_path->startup_cost;
		startup_cost += (outer_path->total_cost - outer_path->startup_cost)
			* outerstartsel;
		run_cost += (outer_path->total_cost - outer_path->startup_cost)
			* (outerendsel - outerstartsel);
	}

	if (innersortkeys)			/* do we need to sort inner? */
	{
		cost_sort(&sort_path,
				  root,
				  innersortkeys,
				  inner_path->total_cost,
				  inner_path_rows,
				  inner_path->parent->width,
				  -1.0);
		startup_cost += sort_path.startup_cost;
		startup_cost += (sort_path.total_cost - sort_path.startup_cost)
			* innerstartsel;
		inner_run_cost = (sort_path.total_cost - sort_path.startup_cost)
			* (innerendsel - innerstartsel);
	}
	else
	{
		startup_cost += inner_path->startup_cost;
		startup_cost += (inner_path->total_cost - inner_path->startup_cost)
			* innerstartsel;
		inner_run_cost = (inner_path->total_cost - inner_path->startup_cost)
			* (innerendsel - innerstartsel);
	}

	/*
	 * Decide whether we want to materialize the inner input to shield it from
	 * mark/restore and performing re-fetches.  Our cost model for regular
	 * re-fetches is that a re-fetch costs the same as an original fetch,
	 * which is probably an overestimate; but on the other hand we ignore the
	 * bookkeeping costs of mark/restore.  Not clear if it's worth developing
	 * a more refined model.  So we just need to inflate the inner run cost
	 * by rescanratio.
	 */
	bare_inner_cost = inner_run_cost * rescanratio;
	/*
	 * When we interpose a Material node the re-fetch cost is assumed to be
	 * just cpu_tuple_cost per tuple, independently of the underlying plan's
	 * cost; but we have to charge an extra cpu_tuple_cost per original fetch
	 * as well.  Note that we're assuming the materialize node will never
	 * spill to disk, since it only has to remember tuples back to the last
	 * mark.  (If there are a huge number of duplicates, our other cost
	 * factors will make the path so expensive that it probably won't get
	 * chosen anyway.)  So we don't use cost_rescan here.
	 *
	 * Note: keep this estimate in sync with create_mergejoin_plan's labeling
	 * of the generated Material node.
	 */
	mat_inner_cost = inner_run_cost +
		cpu_tuple_cost * inner_path_rows * rescanratio;

	/* Prefer materializing if it looks cheaper */
	if (mat_inner_cost < bare_inner_cost)
		path->materialize_inner = true;
	/*
	 * Even if materializing doesn't look cheaper, we *must* do it if the
	 * inner path is to be used directly (without sorting) and it doesn't
	 * support mark/restore.
	 *
	 * Since the inner side must be ordered, and only Sorts and IndexScans can
	 * create order to begin with, and they both support mark/restore, you
	 * might think there's no problem --- but you'd be wrong.  Nestloop and
	 * merge joins can *preserve* the order of their inputs, so they can be
	 * selected as the input of a mergejoin, and they don't support
	 * mark/restore at present.
	 */
	else if (innersortkeys == NIL &&
			 !ExecSupportsMarkRestore(inner_path->pathtype))
		path->materialize_inner = true;
	/*
	 * Also, force materializing if the inner path is to be sorted and the
	 * sort is expected to spill to disk.  This is because the final merge
	 * pass can be done on-the-fly if it doesn't have to support mark/restore.
	 * We don't try to adjust the cost estimates for this consideration,
	 * though.
	 */
	else if (innersortkeys != NIL &&
			 relation_byte_size(inner_path_rows, inner_path->parent->width) >
			 (work_mem * 1024L))
		path->materialize_inner = true;
	else
		path->materialize_inner = false;

	/* Charge the right incremental cost for the chosen case */
	if (path->materialize_inner)
		run_cost += mat_inner_cost;
	else
		run_cost += bare_inner_cost;

	/* CPU costs */

	/*
	 * The number of tuple comparisons needed is approximately number of outer
	 * rows plus number of inner rows plus number of rescanned tuples (can we
	 * refine this?).  At each one, we need to evaluate the mergejoin quals.
	 */
	startup_cost += merge_qual_cost.startup;
	startup_cost += merge_qual_cost.per_tuple *
		(outer_skip_rows + inner_skip_rows * rescanratio);
	run_cost += merge_qual_cost.per_tuple *
		((outer_rows - outer_skip_rows) +
		 (inner_rows - inner_skip_rows) * rescanratio);

	/*
	 * For each tuple that gets through the mergejoin proper, we charge
	 * cpu_tuple_cost plus the cost of evaluating additional restriction
	 * clauses that are to be applied at the join.	(This is pessimistic since
	 * not all of the quals may get evaluated at each tuple.)
	 *
	 * Note: we could adjust for SEMI/ANTI joins skipping some qual
	 * evaluations here, but it's probably not worth the trouble.
	 */
	startup_cost += qp_qual_cost.startup;
	cpu_per_tuple = cpu_tuple_cost + qp_qual_cost.per_tuple;
	run_cost += cpu_per_tuple * mergejointuples;

	path->jpath.path.startup_cost = startup_cost;
	path->jpath.path.total_cost = startup_cost + run_cost;
}

/*
 * run mergejoinscansel() with caching
 */
static MergeScanSelCache *
cached_scansel(PlannerInfo *root, RestrictInfo *rinfo, PathKey *pathkey)
{
	MergeScanSelCache *cache;
	ListCell   *lc;
	Selectivity leftstartsel,
				leftendsel,
				rightstartsel,
				rightendsel;
	MemoryContext oldcontext;

	/* Do we have this result already? */
	foreach(lc, rinfo->scansel_cache)
	{
		cache = (MergeScanSelCache *) lfirst(lc);
		if (cache->opfamily == pathkey->pk_opfamily &&
			cache->strategy == pathkey->pk_strategy &&
			cache->nulls_first == pathkey->pk_nulls_first)
			return cache;
	}

	/* Nope, do the computation */
	mergejoinscansel(root,
					 (Node *) rinfo->clause,
					 pathkey->pk_opfamily,
					 pathkey->pk_strategy,
					 pathkey->pk_nulls_first,
					 &leftstartsel,
					 &leftendsel,
					 &rightstartsel,
					 &rightendsel);

	/* Cache the result in suitably long-lived workspace */
	oldcontext = MemoryContextSwitchTo(root->planner_cxt);

	cache = (MergeScanSelCache *) palloc(sizeof(MergeScanSelCache));
	cache->opfamily = pathkey->pk_opfamily;
	cache->strategy = pathkey->pk_strategy;
	cache->nulls_first = pathkey->pk_nulls_first;
	cache->leftstartsel = leftstartsel;
	cache->leftendsel = leftendsel;
	cache->rightstartsel = rightstartsel;
	cache->rightendsel = rightendsel;

	rinfo->scansel_cache = lappend(rinfo->scansel_cache, cache);

	MemoryContextSwitchTo(oldcontext);

	return cache;
}

/*
 * cost_hashjoin
 *	  Determines and returns the cost of joining two relations using the
 *	  hash join algorithm.
 *
 * 'path' is already filled in except for the cost fields
 * 'sjinfo' is extra info about the join for selectivity estimation
 *
 * Note: path's hashclauses should be a subset of the joinrestrictinfo list
 */
void
cost_hashjoin(HashPath *path, PlannerInfo *root, SpecialJoinInfo *sjinfo)
{
	Path	   *outer_path = path->jpath.outerjoinpath;
	Path	   *inner_path = path->jpath.innerjoinpath;
	List	   *hashclauses = path->path_hashclauses;
	Cost		startup_cost = 0;
	Cost		run_cost = 0;
	QualCost	hash_qual_cost;
	QualCost	qp_qual_cost;
	double		hashjointuples;
	double		outer_path_rows = PATH_ROWS(root, outer_path);
	double		inner_path_rows = PATH_ROWS(root, inner_path);
	int			num_hashclauses = list_length(hashclauses);
	int			numbuckets;
	int			numbatches;
	int			num_skew_mcvs;
	double		virtualbuckets;
	Selectivity innerbucketsize;
	Selectivity outer_match_frac;
	Selectivity match_count;
	ListCell   *hcl;

	/*
	 * Compute cost of the hashquals and qpquals (other restriction clauses)
	 * separately.
	 */
	cost_qual_eval(&hash_qual_cost, hashclauses, root);
	cost_qual_eval(&qp_qual_cost, path->jpath.joinrestrictinfo, root);
	qp_qual_cost.startup -= hash_qual_cost.startup;
	qp_qual_cost.per_tuple -= hash_qual_cost.per_tuple;

	/* cost of source data */
	startup_cost += outer_path->startup_cost;
	run_cost += outer_path->total_cost - outer_path->startup_cost;
	startup_cost += inner_path->total_cost;

	/*
	 * Cost of computing hash function: must do it once per input tuple. We
	 * charge one cpu_operator_cost for each column's hash function.  Also,
	 * tack on one cpu_tuple_cost per inner row, to model the costs of
	 * inserting the row into the hashtable.
	 *
	 * XXX when a hashclause is more complex than a single operator, we really
	 * should charge the extra eval costs of the left or right side, as
	 * appropriate, here.  This seems more work than it's worth at the moment.
	 */
	startup_cost += (cpu_operator_cost * num_hashclauses + cpu_tuple_cost)
		* inner_path_rows;
	run_cost += cpu_operator_cost * num_hashclauses * outer_path_rows;

	/* Get hash table size that executor would use for inner relation */
	ExecChooseHashTableSize(inner_path_rows,
							inner_path->parent->width,
							true,		/* useskew */
							global_work_mem(root),
							&numbuckets,
							&numbatches,
							&num_skew_mcvs);
	virtualbuckets = (double) numbuckets *(double) numbatches;

	/* mark the path with estimated # of batches */
	path->num_batches = numbatches;

	/*
	 * Determine bucketsize fraction for inner relation.  We use the smallest
	 * bucketsize estimated for any individual hashclause; this is undoubtedly
	 * conservative.
	 *
	 * BUT: if inner relation has been unique-ified, we can assume it's good
	 * for hashing.  This is important both because it's the right answer, and
	 * because we avoid contaminating the cache with a value that's wrong for
	 * non-unique-ified paths.
	 */
	if (IsA(inner_path, UniquePath))
		innerbucketsize = 1.0 / virtualbuckets;
	else
	{
		innerbucketsize = 1.0;
		foreach(hcl, hashclauses)
		{
			RestrictInfo *restrictinfo = (RestrictInfo *) lfirst(hcl);
			Expr *clause = restrictinfo->clause;
			Selectivity thisbucketsize;

			Assert(IsA(restrictinfo, RestrictInfo));

			/**
			 * If this is a IS NOT FALSE boolean test, we can peek underneath.
			 */
			if (IsA(clause, BooleanTest))
			{
				BooleanTest *bt = (BooleanTest *) clause;

				if (bt->booltesttype == IS_NOT_FALSE)
				{
					clause = bt->arg;
				}
			}

			/*
			 * First we have to figure out which side of the hashjoin clause
			 * is the inner side.
			 *
			 * Since we tend to visit the same clauses over and over when
			 * planning a large query, we cache the bucketsize estimate in the
			 * RestrictInfo node to avoid repeated lookups of statistics.
			 */
			if (bms_is_subset(restrictinfo->right_relids,
							  inner_path->parent->relids))
			{
				/* righthand side is inner */
				thisbucketsize = restrictinfo->right_bucketsize;
				if (thisbucketsize < 0)
				{
					/* not cached yet */
					thisbucketsize =
						estimate_hash_bucketsize(root,
										   get_rightop(clause),
												 virtualbuckets);
					restrictinfo->right_bucketsize = thisbucketsize;
				}
			}
			else
			{
				Assert(bms_is_subset(restrictinfo->left_relids,
									 inner_path->parent->relids));
				/* lefthand side is inner */
				thisbucketsize = restrictinfo->left_bucketsize;
				if (thisbucketsize < 0)
				{
					/* not cached yet */
					thisbucketsize =
						estimate_hash_bucketsize(root,
											get_leftop(clause),
												 virtualbuckets);
					restrictinfo->left_bucketsize = thisbucketsize;
				}
			}

			if (innerbucketsize > thisbucketsize)
				innerbucketsize = thisbucketsize;
		}
	}

	/*
	 * If inner relation is too big then we will need to "batch" the join,
	 * which implies writing and reading most of the tuples to disk an extra
	 * time.  Charge seq_page_cost per page, since the I/O should be nice and
	 * sequential.	Writing the inner rel counts as startup cost, all the rest
	 * as run cost.
	 */
	if (numbatches > 1)
	{
		double		outerpages = page_size(outer_path_rows,
										   outer_path->parent->width);
		double		innerpages = page_size(inner_path_rows,
										   inner_path->parent->width);

		startup_cost += seq_page_cost * innerpages;
		run_cost += seq_page_cost * (innerpages + 2 * outerpages);
	}

	/* CPU costs */

	if (adjust_semi_join(root, &path->jpath, sjinfo,
						 &outer_match_frac,
						 &match_count,
						 NULL))
	{
		double		outer_matched_rows;
		Selectivity inner_scan_frac;

		/*
		 * SEMI or ANTI join: executor will stop after first match.
		 *
		 * For an outer-rel row that has at least one match, we can expect the
		 * bucket scan to stop after a fraction 1/(match_count+1) of the
		 * bucket's rows, if the matches are evenly distributed.  Since they
		 * probably aren't quite evenly distributed, we apply a fuzz factor of
		 * 2.0 to that fraction.  (If we used a larger fuzz factor, we'd have
		 * to clamp inner_scan_frac to at most 1.0; but since match_count is
		 * at least 1, no such clamp is needed now.)
		 */
		outer_matched_rows = rint(outer_path_rows * outer_match_frac);
		inner_scan_frac = 2.0 / (match_count + 1.0);

		startup_cost += hash_qual_cost.startup;
		run_cost += hash_qual_cost.per_tuple * outer_matched_rows *
			clamp_row_est(inner_path_rows * innerbucketsize * inner_scan_frac) * 0.5;

		/*
		 * For unmatched outer-rel rows, the picture is quite a lot different.
		 * In the first place, there is no reason to assume that these rows
		 * preferentially hit heavily-populated buckets; instead assume they
		 * are uncorrelated with the inner distribution and so they see an
		 * average bucket size of inner_path_rows / virtualbuckets.  In the
		 * second place, it seems likely that they will have few if any exact
		 * hash-code matches and so very few of the tuples in the bucket will
		 * actually require eval of the hash quals.  We don't have any good
		 * way to estimate how many will, but for the moment assume that the
		 * effective cost per bucket entry is one-tenth what it is for
		 * matchable tuples.
		 */
		run_cost += hash_qual_cost.per_tuple *
			(outer_path_rows - outer_matched_rows) *
			clamp_row_est(inner_path_rows / virtualbuckets) * 0.05;

		/* Get # of tuples that will pass the basic join */
		if (path->jpath.jointype == JOIN_SEMI)
			hashjointuples = outer_matched_rows;
		else
			hashjointuples = outer_path_rows - outer_matched_rows;
	}
	else
	{
		/*
		 * The number of tuple comparisons needed is the number of outer
		 * tuples times the typical number of tuples in a hash bucket, which
		 * is the inner relation size times its bucketsize fraction.  At each
		 * one, we need to evaluate the hashjoin quals.  But actually,
		 * charging the full qual eval cost at each tuple is pessimistic,
		 * since we don't evaluate the quals unless the hash values match
		 * exactly.  For lack of a better idea, halve the cost estimate to
		 * allow for that.
		 */
		startup_cost += hash_qual_cost.startup;
		run_cost += hash_qual_cost.per_tuple * outer_path_rows *
			clamp_row_est(inner_path_rows * innerbucketsize) * 0.5;

		/*
		 * Get approx # tuples passing the hashquals.  We use
		 * approx_tuple_count here because we need an estimate done with
		 * JOIN_INNER semantics.
		 */
		hashjointuples = approx_tuple_count(root, &path->jpath, hashclauses);
	}

	/*
	 * For each tuple that gets through the hashjoin proper, we charge
	 * cpu_tuple_cost plus the cost of evaluating additional restriction
	 * clauses that are to be applied at the join.	(This is pessimistic since
	 * not all of the quals may get evaluated at each tuple.)
     *
     * CDB: Charge the cpu_tuple_cost only for tuples that pass all the quals.
	 */
	startup_cost += qp_qual_cost.startup;
    run_cost += qp_qual_cost.per_tuple * hashjointuples;
    run_cost += cpu_tuple_cost * path->jpath.path.parent->rows;

	path->jpath.path.startup_cost = startup_cost;
	path->jpath.path.total_cost = startup_cost + run_cost;
}


/*
 * cost_subplan
 *		Figure the costs for a SubPlan (or initplan).
 *
 * Note: we could dig the subplan's Plan out of the root list, but in practice
 * all callers have it handy already, so we make them pass it.
 */
void
cost_subplan(PlannerInfo *root, SubPlan *subplan, Plan *plan)
{
	QualCost	sp_cost;

	/* Figure any cost for evaluating the testexpr */
	cost_qual_eval(&sp_cost,
				   make_ands_implicit((Expr *) subplan->testexpr),
				   root);

	if (subplan->useHashTable)
	{
		/*
		 * If we are using a hash table for the subquery outputs, then the
		 * cost of evaluating the query is a one-time cost.  We charge one
		 * cpu_operator_cost per tuple for the work of loading the hashtable,
		 * too.
		 */
		sp_cost.startup += plan->total_cost +
			cpu_operator_cost * plan->plan_rows;

		/*
		 * The per-tuple costs include the cost of evaluating the lefthand
		 * expressions, plus the cost of probing the hashtable.  We already
		 * accounted for the lefthand expressions as part of the testexpr, and
		 * will also have counted one cpu_operator_cost for each comparison
		 * operator.  That is probably too low for the probing cost, but it's
		 * hard to make a better estimate, so live with it for now.
		 */
	}
	else
	{
		/*
		 * Otherwise we will be rescanning the subplan output on each
		 * evaluation.	We need to estimate how much of the output we will
		 * actually need to scan.  NOTE: this logic should agree with the
		 * tuple_fraction estimates used by make_subplan() in
		 * plan/subselect.c.
		 */
		Cost		plan_run_cost = plan->total_cost - plan->startup_cost;

		if (subplan->subLinkType == EXISTS_SUBLINK)
		{
			/* we only need to fetch 1 tuple */
			sp_cost.per_tuple += plan_run_cost / plan->plan_rows;
		}
		else if (subplan->subLinkType == ALL_SUBLINK ||
				 subplan->subLinkType == ANY_SUBLINK)
		{
			/* assume we need 50% of the tuples */
			sp_cost.per_tuple += 0.50 * plan_run_cost;
			/* also charge a cpu_operator_cost per row examined */
			sp_cost.per_tuple += 0.50 * plan->plan_rows * cpu_operator_cost;
		}
		else
		{
			/* assume we need all tuples */
			sp_cost.per_tuple += plan_run_cost;
		}

		/*
		 * Also account for subplan's startup cost. If the subplan is
		 * uncorrelated or undirect correlated, AND its topmost node is one
		 * that materializes its output, assume that we'll only need to pay
		 * its startup cost once; otherwise assume we pay the startup cost
		 * every time.
		 */
		if (subplan->parParam == NIL &&
			ExecMaterializesOutput(nodeTag(plan)))
			sp_cost.startup += plan->startup_cost;
		else
			sp_cost.per_tuple += plan->startup_cost;
	}

	subplan->startup_cost = sp_cost.startup;
	subplan->per_call_cost = sp_cost.per_tuple;
}


/*
 * cost_rescan
 *		Given a finished Path, estimate the costs of rescanning it after
 *		having done so the first time.  For some Path types a rescan is
 *		cheaper than an original scan (if no parameters change), and this
 *		function embodies knowledge about that.  The default is to return
 *		the same costs stored in the Path.  (Note that the cost estimates
 *		actually stored in Paths are always for first scans.)
 *
 * This function is not currently intended to model effects such as rescans
 * being cheaper due to disk block caching; what we are concerned with is
 * plan types wherein the executor caches results explicitly, or doesn't
 * redo startup calculations, etc.
 */
static void
cost_rescan(PlannerInfo *root, Path *path,
			Cost *rescan_startup_cost,		/* output parameters */
			Cost *rescan_total_cost)
{
	switch (path->pathtype)
	{
		case T_FunctionScan:
			/*
			 * Currently, nodeFunctionscan.c always executes the function
			 * to completion before returning any rows, and caches the
			 * results in a tuplestore.  So the function eval cost is
			 * all startup cost and isn't paid over again on rescans.
			 * However, all run costs will be paid over again.
			 */
			*rescan_startup_cost = 0;
			*rescan_total_cost = path->total_cost - path->startup_cost;
			break;
		case T_HashJoin:
			/*
			 * Assume that all of the startup cost represents hash table
			 * building, which we won't have to do over.
			 */
			*rescan_startup_cost = 0;
			*rescan_total_cost = path->total_cost - path->startup_cost;
			break;
		case T_Material:
		case T_CteScan:
		case T_WorkTableScan:
		case T_Sort:
			{
				/*
				 * These plan types materialize their final result in a
				 * tuplestore or tuplesort object.  So the rescan cost is only
				 * cpu_tuple_cost per tuple, unless the result is large enough
				 * to spill to disk.
				 */
				Cost	run_cost = cpu_tuple_cost * path->parent->rows;
				double	nbytes = relation_byte_size(path->parent->rows,
													path->parent->width);
				long	work_mem_bytes = work_mem * 1024L;

				if (nbytes > work_mem_bytes)
				{
					/* It will spill, so account for re-read cost */
					double		npages = ceil(nbytes / BLCKSZ);

					run_cost += seq_page_cost * npages;
				}
				*rescan_startup_cost = 0;
				*rescan_total_cost = run_cost;
			}
			break;
		default:
			*rescan_startup_cost = path->startup_cost;
			*rescan_total_cost = path->total_cost;
			break;
	}
}


/*
 * cost_qual_eval
 *		Estimate the CPU costs of evaluating a WHERE clause.
 *		The input can be either an implicitly-ANDed list of boolean
 *		expressions, or a list of RestrictInfo nodes.  (The latter is
 *		preferred since it allows caching of the results.)
 *		The result includes both a one-time (startup) component,
 *		and a per-evaluation component.
 */
void
cost_qual_eval(QualCost *cost, List *quals, PlannerInfo *root)
{
	cost_qual_eval_context context;
	ListCell   *l;

	context.root = root;
	context.total.startup = 0;
	context.total.per_tuple = 0;

	/* We don't charge any cost for the implicit ANDing at top level ... */

	foreach(l, quals)
	{
		Node	   *qual = (Node *) lfirst(l);

		cost_qual_eval_walker(qual, &context);
	}

	*cost = context.total;
}

/*
 * cost_qual_eval_node
 *		As above, for a single RestrictInfo or expression.
 */
void
cost_qual_eval_node(QualCost *cost, Node *qual, PlannerInfo *root)
{
	cost_qual_eval_context context;

	context.root = root;
	context.total.startup = 0;
	context.total.per_tuple = 0;

	cost_qual_eval_walker(qual, &context);

	*cost = context.total;
}

static bool
cost_qual_eval_walker(Node *node, cost_qual_eval_context *context)
{
	if (node == NULL)
		return false;

	/*
	 * RestrictInfo nodes contain an eval_cost field reserved for this
	 * routine's use, so that it's not necessary to evaluate the qual clause's
	 * cost more than once.  If the clause's cost hasn't been computed yet,
	 * the field's startup value will contain -1.
	 */
	if (IsA(node, RestrictInfo))
	{
		RestrictInfo *rinfo = (RestrictInfo *) node;

		if (rinfo->eval_cost.startup < 0)
		{
			cost_qual_eval_context locContext;

			locContext.root = context->root;
			locContext.total.startup = 0;
			locContext.total.per_tuple = 0;

			/*
			 * For an OR clause, recurse into the marked-up tree so that we
			 * set the eval_cost for contained RestrictInfos too.
			 */
			if (rinfo->orclause)
				cost_qual_eval_walker((Node *) rinfo->orclause, &locContext);
			else
				cost_qual_eval_walker((Node *) rinfo->clause, &locContext);

			/*
			 * If the RestrictInfo is marked pseudoconstant, it will be tested
			 * only once, so treat its cost as all startup cost.
			 */
			if (rinfo->pseudoconstant)
			{
				/* count one execution during startup */
				locContext.total.startup += locContext.total.per_tuple;
				locContext.total.per_tuple = 0;
			}
			rinfo->eval_cost = locContext.total;
		}
		context->total.startup += rinfo->eval_cost.startup;
		context->total.per_tuple += rinfo->eval_cost.per_tuple;
		/* do NOT recurse into children */
		return false;
	}

	/*
	 * For each operator or function node in the given tree, we charge the
	 * estimated execution cost given by pg_proc.procost (remember to multiply
	 * this by cpu_operator_cost).
	 *
	 * Vars and Consts are charged zero, and so are boolean operators (AND,
	 * OR, NOT). Simplistic, but a lot better than no model at all.
	 *
	 * Note that Aggref and WindowFunc nodes are (and should be) treated like
	 * Vars --- whatever execution cost they have is absorbed into
	 * plan-node-specific costing.	As far as expression evaluation is
	 * concerned they're just like Vars.
	 *
	 * Should we try to account for the possibility of short-circuit
	 * evaluation of AND/OR?  Probably *not*, because that would make the
	 * results depend on the clause ordering, and we are not in any position
	 * to expect that the current ordering of the clauses is the one that's
	 * going to end up being used.	(Is it worth applying order_qual_clauses
	 * much earlier in the planning process to fix this?)
	 */
	if (IsA(node, FuncExpr))
	{
		context->total.per_tuple +=
			get_func_cost(((FuncExpr *) node)->funcid) * cpu_operator_cost;
	}
	else if (IsA(node, OpExpr) ||
			 IsA(node, DistinctExpr) ||
			 IsA(node, NullIfExpr))
	{
		/* rely on struct equivalence to treat these all alike */
		set_opfuncid((OpExpr *) node);
		context->total.per_tuple +=
			get_func_cost(((OpExpr *) node)->opfuncid) * cpu_operator_cost;
	}
	else if (IsA(node, ScalarArrayOpExpr))
	{
		/*
		 * Estimate that the operator will be applied to about half of the
		 * array elements before the answer is determined.
		 */
		ScalarArrayOpExpr *saop = (ScalarArrayOpExpr *) node;
		Node	   *arraynode = (Node *) lsecond(saop->args);

		set_sa_opfuncid(saop);
		context->total.per_tuple += get_func_cost(saop->opfuncid) *
			cpu_operator_cost * estimate_array_length(arraynode) * 0.5;
	}
	else if (IsA(node, CoerceViaIO))
	{
		CoerceViaIO *iocoerce = (CoerceViaIO *) node;
		Oid			iofunc;
		Oid			typioparam;
		bool		typisvarlena;

		/* check the result type's input function */
		getTypeInputInfo(iocoerce->resulttype,
						 &iofunc, &typioparam);
		context->total.per_tuple += get_func_cost(iofunc) * cpu_operator_cost;
		/* check the input type's output function */
		getTypeOutputInfo(exprType((Node *) iocoerce->arg),
						  &iofunc, &typisvarlena);
		context->total.per_tuple += get_func_cost(iofunc) * cpu_operator_cost;
	}
	else if (IsA(node, ArrayCoerceExpr))
	{
		ArrayCoerceExpr *acoerce = (ArrayCoerceExpr *) node;
		Node	   *arraynode = (Node *) acoerce->arg;

		if (OidIsValid(acoerce->elemfuncid))
			context->total.per_tuple += get_func_cost(acoerce->elemfuncid) *
				cpu_operator_cost * estimate_array_length(arraynode);
	}
	else if (IsA(node, RowCompareExpr))
	{
		/* Conservatively assume we will check all the columns */
		RowCompareExpr *rcexpr = (RowCompareExpr *) node;
		ListCell   *lc;

		foreach(lc, rcexpr->opnos)
		{
			Oid			opid = lfirst_oid(lc);

			context->total.per_tuple += get_func_cost(get_opcode(opid)) *
				cpu_operator_cost;
		}
	}
	else if (IsA(node, CurrentOfExpr))
	{
		/* Report high cost to prevent selection of anything but TID scan */
		context->total.startup += disable_cost;
	}
	else if (IsA(node, SubLink))
	{
		/* This routine should not be applied to un-planned expressions */
		elog(ERROR, "cannot handle unplanned sub-select");
	}
	else if (IsA(node, SubPlan))
	{
		if (!context->root)
		{
			/* Cannot cost subplans without root. */
			return 0;
		}

		/*
		 * A subplan node in an expression typically indicates that the
		 * subplan will be executed on each evaluation, so charge accordingly.
		 * (Sub-selects that can be executed as InitPlans have already been
		 * removed from the expression.)
		 */
		SubPlan    *subplan = (SubPlan *) node;

		context->total.startup += subplan->startup_cost;
		context->total.per_tuple += subplan->per_call_cost;

		/*
		 * We don't want to recurse into the testexpr, because it was already
		 * counted in the SubPlan node's costs.  So we're done.
		 */
		return false;
	}
	else if (IsA(node, AlternativeSubPlan))
	{
		/*
		 * Arbitrarily use the first alternative plan for costing.	(We should
		 * certainly only include one alternative, and we don't yet have
		 * enough information to know which one the executor is most likely to
		 * use.)
		 */
		AlternativeSubPlan *asplan = (AlternativeSubPlan *) node;

		return cost_qual_eval_walker((Node *) linitial(asplan->subplans),
									 context);
	}

	/* recurse into children */
	return expression_tree_walker(node, cost_qual_eval_walker,
								  (void *) context);
}

/*
 * adjust_semi_join
 *	  Estimate how much of the inner input a SEMI or ANTI join
 *	  can be expected to scan.
 *
 * In a hash or nestloop SEMI/ANTI join, the executor will stop scanning
 * inner rows as soon as it finds a match to the current outer row.
 * We should therefore adjust some of the cost components for this effect.
 * This function computes some estimates needed for these adjustments.
 *
 * 'path' is already filled in except for the cost fields
 * 'sjinfo' is extra info about the join for selectivity estimation
 *
 * Returns TRUE if this is a SEMI or ANTI join, FALSE if not.
 *
 * Output parameters (set only in TRUE-result case):
 * *outer_match_frac is set to the fraction of the outer tuples that are
 *		expected to have at least one match.
 * *match_count is set to the average number of matches expected for
 *		outer tuples that have at least one match.
 * *indexed_join_quals is set to TRUE if all the joinquals are used as
 *		inner index quals, FALSE if not.
 *
 * indexed_join_quals can be passed as NULL if that information is not
 * relevant (it is only useful for the nestloop case).
 */
static bool
adjust_semi_join(PlannerInfo *root, JoinPath *path, SpecialJoinInfo *sjinfo,
				 Selectivity *outer_match_frac,
				 Selectivity *match_count,
				 bool *indexed_join_quals)
{
	JoinType	jointype = path->jointype;
	Selectivity jselec;
	Selectivity nselec;
	Selectivity avgmatch;
	SpecialJoinInfo norm_sjinfo;
	List	   *joinquals;
	ListCell   *l;

	/* Fall out if it's not JOIN_SEMI or JOIN_ANTI */
	if (jointype != JOIN_SEMI && jointype != JOIN_ANTI)
		return false;

	/*
	 * Note: it's annoying to repeat this selectivity estimation on each call,
	 * when the joinclause list will be the same for all path pairs
	 * implementing a given join.  clausesel.c will save us from the worst
	 * effects of this by caching at the RestrictInfo level; but perhaps it'd
	 * be worth finding a way to cache the results at a higher level.
	 */

	/*
	 * In an ANTI join, we must ignore clauses that are "pushed down", since
	 * those won't affect the match logic.  In a SEMI join, we do not
	 * distinguish joinquals from "pushed down" quals, so just use the whole
	 * restrictinfo list.
	 */
	if (jointype == JOIN_ANTI)
	{
		joinquals = NIL;
		foreach(l, path->joinrestrictinfo)
		{
			RestrictInfo *rinfo = (RestrictInfo *) lfirst(l);

			Assert(IsA(rinfo, RestrictInfo));
			if (!rinfo->is_pushed_down)
				joinquals = lappend(joinquals, rinfo);
		}
	}
	else
		joinquals = path->joinrestrictinfo;

	/*
	 * Get the JOIN_SEMI or JOIN_ANTI selectivity of the join clauses.
	 */
	jselec = clauselist_selectivity(root,
									joinquals,
									0,
									jointype,
									sjinfo,
									gp_selectivity_damping_for_scans);

	/*
	 * Also get the normal inner-join selectivity of the join clauses.
	 */
	norm_sjinfo.type = T_SpecialJoinInfo;
	norm_sjinfo.min_lefthand = path->outerjoinpath->parent->relids;
	norm_sjinfo.min_righthand = path->innerjoinpath->parent->relids;
	norm_sjinfo.syn_lefthand = path->outerjoinpath->parent->relids;
	norm_sjinfo.syn_righthand = path->innerjoinpath->parent->relids;
	norm_sjinfo.jointype = JOIN_INNER;
	/* we don't bother trying to make the remaining fields valid */
	norm_sjinfo.lhs_strict = false;
	norm_sjinfo.delay_upper_joins = false;
	norm_sjinfo.join_quals = NIL;

	nselec = clauselist_selectivity(root,
									joinquals,
									0,
									JOIN_INNER,
									&norm_sjinfo,
									gp_selectivity_damping_for_scans);

	/* Avoid leaking a lot of ListCells */
	if (jointype == JOIN_ANTI)
		list_free(joinquals);

	/*
	 * jselec can be interpreted as the fraction of outer-rel rows that have
	 * any matches (this is true for both SEMI and ANTI cases).  And nselec is
	 * the fraction of the Cartesian product that matches.	So, the average
	 * number of matches for each outer-rel row that has at least one match is
	 * nselec * inner_rows / jselec.
	 *
	 * Note: it is correct to use the inner rel's "rows" count here, not
	 * PATH_ROWS(), even if the inner path under consideration is an inner
	 * indexscan.  This is because we have included all the join clauses in
	 * the selectivity estimate, even ones used in an inner indexscan.
	 */
	if (jselec > 0)				/* protect against zero divide */
	{
		avgmatch = nselec * path->innerjoinpath->parent->rows / jselec;
		/* Clamp to sane range */
		avgmatch = Max(1.0, avgmatch);
	}
	else
		avgmatch = 1.0;

	*outer_match_frac = jselec;
	*match_count = avgmatch;

	/*
	 * If requested, check whether the inner path uses all the joinquals as
	 * indexquals.	(If that's true, we can assume that an unmatched outer
	 * tuple is cheap to process, whereas otherwise it's probably expensive.)
	 */
	if (indexed_join_quals)
	{
		List	   *nrclauses;

		nrclauses = select_nonredundant_join_clauses(root,
													 path->joinrestrictinfo,
													 path->innerjoinpath);
		*indexed_join_quals = (nrclauses == NIL);
	}

	return true;
}


/*
 * approx_tuple_count
 *		Quick-and-dirty estimation of the number of join rows passing
 *		a set of qual conditions.
 *
 * The quals can be either an implicitly-ANDed list of boolean expressions,
 * or a list of RestrictInfo nodes (typically the latter).
 *
 * Currently this is only used in join estimation, so sjinfo should never
 * be NULL.
 *
 * We intentionally compute the selectivity under JOIN_INNER rules, even
 * if it's some type of outer join.  This is appropriate because we are
 * trying to figure out how many tuples pass the initial merge or hash
 * join step.
 *
 * This is quick-and-dirty because we bypass clauselist_selectivity, and
 * simply multiply the independent clause selectivities together.  Now
 * clauselist_selectivity often can't do any better than that anyhow, but
 * for some situations (such as range constraints) it is smarter.  However,
 * we can't effectively cache the results of clauselist_selectivity, whereas
 * the individual clause selectivities can be and are cached.
 *
 * Since we are only using the results to estimate how many potential
 * output tuples are generated and passed through qpqual checking, it
 * seems OK to live with the approximation.
 */
static double
approx_tuple_count(PlannerInfo *root, JoinPath *path, List *quals)
{
	double		tuples;
	double		outer_tuples = path->outerjoinpath->parent->rows;
	double		inner_tuples = path->innerjoinpath->parent->rows;
	SpecialJoinInfo sjinfo;
	Selectivity selec = 1.0;
	ListCell   *l;

	/*
	 * Make up a SpecialJoinInfo for JOIN_INNER semantics.
	 */
	sjinfo.type = T_SpecialJoinInfo;
	sjinfo.min_lefthand = path->outerjoinpath->parent->relids;
	sjinfo.min_righthand = path->innerjoinpath->parent->relids;
	sjinfo.syn_lefthand = path->outerjoinpath->parent->relids;
	sjinfo.syn_righthand = path->innerjoinpath->parent->relids;
	sjinfo.jointype = JOIN_INNER;
	/* we don't bother trying to make the remaining fields valid */
	sjinfo.lhs_strict = false;
	sjinfo.delay_upper_joins = false;
	sjinfo.join_quals = NIL;

	/* Get the approximate selectivity */
	foreach(l, quals)
	{
		Node	   *qual = (Node *) lfirst(l);

		/* Note that clause_selectivity will be able to cache its result */
		selec *= clause_selectivity(root, qual, 0, JOIN_INNER, &sjinfo,
									false /* use_damping */);
	}

	/* Apply it to the input relation sizes */
	tuples = selec * outer_tuples * inner_tuples;

	return clamp_row_est(tuples);
}


/*
 * set_baserel_size_estimates
 *		Set the size estimates for the given base relation.
 *
 * The rel's targetlist and restrictinfo list must have been constructed
 * already.
 *
 * We set the following fields of the rel node:
 *	rows: the estimated number of output tuples (after applying
 *		  restriction clauses).
 *	width: the estimated average output tuple width in bytes.
 *	baserestrictcost: estimated cost of evaluating baserestrictinfo clauses.
 */
void
set_baserel_size_estimates(PlannerInfo *root, RelOptInfo *rel)
{
	double		nrows;

	/* Should only be applied to base relations */
	Assert(rel->relid > 0);

	nrows = rel->tuples *
		clauselist_selectivity(root,
							   rel->baserestrictinfo,
							   0,
							   JOIN_INNER,
							   NULL,
							   gp_selectivity_damping_for_scans);

	rel->rows = clamp_row_est(nrows);

	cost_qual_eval(&rel->baserestrictcost, rel->baserestrictinfo, root);

	set_rel_width(root, rel);
}



/*
 * adjust_selectivity_for_nulltest
 *		adjust selectivity of a nulltest on the inner side of an
 *		outer join
 *
 * This is a patch to make the workaround for (NOT) IN subqueries
 *
 *    ... FROM T1 LEFT OUTER JOIN T2 ON ... WHERE T2.X IS (NOT) NULL
 *
 * work. This is not a comprehensive fix but addresses only
 * this very special case.
 *
 */
static Selectivity
adjust_selectivity_for_nulltest(Selectivity selec,
								Selectivity pselec,
								List *pushed_quals,
								JoinType jointype,
								RelOptInfo *left,
								RelOptInfo *right)
{
	Assert(IS_OUTER_JOIN(jointype));

	/*
	 * consider only singletons; the case of multiple
	 * nulltests on the inner side of an outer join is not very
	 * useful in practice;
	 */
	if (JOIN_FULL != jointype &&
		1 == list_length(pushed_quals))
	{
		Node *clause = (Node *) lfirst(list_head(pushed_quals));

		if (IsA(clause, RestrictInfo))
		{
			clause = (Node *)((RestrictInfo*)clause) -> clause;

			if (IsA(clause, NullTest))
			{
				int			nulltesttype;
				Node	   *node;
				Node	   *basenode;

				/* extract information */
				nulltesttype = ((NullTest *) clause)->nulltesttype;
				node = (Node *) ((NullTest *) clause)->arg;
	
				/* CONSIDER: is this really necessary? */
				if (IsA(node, RelabelType))
					basenode = (Node *) ((RelabelType *) node)->arg;
				else
					basenode = node;

				if (IsA(basenode, Var))
				{
#ifdef USE_ASSERT_CHECKING
					Var *var = (Var *) basenode;
#endif /* USE_ASSERT_CHECKING */
					double	nullfrac = 1 - selec;
	
					/* 
					 * a pushed qual must be applied on the inner side only; type implies 
					 * where to find the var in the inputs
					 */
					Assert(!(JOIN_RIGHT == jointype) || bms_is_member(var->varno, left->relids));
					Assert(!(JOIN_LEFT == jointype) || bms_is_member(var->varno, right->relids));

					/* adjust selectivity according to test */
					switch (((NullTest *) clause)->nulltesttype)
					{
						case IS_NULL:
							pselec = nullfrac + ((1 - nullfrac ) * pselec);
							break;

						case IS_NOT_NULL:
							pselec = (1 - nullfrac) + (nullfrac * pselec);
							break;

						default:
							/* unknown null test*/
							Assert(false);
					}
				}
			}
		}
	}

	Assert(pselec >= 0.0 && pselec <= 1.0);
	return pselec;
}


/*
 * set_joinrel_size_estimates
 *		Set the size estimates for the given join relation.
 *
 * The rel's targetlist must have been constructed already, and a
 * restriction clause list that matches the given component rels must
 * be provided.
 *
 * Since there is more than one way to make a joinrel for more than two
 * base relations, the results we get here could depend on which component
 * rel pair is provided.  In theory we should get the same answers no matter
 * which pair is provided; in practice, since the selectivity estimation
 * routines don't handle all cases equally well, we might not.  But there's
 * not much to be done about it.  (Would it make sense to repeat the
 * calculations for each pair of input rels that's encountered, and somehow
 * average the results?  Probably way more trouble than it's worth.)
 *
 * We set only the rows field here.  The width field was already set by
 * build_joinrel_tlist, and baserestrictcost is not used for join rels.
 */
void
set_joinrel_size_estimates(PlannerInfo *root, RelOptInfo *rel,
						   RelOptInfo *outer_rel,
						   RelOptInfo *inner_rel,
						   SpecialJoinInfo *sjinfo,
						   List *restrictlist)
{
	JoinType	jointype = sjinfo->jointype;
	Selectivity jselec;
	Selectivity pselec;
	double		nrows;
	double		adjnrows;

	/*
	 * Compute joinclause selectivity.	Note that we are only considering
	 * clauses that become restriction clauses at this join level; we are not
	 * double-counting them because they were not considered in estimating the
	 * sizes of the component rels.
	 *
	 * For an outer join, we have to distinguish the selectivity of the join's
	 * own clauses (JOIN/ON conditions) from any clauses that were "pushed
	 * down".  For inner joins we just count them all as joinclauses.
	 */
	if (IS_OUTER_JOIN(jointype))
	{
		List	   *joinquals = NIL;
		List	   *pushedquals = NIL;
		ListCell   *l;

		/* Grovel through the clauses to separate into two lists */
		foreach(l, restrictlist)
		{
			RestrictInfo *rinfo = (RestrictInfo *) lfirst(l);

			Assert(IsA(rinfo, RestrictInfo));
			if (rinfo->is_pushed_down)
				pushedquals = lappend(pushedquals, rinfo);
			else
				joinquals = lappend(joinquals, rinfo);
		}

		/* Get the separate selectivities */
		jselec = clauselist_selectivity(root,
										joinquals,
										0,
										jointype,
										sjinfo,
										gp_selectivity_damping_for_joins);
		pselec = clauselist_selectivity(root,
										pushedquals,
										0,
										jointype,
										sjinfo,
										gp_selectivity_damping_for_joins);
										
		/* 
		 * special case where a pushed qual probes the inner
		 * side of an outer join to be NULL
		 */
		if (gp_adjust_selectivity_for_outerjoins)
			pselec = adjust_selectivity_for_nulltest(jselec,
													 pselec,
													 pushedquals, 
													 jointype, 
													 outer_rel, 
													 inner_rel);

		/* Avoid leaking a lot of ListCells */
		list_free(joinquals);
		list_free(pushedquals);
	}
	else
	{
		jselec = clauselist_selectivity(root,
										restrictlist,
										0,
										jointype,
										sjinfo,
										gp_selectivity_damping_for_joins);
		pselec = 0.0;			/* not used, keep compiler quiet */
	}

	/*
	 * Basically, we multiply size of Cartesian product by selectivity.
	 *
	 * If we are doing an outer join, take that into account: the joinqual
	 * selectivity has to be clamped using the knowledge that the output must
	 * be at least as large as the non-nullable input.	However, any
	 * pushed-down quals are applied after the outer join, so their
	 * selectivity applies fully.
	 *
	 * For JOIN_SEMI and JOIN_ANTI, the selectivity is defined as the fraction
	 * of LHS rows that have matches, and we apply that straightforwardly.
	 */
	switch (jointype)
	{
		case JOIN_INNER:
			nrows = outer_rel->rows * inner_rel->rows * jselec;
			break;
		case JOIN_LEFT:
			nrows = outer_rel->rows * inner_rel->rows * jselec;
			if (nrows < outer_rel->rows)
				nrows = outer_rel->rows;
			nrows *= pselec;
			break;
		case JOIN_FULL:
			nrows = outer_rel->rows * inner_rel->rows * jselec;
			if (nrows < outer_rel->rows)
				nrows = outer_rel->rows;
			if (nrows < inner_rel->rows)
				nrows = inner_rel->rows;
			nrows *= pselec;
			break;
		case JOIN_SEMI:
			nrows = outer_rel->rows * jselec;
			/* pselec not used */
			break;
		case JOIN_ANTI:
		case JOIN_LASJ_NOTIN:
			nrows = outer_rel->rows * (1.0 - jselec);
			nrows *= pselec;
			break;
		default:
			/* other values not expected here */
			elog(ERROR, "unrecognized join type: %d", (int) jointype);
			nrows = 0;			/* keep compiler quiet */
			break;
	}

    /*
     * CDB: Force estimated number of join output rows to be at least 2.
     * Otherwise a later nested join could take this join as its outer input,
     * thinking that there will be only one pass over its inner table,
     * which could be very slow if the actual number of rows is > 1.
     * Someday we should improve the join selectivity estimates.
     */
    adjnrows = Max(10, outer_rel->rows);
    adjnrows = Max(adjnrows, inner_rel->rows);
    adjnrows = LOG2(adjnrows);
    if (nrows < adjnrows)
        nrows = adjnrows;

    rel->rows = nrows;

}

/*
 * set_function_size_estimates
 *		Set the size estimates for a base relation that is a function call.
 *
 * The rel's targetlist and restrictinfo list must have been constructed
 * already.
 *
 * We set the same fields as set_baserel_size_estimates.
 */
void
set_function_size_estimates(PlannerInfo *root, RelOptInfo *rel)
{
	RangeTblEntry *rte;

	/* Should only be applied to base relations that are functions */
	Assert(rel->relid > 0);
	rte = planner_rt_fetch(rel->relid, root);
	Assert(rte->rtekind == RTE_FUNCTION);

	/* Estimate number of rows the function itself will return */
	rel->tuples = clamp_row_est(expression_returns_set_rows(rte->funcexpr));

	/* Now estimate number of output rows, etc */
	set_baserel_size_estimates(root, rel);
}

/*
 * set_table_function_size_estimates
 *		Set the size estimates for a base relation that is a table function call.
 *
 * The rel's targetlist and restrictinfo list must have been constructed
 * already.
 *
 * We set the same fields as set_baserel_size_estimates.
 */
void
set_table_function_size_estimates(PlannerInfo *root, RelOptInfo *rel)
{
	/*
	 * Estimate number of rows the function itself will return.
	 *
	 * If the function can return more than a single row then simply do
	 * a best guess that it returns the same number of rows as the subscan.
	 *
	 * This will obviously be way wrong in many cases, to improve we would
	 * need a stats callback function for table functions.
	 */
	if (rel->onerow)
		rel->tuples = 1;
	else
		rel->tuples = rel->subplan->plan_rows;

	/* Now estimate number of output rows, etc */
	set_baserel_size_estimates(root, rel);
}

/*
 * set_values_size_estimates
 *		Set the size estimates for a base relation that is a values list.
 *
 * The rel's targetlist and restrictinfo list must have been constructed
 * already.
 *
 * We set the same fields as set_baserel_size_estimates.
 */
void
set_values_size_estimates(PlannerInfo *root, RelOptInfo *rel)
{
	RangeTblEntry *rte;

	/* Should only be applied to base relations that are values lists */
	Assert(rel->relid > 0);
	rte = planner_rt_fetch(rel->relid, root);
	Assert(rte->rtekind == RTE_VALUES);

	/*
	 * Estimate number of rows the values list will return. We know this
	 * precisely based on the list length (well, barring set-returning
	 * functions in list items, but that's a refinement not catered for
	 * anywhere else either).
	 */
	rel->tuples = list_length(rte->values_lists);

	/* Now estimate number of output rows, etc */
	set_baserel_size_estimates(root, rel);
}

/*
 * set_cte_size_estimates
 *		Set the size estimates for a base relation that is a CTE reference.
 *
 * The rel's targetlist and restrictinfo list must have been constructed
 * already, and we need the completed plan for the CTE (if a regular CTE)
 * or the non-recursive term (if a self-reference).
 *
 * We set the same fields as set_baserel_size_estimates.
 */
void
set_cte_size_estimates(PlannerInfo *root, RelOptInfo *rel, Plan *cteplan)
{
	RangeTblEntry *rte;

	/* Should only be applied to base relations that are CTE references */
	Assert(rel->relid > 0);
	rte = planner_rt_fetch(rel->relid, root);
	Assert(rte->rtekind == RTE_CTE);

	if (rte->self_reference)
	{
		/*
		 * In a self-reference, arbitrarily assume the average worktable size
		 * is about 10 times the nonrecursive term's size.
		 */
		rel->tuples = 10 * cteplan->plan_rows;
	}
	else
	{
		/* Otherwise just believe the CTE plan's output estimate */
		rel->tuples = cteplan->plan_rows;
	}

	/* Now estimate number of output rows, etc */
	set_baserel_size_estimates(root, rel);
}


/*
 * set_rel_width
 *		Set the estimated output width of a base relation.
 *
 * NB: this works best on plain relations because it prefers to look at
 * real Vars.  It will fail to make use of pg_statistic info when applied
 * to a subquery relation, even if the subquery outputs are simple vars
 * that we could have gotten info for.	Is it worth trying to be smarter
 * about subqueries?
 *
 * The per-attribute width estimates are cached for possible re-use while
 * building join relations.
 */
void
set_rel_width(PlannerInfo *root, RelOptInfo *rel)
{
	Oid			reloid = planner_rt_fetch(rel->relid, root)->relid;
	int32		tuple_width = 0;
	ListCell   *lc;

	foreach(lc, rel->reltargetlist)
	{
		Node	   *node = (Node *) lfirst(lc);

		if (IsA(node, Var))
		{
			Var		   *var = (Var *) node;
			int			ndx;
			int32		item_width;

			Assert(var->varno == rel->relid);
			/*
			 * Postgres Upstream asserts for var->varattno >= rel->min_attr and
			 * var->varattno <= rel->max_attr are not valid in GPDB since GPDB
			 * also handles cases for virtual columns.
			 */

			/* Virtual column? */
			if (var->varattno <= FirstLowInvalidHeapAttributeNumber)
			{
				CdbRelColumnInfo   *rci = cdb_find_pseudo_column(root, var);

				tuple_width += rci->attr_width;
				continue;
			}

			ndx = var->varattno - rel->min_attr;

			/*
			 * The width probably hasn't been cached yet, but may as well
			 * check
			 */
			if (rel->attr_widths[ndx] > 0)
			{
				tuple_width += rel->attr_widths[ndx];
				continue;
			}

			/* Try to get column width from statistics */
			if (reloid != InvalidOid)
			{
				item_width = get_attavgwidth(reloid, var->varattno);
				if (item_width > 0)
				{
					rel->attr_widths[ndx] = item_width;
					tuple_width += item_width;
					continue;
				}
			}

			/*
			 * Not a plain relation, or can't find statistics for it. Estimate
			 * using just the type info.
			 */
			item_width = get_typavgwidth(var->vartype, var->vartypmod);
			Assert(item_width > 0);
			rel->attr_widths[ndx] = item_width;
			tuple_width += item_width;
		}
		else if (IsA(node, PlaceHolderVar))
		{
			PlaceHolderVar *phv = (PlaceHolderVar *) node;
			PlaceHolderInfo *phinfo = find_placeholder_info(root, phv);

			tuple_width += phinfo->ph_width;
		}
		else
		{
			/*
			 * We could be looking at an expression pulled up from a subquery,
			 * or a ROW() representing a whole-row child Var, etc.  Do what
			 * we can using the expression type information.
			 */
			int32		item_width;

			item_width = get_typavgwidth(exprType(node), exprTypmod(node));
			Assert(item_width > 0);
			tuple_width += item_width;
		}
	}
	Assert(tuple_width >= 0);
	rel->width = tuple_width;
}

/*
 * relation_byte_size
 *	  Estimate the storage space in bytes for a given number of tuples
 *	  of a given width (size in bytes).
 */
static double
relation_byte_size(double tuples, int width)
{
	return tuples * (MAXALIGN(width) + MAXALIGN(sizeof(HeapTupleHeaderData)));
}

/*
 * page_size
 *	  Returns an estimate of the number of pages covered by a given
 *	  number of tuples of a given width (size in bytes).
 */
static double
page_size(double tuples, int width)
{
	return ceil(relation_byte_size(tuples, width) / BLCKSZ);
}

/**
 * Determine the number of segments the planner should use.  The result of this
 * calculation is ordinarily saved in root->cdbpath_segments.  Functions that 
 * need it in contexts in which root is not defined may call this function to
 * derive it.
 */
int planner_segment_count(void)
{
	if ( Gp_role != GP_ROLE_DISPATCH )
		return 1;
	else if ( gp_segments_for_planner > 0 )
		return gp_segments_for_planner;
	else
		return getgpsegmentCount();
}

/**
 * Determines the total amount of memory available. This method is to be used
 * during planning only. When planning in dispatch mode, it calculates total
 * memory as sum work_mem on segments. In utility mode, it returns work_mem.
 * Output:
 * 	total memory in bytes.
 */
double global_work_mem(PlannerInfo *root)
{
	int segment_count;
	if (root)
	{
		Assert(root->config->cdbpath_segments > 0);
		segment_count = root->config->cdbpath_segments;
	}
	else
		segment_count = planner_segment_count();

	return (double) planner_work_mem * 1024L * segment_count;	
}

/* CDB -- The incremental cost functions below are for use outside the
 *        the usual optimizer (in the aggregation planner, etc.)  They
 *        are modeled on corresponding cost function, but address the
 *        specific needs of the planner.
 */

/* incremental_hashjoin_cost
 *
 * Globals: seq_page_cost, cpu_operator_cost.
 */
Cost incremental_hashjoin_cost(double rows, int inner_width, int outer_width, List *hashclauses, PlannerInfo *root)
{
	Cost startup_cost;
	Cost run_cost;
	QualCost hash_qual_cost;
	int numbuckets;
	int numbatches;
	int			num_skew_mcvs;
	double virtualbuckets;
	Selectivity innerbucketsize;
	int num_hashclauses = list_length(hashclauses);

	/* Each inner row joins to a single outer row and vice versa, 
	 * no selectivity issues. */
	 startup_cost = 0;
	 run_cost = 0;
	
	/* Cost of computing hash function: must do it once per input tuple. We
	 * charge one cpu_operator_cost for each column's hash function.  Also,
	 * tack on one cpu_tuple_cost per inner row, to model the costs of
	 * inserting the row into the hashtable. */
	startup_cost += (cpu_operator_cost * num_hashclauses + cpu_tuple_cost) * rows;
	run_cost += cpu_operator_cost * num_hashclauses * rows;

	/* Get hash table size that executor would use for inner relation */
	ExecChooseHashTableSize(rows,
							inner_width,
							true /* useSkew */,
							global_work_mem(root),
							&numbuckets,
							&numbatches,
							&num_skew_mcvs);
	virtualbuckets = (double) numbuckets *(double) numbatches;

	/*
	 * Determine bucketsize fraction for inner relation.  Both inner and
	 * outer relations are unique in the join key.
	 */
	innerbucketsize = 1.0 / virtualbuckets;

	/*
	 * If inner relation is too big then we will need to "batch" the join,
	 * which implies writing and reading most of the tuples to disk an extra
	 * time.  Charge seq_page_cost per page, since the I/O should be nice and
	 * sequential.  Writing the inner rel counts as startup cost,
	 * all the rest as run cost.
	 */
	if (numbatches > 1)
	{
		double		outerpages = page_size(rows, outer_width);
		double		innerpages = page_size(rows, inner_width);

		startup_cost += seq_page_cost * innerpages;
		run_cost += seq_page_cost * (innerpages + 2 * outerpages);
	}

	/*
	 * The number of tuple comparisons needed is the number of outer tuples
	 * times half the typical number of tuples in a hash bucket, which is 
	 * the inner relation size times its bucketsize fraction.  At each one, 
	 * we need to evaluate the hashjoin quals.  But actually, charging the 
	 * full qual eval cost at each tuple is pessimistic, since we don't 
	 * evaluate the quals  unless the hash values match exactly.  For lack 
	 * of a better idea, halve the cost estimate to allow for that.
     *
     * CDB: Assume there are no rows that pass the hash value comparison but
     * fail the full qual eval.  Thus the full comparison is charged for just 
     * 'hashjointuples', i.e. those rows that pass the hashjoin quals.
	 */
	cost_qual_eval(&hash_qual_cost, hashclauses, root);
	startup_cost += hash_qual_cost.startup;
	run_cost += hash_qual_cost.per_tuple * rows * 0.5;

	if (gp_cost_hashjoin_chainwalk)
	{
		/* CDB: Add a small charge for walking the hash chains. */
		run_cost += 0.05 * cpu_operator_cost * 2 * rows * innerbucketsize;
	}

	return startup_cost + run_cost;
}



/* incremental_mergejoin_cost
 *
 * Globals: cpu_tuple_cost
 */
Cost incremental_mergejoin_cost(double rows, List *mergeclauses, PlannerInfo *root)
{
	QualCost merge_qual_cost;
	Cost startup_cost = 0;
	Cost per_tuple_cost = 0;
	Cost run_cost = 0;

	cost_qual_eval(&merge_qual_cost, mergeclauses, root);

	startup_cost += merge_qual_cost.startup;
	per_tuple_cost = merge_qual_cost.per_tuple;
	
	/* CPU costs */

	/*
	 * The number of tuple comparisons needed is number of outer
	 * rows plus number of inner rows.
	 */
	startup_cost += merge_qual_cost.startup;
	run_cost += merge_qual_cost.per_tuple * 2 * rows;
	run_cost += (cpu_tuple_cost + per_tuple_cost) * rows;
	
	return startup_cost + run_cost;
}<|MERGE_RESOLUTION|>--- conflicted
+++ resolved
@@ -1419,23 +1419,14 @@
  * occur only on rescan, which is estimated in cost_rescan.
  */
 void
-<<<<<<< HEAD
 cost_material(Path *path, PlannerInfo *root,
-			  Cost input_cost, double tuples, int width)
-=======
-cost_material(Path *path,
 			  Cost input_startup_cost, Cost input_total_cost,
 			  double tuples, int width)
->>>>>>> 78a09145
 {
 	Cost		startup_cost = input_startup_cost;
 	Cost		run_cost = input_total_cost - input_startup_cost;
 	double		nbytes = relation_byte_size(tuples, width);
 
-<<<<<<< HEAD
-	/* disk costs */
-	if (nbytes > global_work_mem(root))
-=======
 	/*
 	 * Whether spilling or not, charge 2x cpu_tuple_cost per tuple to reflect
 	 * bookkeeping overhead.  (This rate must be more than cpu_tuple_cost;
@@ -1452,8 +1443,7 @@
 	 * which isn't exactly accurate but our cost model doesn't allow for
 	 * nonuniform costs within the run phase.
 	 */
-	if (nbytes > work_mem_bytes)
->>>>>>> 78a09145
+	if (nbytes > global_work_mem(root))
 	{
 		double		npages = ceil(nbytes / BLCKSZ);
 
@@ -1736,17 +1726,11 @@
 	Selectivity match_count;
 	bool		indexed_join_quals;
 
-<<<<<<< HEAD
-=======
-	if (!enable_nestloop)
-		startup_cost += disable_cost;
-
 	/* estimate costs to rescan the inner relation */
 	cost_rescan(root, inner_path,
 				&inner_rescan_start_cost,
 				&inner_rescan_total_cost);
 
->>>>>>> 78a09145
 	/* cost of source data */
 
 	/*
