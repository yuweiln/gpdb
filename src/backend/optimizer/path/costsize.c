/*-------------------------------------------------------------------------
 *
 * costsize.c
 *	  Routines to compute (and set) relation sizes and path costs
 *
 * Path costs are measured in arbitrary units established by these basic
 * parameters:
 *
 *	seq_page_cost		Cost of a sequential page fetch
 *	random_page_cost	Cost of a non-sequential page fetch
 *	cpu_tuple_cost		Cost of typical CPU time to process a tuple
 *	cpu_index_tuple_cost  Cost of typical CPU time to process an index tuple
 *	cpu_operator_cost	Cost of CPU time to execute an operator or function
 *
 * We expect that the kernel will typically do some amount of read-ahead
 * optimization; this in conjunction with seek costs means that seq_page_cost
 * is normally considerably less than random_page_cost.  (However, if the
 * database is fully cached in RAM, it is reasonable to set them equal.)
 *
 * We also use a rough estimate "effective_cache_size" of the number of
 * disk pages in Postgres + OS-level disk cache.  (We can't simply use
 * NBuffers for this purpose because that would ignore the effects of
 * the kernel's disk cache.)
 *
 * Obviously, taking constants for these values is an oversimplification,
 * but it's tough enough to get any useful estimates even at this level of
 * detail.  Note that all of these parameters are user-settable, in case
 * the default values are drastically off for a particular platform.
 *
 * seq_page_cost and random_page_cost can also be overridden for an individual
 * tablespace, in case some data is on a fast disk and other data is on a slow
 * disk.  Per-tablespace overrides never apply to temporary work files such as
 * an external sort or a materialize node that overflows work_mem.
 *
 * We compute two separate costs for each path:
 *		total_cost: total estimated cost to fetch all tuples
 *		startup_cost: cost that is expended before first tuple is fetched
 * In some scenarios, such as when there is a LIMIT or we are implementing
 * an EXISTS(...) sub-select, it is not necessary to fetch all tuples of the
 * path's result.  A caller can estimate the cost of fetching a partial
 * result by interpolating between startup_cost and total_cost.  In detail:
 *		actual_cost = startup_cost +
 *			(total_cost - startup_cost) * tuples_to_fetch / path->rows;
 * Note that a base relation's rows count (and, by extension, plan_rows for
 * plan nodes below the LIMIT node) are set without regard to any LIMIT, so
 * that this equation works properly.  (Also, these routines guarantee not to
 * set the rows count to zero, so there will be no zero divide.)  The LIMIT is
 * applied as a top-level plan node.
 *
 * For largely historical reasons, most of the routines in this module use
 * the passed result Path only to store their results (rows, startup_cost and
 * total_cost) into.  All the input data they need is passed as separate
 * parameters, even though much of it could be extracted from the Path.
 * An exception is made for the cost_XXXjoin() routines, which expect all
 * the other fields of the passed XXXPath to be filled in, and similarly
 * cost_index() assumes the passed IndexPath is valid except for its output
 * values.
 *
 *
<<<<<<< HEAD
 * Portions Copyright (c) 2005-2008, Greenplum inc
 * Portions Copyright (c) 2012-Present Pivotal Software, Inc.
 * Portions Copyright (c) 1996-2013, PostgreSQL Global Development Group
=======
 * Portions Copyright (c) 1996-2014, PostgreSQL Global Development Group
>>>>>>> ab76208e
 * Portions Copyright (c) 1994, Regents of the University of California
 *
 * IDENTIFICATION
 *	  src/backend/optimizer/path/costsize.c
 *
 *-------------------------------------------------------------------------
 */

#include "postgres.h"

#ifdef _MSC_VER
#include <float.h>				/* for _isnan */
#endif
#include <math.h>

#include "access/htup_details.h"
#include "executor/executor.h"
#include "executor/nodeHash.h"
#include "miscadmin.h"
#include "nodes/nodeFuncs.h"
#include "optimizer/clauses.h"
#include "optimizer/cost.h"
#include "optimizer/pathnode.h"
#include "optimizer/paths.h"
#include "optimizer/placeholder.h"
#include "optimizer/plancat.h"
#include "optimizer/planmain.h"
#include "optimizer/restrictinfo.h"
#include "parser/parse_expr.h"
#include "parser/parsetree.h"
#include "utils/lsyscache.h"
#include "utils/selfuncs.h"
#include "utils/spccache.h"
#include "utils/tuplesort.h"

#include "cdb/cdbutil.h"
#include "cdb/cdbvars.h"

#define LOG2(x)  (log(x) / 0.693147180559945)

double		seq_page_cost = DEFAULT_SEQ_PAGE_COST;
double		random_page_cost = DEFAULT_RANDOM_PAGE_COST;
double		cpu_tuple_cost = DEFAULT_CPU_TUPLE_COST;
double		cpu_index_tuple_cost = DEFAULT_CPU_INDEX_TUPLE_COST;
double		cpu_operator_cost = DEFAULT_CPU_OPERATOR_COST;

int			effective_cache_size = DEFAULT_EFFECTIVE_CACHE_SIZE;

Cost		disable_cost = 1.0e10;

bool		enable_seqscan = true;
bool		enable_indexscan = true;
bool		enable_indexonlyscan = true;
bool		enable_bitmapscan = true;
bool		force_bitmap_table_scan = false;
bool		enable_tidscan = true;
bool		enable_sort = true;
bool		enable_hashagg = true;
bool		enable_groupagg = true;
bool		enable_nestloop = false;
bool		enable_material = true;
bool		enable_mergejoin = false;
bool		enable_hashjoin = true;

typedef struct
{
	PlannerInfo *root;
	QualCost	total;
} cost_qual_eval_context;

static MergeScanSelCache *cached_scansel(PlannerInfo *root,
			   RestrictInfo *rinfo,
			   PathKey *pathkey);
static void cost_rescan(PlannerInfo *root, Path *path,
			Cost *rescan_startup_cost, Cost *rescan_total_cost);
static bool cost_qual_eval_walker(Node *node, cost_qual_eval_context *context);
static void get_restriction_qual_cost(PlannerInfo *root, RelOptInfo *baserel,
						  ParamPathInfo *param_info,
						  QualCost *qpqual_cost);
static bool has_indexed_join_quals(NestPath *joinpath);
static double approx_tuple_count(PlannerInfo *root, JoinPath *path,
				   List *quals);
static double calc_joinrel_size_estimate(PlannerInfo *root,
						   double outer_rows,
						   double inner_rows,
						   SpecialJoinInfo *sjinfo,
						   List *restrictlist);
static double relation_byte_size(double tuples, int width);
static double page_size(double tuples, int width);
static Selectivity adjust_selectivity_for_nulltest(Selectivity selec,
												Selectivity pselec,
												List *pushed_quals,
												JoinType jointype);

/* CDB: The clamp_row_est() function definition has been moved to cost.h */

/*
 * cost_seqscan
 *	  Determines and returns the cost of scanning a relation sequentially.
 *
 * 'baserel' is the relation to be scanned
 * 'param_info' is the ParamPathInfo if this is a parameterized path, else NULL
 */
void
cost_seqscan(Path *path, PlannerInfo *root,
			 RelOptInfo *baserel, ParamPathInfo *param_info)
{
	Cost		startup_cost = 0;
	Cost		run_cost = 0;
	double		spc_seq_page_cost;
	QualCost	qpqual_cost;
	Cost		cpu_per_tuple;

	/* Should only be applied to base relations */
	Assert(baserel->relid > 0);
	Assert(baserel->rtekind == RTE_RELATION);

	/* Mark the path with the correct row estimate */
	if (param_info)
		path->rows = param_info->ppi_rows;
	else
		path->rows = baserel->rows;

	if (!(root ? root->config->enable_seqscan : enable_seqscan))
		startup_cost += disable_cost;

	/* fetch estimated page cost for tablespace containing table */
	get_tablespace_page_costs(baserel->reltablespace,
							  NULL,
							  &spc_seq_page_cost);

	/*
	 * disk costs
	 */
	run_cost += spc_seq_page_cost * baserel->pages;

	/* CPU costs */
	get_restriction_qual_cost(root, baserel, param_info, &qpqual_cost);

	startup_cost += qpqual_cost.startup;
	cpu_per_tuple = cpu_tuple_cost + qpqual_cost.per_tuple;
	run_cost += cpu_per_tuple * baserel->tuples;

	path->startup_cost = startup_cost;
	path->total_cost = startup_cost + run_cost;
}

/*
 * cost_externalscan
 *	  Determines and returns the cost of scanning an external relation.
 *
 *	  Right now this is not very meaningful at all but we'll probably
 *	  want to make some good estimates in the future.
 */
void
cost_externalscan(ExternalPath *path, PlannerInfo *root,
				  RelOptInfo *baserel, ParamPathInfo *param_info)
{
	Cost		startup_cost = 0;
	Cost		run_cost = 0;
	Cost		cpu_per_tuple;
	
	/* Should only be applied to external relations */
	Assert(baserel->relid > 0);
	Assert(baserel->rtekind == RTE_RELATION);

	/* Mark the path with the correct row estimate */
	if (param_info)
		path->path.rows = param_info->ppi_rows;
	else
		path->path.rows = baserel->rows;
	
	/*
	 * disk costs
	 */
	run_cost += seq_page_cost * baserel->pages;

	/* CPU costs */
	startup_cost += baserel->baserestrictcost.startup;
	cpu_per_tuple = cpu_tuple_cost + baserel->baserestrictcost.per_tuple;
	run_cost += cpu_per_tuple * baserel->tuples;

	path->path.startup_cost = startup_cost;
	path->path.total_cost = startup_cost + run_cost;
}

/*
 * cost_index
 *	  Determines and returns the cost of scanning a relation using an index.
 *
 * 'path' describes the indexscan under consideration, and is complete
 *		except for the fields to be set by this routine
 * 'loop_count' is the number of repetitions of the indexscan to factor into
 *		estimates of caching behavior
 *
 * In addition to rows, startup_cost and total_cost, cost_index() sets the
 * path's indextotalcost and indexselectivity fields.  These values will be
 * needed if the IndexPath is used in a BitmapIndexScan.
 *
 * NOTE: path->indexquals must contain only clauses usable as index
 * restrictions.  Any additional quals evaluated as qpquals may reduce the
 * number of returned tuples, but they won't reduce the number of tuples
 * we have to fetch from the table, so they don't reduce the scan cost.
 */
void
cost_index(IndexPath *path, PlannerInfo *root, double loop_count)
{
	IndexOptInfo *index = path->indexinfo;
	RelOptInfo *baserel = index->rel;
	bool		indexonly = (path->path.pathtype == T_IndexOnlyScan);
	List	   *allclauses;
	Cost		startup_cost = 0;
	Cost		run_cost = 0;
	Cost		indexStartupCost = 0.0;
	Cost		indexTotalCost = 0.0;
	Selectivity indexSelectivity = 0.0;
	double		indexCorrelation = 0.0,
				csquared;
	double		spc_seq_page_cost,
				spc_random_page_cost;
	Cost		min_IO_cost,
				max_IO_cost;
	QualCost	qpqual_cost;
	Cost		cpu_per_tuple;
	double		tuples_fetched;
	double		pages_fetched;

	/* Should only be applied to base relations */
	Assert(IsA(baserel, RelOptInfo) &&
		   IsA(index, IndexOptInfo));
	Assert(baserel->relid > 0);
	Assert(baserel->rtekind == RTE_RELATION);

	/* Mark the path with the correct row estimate */
	if (path->path.param_info)
	{
		path->path.rows = path->path.param_info->ppi_rows;
		/* also get the set of clauses that should be enforced by the scan */
		allclauses = list_concat(list_copy(path->path.param_info->ppi_clauses),
								 baserel->baserestrictinfo);
	}
	else
	{
		path->path.rows = baserel->rows;
		/* allclauses should just be the rel's restriction clauses */
		allclauses = baserel->baserestrictinfo;
	}

	if (!(root ? root->config->enable_indexscan : enable_indexscan))
		startup_cost += disable_cost;
	/* we don't need to check enable_indexonlyscan; indxpath.c does that */

	/*
	 * Call index-access-method-specific code to estimate the processing cost
	 * for scanning the index, as well as the selectivity of the index (ie,
	 * the fraction of main-table tuples we will have to retrieve) and its
	 * correlation to the main-table tuple order.
	 */
    index->num_leading_eq = 0;
	OidFunctionCall7(index->amcostestimate,
					 PointerGetDatum(root),
					 PointerGetDatum(path),
					 Float8GetDatum(loop_count),
					 PointerGetDatum(&indexStartupCost),
					 PointerGetDatum(&indexTotalCost),
					 PointerGetDatum(&indexSelectivity),
					 PointerGetDatum(&indexCorrelation));
					
    /*
     * CDB: Note whether all of the key columns are matched by equality
     * predicates.
     *
     * The index->num_leading_eq field is kludgily used as an implicit result
     * parameter from the amcostestimate proc, to avoid changing its externally
     * exposed interface. Transfer to IndexPath, then zap to discourage misuse.
     */
    path->num_leading_eq = index->num_leading_eq;
    index->num_leading_eq = 0;

	/*
	 * clamp index correlation to 99% or less, so that we always account for at least a little bit
	 * of random_page_cost in our calculation.  Otherwise, perfectly correlated indexes look too fast.
	 */
	if (indexCorrelation >= 0.99)
		indexCorrelation = 0.99;
	else if (indexCorrelation <= -0.99)
		indexCorrelation = -0.99;

	/*
	 * Save amcostestimate's results for possible use in bitmap scan planning.
	 * We don't bother to save indexStartupCost or indexCorrelation, because a
	 * bitmap scan doesn't care about either.
	 */
	path->indextotalcost = indexTotalCost;
	path->indexselectivity = indexSelectivity;

	/* all costs for touching index itself included here */
	startup_cost += indexStartupCost;
	run_cost += indexTotalCost - indexStartupCost;

	/* estimate number of main-table tuples fetched */
	tuples_fetched = clamp_row_est(indexSelectivity * baserel->tuples);

	/* fetch estimated page costs for tablespace containing table */
	get_tablespace_page_costs(baserel->reltablespace,
							  &spc_random_page_cost,
							  &spc_seq_page_cost);

	/*----------
	 * Estimate number of main-table pages fetched, and compute I/O cost.
	 *
	 * When the index ordering is uncorrelated with the table ordering,
	 * we use an approximation proposed by Mackert and Lohman (see
	 * index_pages_fetched() for details) to compute the number of pages
	 * fetched, and then charge spc_random_page_cost per page fetched.
	 *
	 * When the index ordering is exactly correlated with the table ordering
	 * (just after a CLUSTER, for example), the number of pages fetched should
	 * be exactly selectivity * table_size.  What's more, all but the first
	 * will be sequential fetches, not the random fetches that occur in the
	 * uncorrelated case.  So if the number of pages is more than 1, we
	 * ought to charge
	 *		spc_random_page_cost + (pages_fetched - 1) * spc_seq_page_cost
	 * For partially-correlated indexes, we ought to charge somewhere between
	 * these two estimates.  We currently interpolate linearly between the
	 * estimates based on the correlation squared (XXX is that appropriate?).
	 *
	 * If it's an index-only scan, then we will not need to fetch any heap
	 * pages for which the visibility map shows all tuples are visible.
	 * Hence, reduce the estimated number of heap fetches accordingly.
	 * We use the measured fraction of the entire heap that is all-visible,
	 * which might not be particularly relevant to the subset of the heap
	 * that this query will fetch; but it's not clear how to do better.
	 *----------
	 */
	if (loop_count > 1)
	{
		/*
		 * For repeated indexscans, the appropriate estimate for the
		 * uncorrelated case is to scale up the number of tuples fetched in
		 * the Mackert and Lohman formula by the number of scans, so that we
		 * estimate the number of pages fetched by all the scans; then
		 * pro-rate the costs for one scan.  In this case we assume all the
		 * fetches are random accesses.
		 */
		pages_fetched = index_pages_fetched(tuples_fetched * loop_count,
											baserel->pages,
											(double) index->pages,
											root);

		if (indexonly)
			pages_fetched = ceil(pages_fetched * (1.0 - baserel->allvisfrac));

		max_IO_cost = (pages_fetched * spc_random_page_cost) / loop_count;

		/*
		 * In the perfectly correlated case, the number of pages touched by
		 * each scan is selectivity * table_size, and we can use the Mackert
		 * and Lohman formula at the page level to estimate how much work is
		 * saved by caching across scans.  We still assume all the fetches are
		 * random, though, which is an overestimate that's hard to correct for
		 * without double-counting the cache effects.  (But in most cases
		 * where such a plan is actually interesting, only one page would get
		 * fetched per scan anyway, so it shouldn't matter much.)
		 */
		pages_fetched = ceil(indexSelectivity * (double) baserel->pages);

		pages_fetched = index_pages_fetched(pages_fetched * loop_count,
											baserel->pages,
											(double) index->pages,
											root);

		if (indexonly)
			pages_fetched = ceil(pages_fetched * (1.0 - baserel->allvisfrac));

		min_IO_cost = (pages_fetched * spc_random_page_cost) / loop_count;
	}
	else
	{
		/*
		 * Normal case: apply the Mackert and Lohman formula, and then
		 * interpolate between that and the correlation-derived result.
		 */
		pages_fetched = index_pages_fetched(tuples_fetched,
											baserel->pages,
											(double) index->pages,
											root);

		if (indexonly)
			pages_fetched = ceil(pages_fetched * (1.0 - baserel->allvisfrac));

		/* max_IO_cost is for the perfectly uncorrelated case (csquared=0) */
		max_IO_cost = pages_fetched * spc_random_page_cost;

		/* min_IO_cost is for the perfectly correlated case (csquared=1) */
		pages_fetched = ceil(indexSelectivity * (double) baserel->pages);

		if (indexonly)
			pages_fetched = ceil(pages_fetched * (1.0 - baserel->allvisfrac));

		if (pages_fetched > 0)
		{
			min_IO_cost = spc_random_page_cost;
			if (pages_fetched > 1)
				min_IO_cost += (pages_fetched - 1) * spc_seq_page_cost;
		}
		else
			min_IO_cost = 0;
	}

	/*
	 * Now interpolate based on estimated index order correlation to get total
	 * disk I/O cost for main table accesses.
	 */
	csquared = indexCorrelation * indexCorrelation;

	run_cost += max_IO_cost + csquared * (min_IO_cost - max_IO_cost);

	/*
	 * Estimate CPU costs per tuple.
	 *
	 * What we want here is cpu_tuple_cost plus the evaluation costs of any
	 * qual clauses that we have to evaluate as qpquals.  We approximate that
	 * list as allclauses minus any clauses appearing in indexquals.  (We
	 * assume that pointer equality is enough to recognize duplicate
	 * RestrictInfos.)	This method neglects some considerations such as
	 * clauses that needn't be checked because they are implied by a partial
	 * index's predicate.  It does not seem worth the cycles to try to factor
	 * those things in at this stage, even though createplan.c will take pains
	 * to remove such unnecessary clauses from the qpquals list if this path
	 * is selected for use.
	 *
	 * XXX actually, this calculation is almost completely bogus, because
	 * indexquals will contain derived indexable conditions which might be
	 * quite different from the "original" quals in baserestrictinfo.  We
	 * ought to determine the actual qpqual list and cost that, rather than
	 * using this shortcut.  But that's too invasive a change to consider
	 * back-patching, so for the moment we just mask the worst aspects of the
	 * problem by clamping the subtracted amount.
	 */
	cost_qual_eval(&qpqual_cost,
				   list_difference_ptr(allclauses, path->indexquals),
				   root);

	startup_cost += qpqual_cost.startup;
	cpu_per_tuple = cpu_tuple_cost + qpqual_cost.per_tuple;

	run_cost += cpu_per_tuple * tuples_fetched;

	path->path.startup_cost = startup_cost;
	path->path.total_cost = startup_cost + run_cost;
}

/*
 * index_pages_fetched
 *	  Estimate the number of pages actually fetched after accounting for
 *	  cache effects.
 *
 * We use an approximation proposed by Mackert and Lohman, "Index Scans
 * Using a Finite LRU Buffer: A Validated I/O Model", ACM Transactions
 * on Database Systems, Vol. 14, No. 3, September 1989, Pages 401-424.
 * The Mackert and Lohman approximation is that the number of pages
 * fetched is
 *	PF =
 *		min(2TNs/(2T+Ns), T)			when T <= b
 *		2TNs/(2T+Ns)					when T > b and Ns <= 2Tb/(2T-b)
 *		b + (Ns - 2Tb/(2T-b))*(T-b)/T	when T > b and Ns > 2Tb/(2T-b)
 * where
 *		T = # pages in table
 *		N = # tuples in table
 *		s = selectivity = fraction of table to be scanned
 *		b = # buffer pages available (we include kernel space here)
 *
 * We assume that effective_cache_size is the total number of buffer pages
 * available for the whole query, and pro-rate that space across all the
 * tables in the query and the index currently under consideration.  (This
 * ignores space needed for other indexes used by the query, but since we
 * don't know which indexes will get used, we can't estimate that very well;
 * and in any case counting all the tables may well be an overestimate, since
 * depending on the join plan not all the tables may be scanned concurrently.)
 *
 * The product Ns is the number of tuples fetched; we pass in that
 * product rather than calculating it here.  "pages" is the number of pages
 * in the object under consideration (either an index or a table).
 * "index_pages" is the amount to add to the total table space, which was
 * computed for us by query_planner.
 *
 * Caller is expected to have ensured that tuples_fetched is greater than zero
 * and rounded to integer (see clamp_row_est).  The result will likewise be
 * greater than zero and integral.
 */
double
index_pages_fetched(double tuples_fetched, BlockNumber pages,
					double index_pages, PlannerInfo *root)
{
	double		pages_fetched;
	double		total_pages;
	double		T,
				b;

	/* T is # pages in table, but don't allow it to be zero */
	T = (pages > 1) ? (double) pages : 1.0;

	/* Compute number of pages assumed to be competing for cache space */
	total_pages = root->total_table_pages + index_pages;
	total_pages = Max(total_pages, 1.0);
	Assert(T <= total_pages);

	/* b is pro-rated share of effective_cache_size */
	b = (double) effective_cache_size *T / total_pages;

	/* force it positive and integral */
	if (b <= 1.0)
		b = 1.0;
	else
		b = ceil(b);

	/* This part is the Mackert and Lohman formula */
	if (T <= b)
	{
		pages_fetched =
			(2.0 * T * tuples_fetched) / (2.0 * T + tuples_fetched);
		if (pages_fetched >= T)
			pages_fetched = T;
		else
			pages_fetched = ceil(pages_fetched);
	}
	else
	{
		double		lim;

		lim = (2.0 * T * b) / (2.0 * T - b);
		if (tuples_fetched <= lim)
		{
			pages_fetched =
				(2.0 * T * tuples_fetched) / (2.0 * T + tuples_fetched);
		}
		else
		{
			pages_fetched =
				b + (tuples_fetched - lim) * (T - b) / T;
		}
		pages_fetched = ceil(pages_fetched);
	}
	return pages_fetched;
}

/*
 * get_indexpath_pages
 *		Determine the total size of the indexes used in a bitmap index path.
 *
 * Note: if the same index is used more than once in a bitmap tree, we will
 * count it multiple times, which perhaps is the wrong thing ... but it's
 * not completely clear, and detecting duplicates is difficult, so ignore it
 * for now.
 */
static double
get_indexpath_pages(Path *bitmapqual)
{
	double		result = 0;
	ListCell   *l;

	if (IsA(bitmapqual, BitmapAndPath))
	{
		BitmapAndPath *apath = (BitmapAndPath *) bitmapqual;

		foreach(l, apath->bitmapquals)
		{
			result += get_indexpath_pages((Path *) lfirst(l));
		}
	}
	else if (IsA(bitmapqual, BitmapOrPath))
	{
		BitmapOrPath *opath = (BitmapOrPath *) bitmapqual;

		foreach(l, opath->bitmapquals)
		{
			result += get_indexpath_pages((Path *) lfirst(l));
		}
	}
	else if (IsA(bitmapqual, IndexPath))
	{
		IndexPath  *ipath = (IndexPath *) bitmapqual;

		result = (double) ipath->indexinfo->pages;
	}
	else
		elog(ERROR, "unrecognized node type: %d", nodeTag(bitmapqual));

	return result;
}

/*
 * cost_bitmap_heap_scan
 *	  Determines and returns the cost of scanning a relation using a bitmap
 *	  index-then-heap plan.
 *
 * 'baserel' is the relation to be scanned
 * 'param_info' is the ParamPathInfo if this is a parameterized path, else NULL
 * 'bitmapqual' is a tree of IndexPaths, BitmapAndPaths, and BitmapOrPaths
 * 'loop_count' is the number of repetitions of the indexscan to factor into
 *		estimates of caching behavior
 *
 * Note: the component IndexPaths in bitmapqual should have been costed
 * using the same loop_count.
 */
void
cost_bitmap_heap_scan(Path *path, PlannerInfo *root, RelOptInfo *baserel,
					  ParamPathInfo *param_info,
					  Path *bitmapqual, double loop_count)
{
	Cost		startup_cost = 0;
	Cost		run_cost = 0;
	Cost		indexTotalCost;
	Selectivity indexSelectivity;
	QualCost	qpqual_cost;
	Cost		cpu_per_tuple;
	Cost		cost_per_page;
	double		tuples_fetched;
	double		pages_fetched;
	double		spc_seq_page_cost,
				spc_random_page_cost;
	double		T;

	/* Should only be applied to base relations */
	Assert(IsA(baserel, RelOptInfo));
	Assert(baserel->relid > 0);
	Assert(baserel->rtekind == RTE_RELATION);

	/* Mark the path with the correct row estimate */
	if (param_info)
		path->rows = param_info->ppi_rows;
	else
		path->rows = baserel->rows;

	if (!(root ? root->config->enable_bitmapscan : enable_bitmapscan))
		startup_cost += disable_cost;

	/*
	 * Fetch total cost of obtaining the bitmap, as well as its total
	 * selectivity.
	 */
	cost_bitmap_tree_node(bitmapqual, &indexTotalCost, &indexSelectivity);

	startup_cost += indexTotalCost;

	/* Fetch estimated page costs for tablespace containing table. */
	get_tablespace_page_costs(baserel->reltablespace,
							  &spc_random_page_cost,
							  &spc_seq_page_cost);

	/*
	 * Estimate number of main-table pages fetched.
	 */
	tuples_fetched = clamp_row_est(indexSelectivity * baserel->tuples);

	T = (baserel->pages > 1) ? (double) baserel->pages : 1.0;

	if (loop_count > 1)
	{
		/*
		 * For repeated bitmap scans, scale up the number of tuples fetched in
		 * the Mackert and Lohman formula by the number of scans, so that we
		 * estimate the number of pages fetched by all the scans. Then
		 * pro-rate for one scan.
		 */
		pages_fetched = index_pages_fetched(tuples_fetched * loop_count,
											baserel->pages,
											get_indexpath_pages(bitmapqual),
											root);
		pages_fetched /= loop_count;
	}
	else
	{
		/*
		 * For a single scan, the number of heap pages that need to be fetched
		 * is the same as the Mackert and Lohman formula for the case T <= b
		 * (ie, no re-reads needed).
		 */
		pages_fetched = (2.0 * T * tuples_fetched) / (2.0 * T + tuples_fetched);
	}
	if (pages_fetched >= T)
		pages_fetched = T;
	else
		pages_fetched = ceil(pages_fetched);

	/*
	 * For small numbers of pages we should charge spc_random_page_cost
	 * apiece, while if nearly all the table's pages are being read, it's more
	 * appropriate to charge spc_seq_page_cost apiece.	The effect is
	 * nonlinear, too. For lack of a better idea, interpolate like this to
	 * determine the cost per page.
	 */
	if (pages_fetched >= 2.0)
		cost_per_page = spc_random_page_cost -
			(spc_random_page_cost - spc_seq_page_cost)
			* sqrt(pages_fetched / T);
	else
		cost_per_page = spc_random_page_cost;

	run_cost += pages_fetched * cost_per_page;

	/*
	 * Estimate CPU costs per tuple.
	 *
	 * Often the indexquals don't need to be rechecked at each tuple ... but
	 * not always, especially not if there are enough tuples involved that the
	 * bitmaps become lossy.  For the moment, just assume they will be
	 * rechecked always.  This means we charge the full freight for all the
	 * scan clauses.
	 */
	get_restriction_qual_cost(root, baserel, param_info, &qpqual_cost);

	startup_cost += qpqual_cost.startup;
	cpu_per_tuple = cpu_tuple_cost + qpqual_cost.per_tuple;

	run_cost += cpu_per_tuple * tuples_fetched;

	path->startup_cost = startup_cost;
	path->total_cost = startup_cost + run_cost;
}

/*
 * cost_bitmap_appendonly_scan
 *
 * NOTE: This is a copy of cost_bitmap_heap_scan.
 */
void
cost_bitmap_appendonly_scan(Path *path, PlannerInfo *root, RelOptInfo *baserel,
					  ParamPathInfo *param_info,
					  Path *bitmapqual, double loop_count)
{
	Cost		startup_cost = 0;
	Cost		run_cost = 0;
	Cost		indexTotalCost;
	Selectivity indexSelectivity;
	QualCost	qpqual_cost;
	Cost		cpu_per_tuple;
	Cost		cost_per_page;
	double		tuples_fetched;
	double		pages_fetched;
	double		spc_seq_page_cost,
				spc_random_page_cost;
	double		T;

	/* Should only be applied to base relations */
	Assert(IsA(baserel, RelOptInfo));
	Assert(baserel->relid > 0);
	Assert(baserel->rtekind == RTE_RELATION);

	/* Mark the path with the correct row estimate */
	if (param_info)
		path->rows = param_info->ppi_rows;
	else
		path->rows = baserel->rows;

	if (!enable_bitmapscan)
		startup_cost += disable_cost;

	/*
	 * Fetch total cost of obtaining the bitmap, as well as its total
	 * selectivity.
	 */
	cost_bitmap_tree_node(bitmapqual, &indexTotalCost, &indexSelectivity);

	startup_cost += indexTotalCost;

	/* Fetch estimated page costs for tablespace containing table. */
	get_tablespace_page_costs(baserel->reltablespace,
							  &spc_random_page_cost,
							  &spc_seq_page_cost);

	/*
	 * Estimate number of main-table pages fetched.
	 */
	tuples_fetched = clamp_row_est(indexSelectivity * baserel->tuples);

	T = (baserel->pages > 1) ? (double) baserel->pages : 1.0;

	if (loop_count > 1)
	{
		/*
		 * For repeated bitmap scans, scale up the number of tuples fetched in
		 * the Mackert and Lohman formula by the number of scans, so that we
		 * estimate the number of pages fetched by all the scans. Then
		 * pro-rate for one scan.
		 */
		pages_fetched = index_pages_fetched(tuples_fetched * loop_count,
											baserel->pages,
											get_indexpath_pages(bitmapqual),
											root);
		pages_fetched /= loop_count;
	}
	else
	{
		/*
		 * For a single scan, the number of heap pages that need to be fetched
		 * is the same as the Mackert and Lohman formula for the case T <= b
		 * (ie, no re-reads needed).
		 */
		pages_fetched = (2.0 * T * tuples_fetched) / (2.0 * T + tuples_fetched);
	}
	if (pages_fetched >= T)
		pages_fetched = T;
	else
		pages_fetched = ceil(pages_fetched);

	/*
	 * For small numbers of pages we should charge spc_random_page_cost
	 * apiece, while if nearly all the table's pages are being read, it's more
	 * appropriate to charge spc_seq_page_cost apiece.  The effect is
	 * nonlinear, too. For lack of a better idea, interpolate like this to
	 * determine the cost per page.
	 */
	if (pages_fetched >= 2.0)
		cost_per_page = spc_random_page_cost -
			(spc_random_page_cost - spc_seq_page_cost)
			* sqrt(pages_fetched / T);
	else
		cost_per_page = spc_random_page_cost;

	run_cost += pages_fetched * cost_per_page;

	/*
	 * Estimate CPU costs per tuple.
	 *
	 * Often the indexquals don't need to be rechecked at each tuple ... but
	 * not always, especially not if there are enough tuples involved that the
	 * bitmaps become lossy.  For the moment, just assume they will be
	 * rechecked always.  This means we charge the full freight for all the
	 * scan clauses.
	 */
	get_restriction_qual_cost(root, baserel, param_info, &qpqual_cost);

	startup_cost += qpqual_cost.startup;
	cpu_per_tuple = cpu_tuple_cost + qpqual_cost.per_tuple;

	run_cost += cpu_per_tuple * tuples_fetched;

	path->startup_cost = startup_cost;
	path->total_cost = startup_cost + run_cost;
}

/*
 * cost_bitmap_tree_node
 *		Extract cost and selectivity from a bitmap tree node (index/and/or)
 */
void
cost_bitmap_tree_node(Path *path, Cost *cost, Selectivity *selec)
{
	if (IsA(path, IndexPath))
	{
		*cost = ((IndexPath *) path)->indextotalcost;
		*selec = ((IndexPath *) path)->indexselectivity;

		/*
		 * Charge a small amount per retrieved tuple to reflect the costs of
		 * manipulating the bitmap.  This is mostly to make sure that a bitmap
		 * scan doesn't look to be the same cost as an indexscan to retrieve a
		 * single tuple.
		 */
		*cost += 0.1 * cpu_operator_cost * path->rows;
	}
	else if (IsA(path, BitmapAndPath))
	{
		*cost = path->total_cost;
		*selec = ((BitmapAndPath *) path)->bitmapselectivity;
	}
	else if (IsA(path, BitmapOrPath))
	{
		*cost = path->total_cost;
		*selec = ((BitmapOrPath *) path)->bitmapselectivity;
	}
	else
	{
		elog(ERROR, "unrecognized node type: %d", nodeTag(path));
		*cost = *selec = 0;		/* keep compiler quiet */
	}
}

/*
 * cost_bitmap_and_node
 *		Estimate the cost of a BitmapAnd node
 *
 * Note that this considers only the costs of index scanning and bitmap
 * creation, not the eventual heap access.  In that sense the object isn't
 * truly a Path, but it has enough path-like properties (costs in particular)
 * to warrant treating it as one.  We don't bother to set the path rows field,
 * however.
 */
void
cost_bitmap_and_node(BitmapAndPath *path, PlannerInfo *root)
{
	Cost		totalCost;
	Selectivity selec;
	ListCell   *l;

	/*
	 * We estimate AND selectivity on the assumption that the inputs are
	 * independent.  This is probably often wrong, but we don't have the info
	 * to do better.
	 *
	 * The runtime cost of the BitmapAnd itself is estimated at 100x
	 * cpu_operator_cost for each tbm_intersect needed.  Probably too small,
	 * definitely too simplistic?
	 */
	totalCost = 0.0;
	selec = 1.0;
	foreach(l, path->bitmapquals)
	{
		Path	   *subpath = (Path *) lfirst(l);
		Cost		subCost;
		Selectivity subselec;

		cost_bitmap_tree_node(subpath, &subCost, &subselec);

		selec *= subselec;

		totalCost += subCost;
		if (l != list_head(path->bitmapquals))
			totalCost += 100.0 * cpu_operator_cost;
	}
	path->bitmapselectivity = selec;
	path->path.rows = 0;		/* per above, not used */
	path->path.startup_cost = totalCost;
	path->path.total_cost = totalCost;
}

/*
 * cost_bitmap_or_node
 *		Estimate the cost of a BitmapOr node
 *
 * See comments for cost_bitmap_and_node.
 */
void
cost_bitmap_or_node(BitmapOrPath *path, PlannerInfo *root)
{
	Cost		totalCost;
	Selectivity selec;
	ListCell   *l;

	/*
	 * We estimate OR selectivity on the assumption that the inputs are
	 * non-overlapping, since that's often the case in "x IN (list)" type
	 * situations.  Of course, we clamp to 1.0 at the end.
	 *
	 * The runtime cost of the BitmapOr itself is estimated at 100x
	 * cpu_operator_cost for each tbm_union needed.  Probably too small,
	 * definitely too simplistic?  We are aware that the tbm_unions are
	 * optimized out when the inputs are BitmapIndexScans.
	 */
	totalCost = 0.0;
	selec = 0.0;
	foreach(l, path->bitmapquals)
	{
		Path	   *subpath = (Path *) lfirst(l);
		Cost		subCost;
		Selectivity subselec;

		cost_bitmap_tree_node(subpath, &subCost, &subselec);

		selec += subselec;

		totalCost += subCost;
		if (l != list_head(path->bitmapquals) &&
			!IsA(subpath, IndexPath))
			totalCost += 100.0 * cpu_operator_cost;
	}
	path->bitmapselectivity = Min(selec, 1.0);
	path->path.rows = 0;		/* per above, not used */
	path->path.startup_cost = totalCost;
	path->path.total_cost = totalCost;
}

/*
 * cost_tidscan
 *	  Determines and returns the cost of scanning a relation using TIDs.
 *
 * 'baserel' is the relation to be scanned
 * 'tidquals' is the list of TID-checkable quals
 * 'param_info' is the ParamPathInfo if this is a parameterized path, else NULL
 */
void
cost_tidscan(Path *path, PlannerInfo *root,
			 RelOptInfo *baserel, List *tidquals, ParamPathInfo *param_info)
{
	Cost		startup_cost = 0;
	Cost		run_cost = 0;
	bool		isCurrentOf = false;
	QualCost	qpqual_cost;
	Cost		cpu_per_tuple;
	QualCost	tid_qual_cost;
	int			ntuples;
	ListCell   *l;
	double		spc_random_page_cost;

	/* Should only be applied to base relations */
	Assert(baserel->relid > 0);
	Assert(baserel->rtekind == RTE_RELATION);

	/* Mark the path with the correct row estimate */
	if (param_info)
		path->rows = param_info->ppi_rows;
	else
		path->rows = baserel->rows;

	/* Count how many tuples we expect to retrieve */
	ntuples = 0;
	foreach(l, tidquals)
	{
		if (IsA(lfirst(l), ScalarArrayOpExpr))
		{
			/* Each element of the array yields 1 tuple */
			ScalarArrayOpExpr *saop = (ScalarArrayOpExpr *) lfirst(l);
			Node	   *arraynode = (Node *) lsecond(saop->args);

			ntuples += estimate_array_length(arraynode);
		}
		else if (IsA(lfirst(l), CurrentOfExpr))
		{
			/* CURRENT OF yields 1 tuple */
			isCurrentOf = true;
			ntuples++;
		}
		else
		{
			/* It's just CTID = something, count 1 tuple */
			ntuples++;
		}
	}

	/*
	 * We must force TID scan for WHERE CURRENT OF, because only nodeTidscan.c
	 * understands how to do it correctly.  Therefore, honor enable_tidscan
	 * only when CURRENT OF isn't present.  Also note that cost_qual_eval
	 * counts a CurrentOfExpr as having startup cost disable_cost, which we
	 * subtract off here; that's to prevent other plan types such as seqscan
	 * from winning.
	 */
	if (isCurrentOf)
	{
		Assert(baserel->baserestrictcost.startup >= disable_cost);
		startup_cost -= disable_cost;
	}
	else if (!(root ? root->config->enable_tidscan : enable_tidscan))
		startup_cost += disable_cost;

	/*
	 * The TID qual expressions will be computed once, any other baserestrict
	 * quals once per retrived tuple.
	 */
	cost_qual_eval(&tid_qual_cost, tidquals, root);

	/* fetch estimated page cost for tablespace containing table */
	get_tablespace_page_costs(baserel->reltablespace,
							  &spc_random_page_cost,
							  NULL);

	/* disk costs --- assume each tuple on a different page */
	run_cost += spc_random_page_cost * ntuples;

	/* Add scanning CPU costs */
	get_restriction_qual_cost(root, baserel, param_info, &qpqual_cost);

	/* XXX currently we assume TID quals are a subset of qpquals */
	startup_cost += qpqual_cost.startup + tid_qual_cost.per_tuple;
	cpu_per_tuple = cpu_tuple_cost + qpqual_cost.per_tuple -
		tid_qual_cost.per_tuple;
	run_cost += cpu_per_tuple * ntuples;

	path->startup_cost = startup_cost;
	path->total_cost = startup_cost + run_cost;
}

/*
 * cost_subqueryscan
 *	  Determines and returns the cost of scanning a subquery RTE.
 *
 * 'baserel' is the relation to be scanned
 * 'param_info' is the ParamPathInfo if this is a parameterized path, else NULL
 */
void
cost_subqueryscan(Path *path, PlannerInfo *root,
				  RelOptInfo *baserel, ParamPathInfo *param_info)
{
	Cost		startup_cost;
	Cost		run_cost;
	QualCost	qpqual_cost;
	Cost		cpu_per_tuple;

	/* Should only be applied to base relations that are subqueries */
	Assert(baserel->relid > 0);
	Assert(baserel->rtekind == RTE_SUBQUERY);

	/* Mark the path with the correct row estimate */
	if (param_info)
		path->rows = param_info->ppi_rows;
	else
		path->rows = baserel->rows;

	/*
	 * Cost of path is cost of evaluating the subplan, plus cost of evaluating
	 * any restriction clauses that will be attached to the SubqueryScan node,
	 * plus cpu_tuple_cost to account for selection and projection overhead.
	 */
	path->startup_cost = baserel->subplan->startup_cost;
	path->total_cost = baserel->subplan->total_cost;

	get_restriction_qual_cost(root, baserel, param_info, &qpqual_cost);

	startup_cost = qpqual_cost.startup;
	cpu_per_tuple = cpu_tuple_cost + qpqual_cost.per_tuple;
	run_cost = cpu_per_tuple * baserel->tuples;

	path->startup_cost += startup_cost;
	path->total_cost += startup_cost + run_cost;
}

/*
 * cost_functionscan
 *	  Determines and returns the cost of scanning a function RTE.
 *
 * 'baserel' is the relation to be scanned
 * 'param_info' is the ParamPathInfo if this is a parameterized path, else NULL
 */
void
cost_functionscan(Path *path, PlannerInfo *root,
				  RelOptInfo *baserel, ParamPathInfo *param_info)
{
	Cost		startup_cost = 0;
	Cost		run_cost = 0;
	QualCost	qpqual_cost;
	Cost		cpu_per_tuple;
	RangeTblEntry *rte;
	QualCost	exprcost;

	/* Should only be applied to base relations that are functions */
	Assert(baserel->relid > 0);
	rte = planner_rt_fetch(baserel->relid, root);
	Assert(rte->rtekind == RTE_FUNCTION);

	/* Mark the path with the correct row estimate */
	if (param_info)
		path->rows = param_info->ppi_rows;
	else
		path->rows = baserel->rows;

	/*
	 * Estimate costs of executing the function expression(s).
	 *
	 * Currently, nodeFunctionscan.c always executes the functions to
	 * completion before returning any rows, and caches the results in a
	 * tuplestore.  So the function eval cost is all startup cost, and per-row
	 * costs are minimal.
	 *
	 * XXX in principle we ought to charge tuplestore spill costs if the
	 * number of rows is large.  However, given how phony our rowcount
	 * estimates for functions tend to be, there's not a lot of point in that
	 * refinement right now.
	 */
	cost_qual_eval_node(&exprcost, (Node *) rte->functions, root);

	startup_cost += exprcost.startup + exprcost.per_tuple;

	/* Add scanning CPU costs */
	get_restriction_qual_cost(root, baserel, param_info, &qpqual_cost);

	startup_cost += qpqual_cost.startup;
	cpu_per_tuple = cpu_tuple_cost + qpqual_cost.per_tuple;
	run_cost += cpu_per_tuple * baserel->tuples;

	path->startup_cost = startup_cost;
	path->total_cost = startup_cost + run_cost;
}

/*
 * cost_tablefunction
 *	  Determines and returns the cost of scanning a table function RTE.
 */
void
cost_tablefunction(Path *path, PlannerInfo *root, RelOptInfo *baserel,
				   ParamPathInfo *param_info)
{
	Cost		startup_cost;
	Cost		run_cost;
	QualCost	qpqual_cost;
	Cost		cpu_per_tuple;

	/* Should only be applied to base relations that are functions */
	Assert(baserel->relid > 0);
	Assert(baserel->rtekind == RTE_TABLEFUNCTION);

	/* Mark the path with the correct row estimate */
	if (param_info)
		path->rows = param_info->ppi_rows;
	else
		path->rows = baserel->rows;

	/* Initialize cost of the subquery input */
	path->startup_cost = baserel->subplan->startup_cost;
	path->total_cost   = baserel->subplan->total_cost;

	/*
	 * For now, estimate function's cost at one operator eval per function
	 * call.  Someday we should revive the function cost estimate columns in
	 * pg_proc...  (see cost_functionscan above)
	 */
	cpu_per_tuple = cpu_operator_cost;

	/* Calculate additional cost of the table function node */
	get_restriction_qual_cost(root, baserel, param_info, &qpqual_cost);

	startup_cost = qpqual_cost.startup;
	cpu_per_tuple = cpu_tuple_cost + qpqual_cost.per_tuple;
	run_cost = cpu_per_tuple * baserel->tuples;

	/* Add in the additional cost */
	path->startup_cost += startup_cost;
	path->total_cost   += startup_cost + run_cost;
}

/*
 * cost_valuesscan
 *	  Determines and returns the cost of scanning a VALUES RTE.
 *
 * 'baserel' is the relation to be scanned
 * 'param_info' is the ParamPathInfo if this is a parameterized path, else NULL
 */
void
cost_valuesscan(Path *path, PlannerInfo *root,
				RelOptInfo *baserel, ParamPathInfo *param_info)
{
	Cost		startup_cost = 0;
	Cost		run_cost = 0;
	QualCost	qpqual_cost;
	Cost		cpu_per_tuple;

	/* Should only be applied to base relations that are values lists */
	Assert(baserel->relid > 0);
	Assert(baserel->rtekind == RTE_VALUES);

	/* Mark the path with the correct row estimate */
	if (param_info)
		path->rows = param_info->ppi_rows;
	else
		path->rows = baserel->rows;

	/*
	 * For now, estimate list evaluation cost at one operator eval per list
	 * (probably pretty bogus, but is it worth being smarter?)
	 */
	cpu_per_tuple = cpu_operator_cost;

	/* Add scanning CPU costs */
	get_restriction_qual_cost(root, baserel, param_info, &qpqual_cost);

	startup_cost += qpqual_cost.startup;
	cpu_per_tuple += cpu_tuple_cost + qpqual_cost.per_tuple;
	run_cost += cpu_per_tuple * baserel->tuples;

	path->startup_cost = startup_cost;
	path->total_cost = startup_cost + run_cost;
}

/*
 * cost_ctescan
 *	  Determines and returns the cost of scanning a CTE RTE.
 *
 * Note: this is used for both self-reference and regular CTEs; the
 * possible cost differences are below the threshold of what we could
 * estimate accurately anyway.  Note that the costs of evaluating the
 * referenced CTE query are added into the final plan as initplan costs,
 * and should NOT be counted here.
 */
void
cost_ctescan(Path *path, PlannerInfo *root,
			 RelOptInfo *baserel, ParamPathInfo *param_info)
{
	Cost		startup_cost = 0;
	Cost		run_cost = 0;
	QualCost	qpqual_cost;
	Cost		cpu_per_tuple;

	/* Should only be applied to base relations that are CTEs */
	Assert(baserel->relid > 0);
	Assert(baserel->rtekind == RTE_CTE);

	/* Mark the path with the correct row estimate */
	if (param_info)
		path->rows = param_info->ppi_rows;
	else
		path->rows = baserel->rows;

	/* Charge one CPU tuple cost per row for tuplestore manipulation */
	cpu_per_tuple = cpu_tuple_cost;

	/* Add scanning CPU costs */
	get_restriction_qual_cost(root, baserel, param_info, &qpqual_cost);

	startup_cost += qpqual_cost.startup;
	cpu_per_tuple += cpu_tuple_cost + qpqual_cost.per_tuple;
	run_cost += cpu_per_tuple * baserel->tuples;

	path->startup_cost = startup_cost;
	path->total_cost = startup_cost + run_cost;
}

/*
 * cost_recursive_union
 *	  Determines and returns the cost of performing a recursive union,
 *	  and also the estimated output size.
 *
 * We are given Plans for the nonrecursive and recursive terms.
 *
 * Note that the arguments and output are Plans, not Paths as in most of
 * the rest of this module.  That's because we don't bother setting up a
 * Path representation for recursive union --- we have only one way to do it.
 */
void
cost_recursive_union(Plan *runion, Plan *nrterm, Plan *rterm)
{
	Cost		startup_cost;
	Cost		total_cost;
	double		total_rows;

	/* We probably have decent estimates for the non-recursive term */
	startup_cost = nrterm->startup_cost;
	total_cost = nrterm->total_cost;
	total_rows = nrterm->plan_rows;

	/*
	 * We arbitrarily assume that about 10 recursive iterations will be
	 * needed, and that we've managed to get a good fix on the cost and output
	 * size of each one of them.  These are mighty shaky assumptions but it's
	 * hard to see how to do better.
	 */
	total_cost += 10 * rterm->total_cost;
	total_rows += 10 * rterm->plan_rows;

	/*
	 * Also charge cpu_tuple_cost per row to account for the costs of
	 * manipulating the tuplestores.  (We don't worry about possible
	 * spill-to-disk costs.)
	 */
	total_cost += cpu_tuple_cost * total_rows;

	runion->startup_cost = startup_cost;
	runion->total_cost = total_cost;
	runion->plan_rows = total_rows;
	runion->plan_width = Max(nrterm->plan_width, rterm->plan_width);
}

/*
 * cost_sort
 *	  Determines and returns the cost of sorting a relation, including
 *	  the cost of reading the input data.
 *
 * If the total volume of data to sort is less than sort_mem, we will do
 * an in-memory sort, which requires no I/O and about t*log2(t) tuple
 * comparisons for t tuples.
 *
 * If the total volume exceeds sort_mem, we switch to a tape-style merge
 * algorithm.  There will still be about t*log2(t) tuple comparisons in
 * total, but we will also need to write and read each tuple once per
 * merge pass.  We expect about ceil(logM(r)) merge passes where r is the
 * number of initial runs formed and M is the merge order used by tuplesort.c.
 * Since the average initial run should be about twice sort_mem, we have
 *		disk traffic = 2 * relsize * ceil(logM(p / (2*sort_mem)))
 *		cpu = comparison_cost * t * log2(t)
 *
 * If the sort is bounded (i.e., only the first k result tuples are needed)
 * and k tuples can fit into sort_mem, we use a heap method that keeps only
 * k tuples in the heap; this will require about t*log2(k) tuple comparisons.
 *
 * The disk traffic is assumed to be 3/4ths sequential and 1/4th random
 * accesses (XXX can't we refine that guess?)
 *
 * By default, we charge two operator evals per tuple comparison, which should
 * be in the right ballpark in most cases.  The caller can tweak this by
 * specifying nonzero comparison_cost; typically that's used for any extra
 * work that has to be done to prepare the inputs to the comparison operators.
 *
 * 'pathkeys' is a list of sort keys
 * 'input_cost' is the total cost for reading the input data
 * 'tuples' is the number of tuples in the relation
 * 'width' is the average tuple width in bytes
 * 'comparison_cost' is the extra cost per comparison, if any
 * 'sort_mem' is the number of kilobytes of work memory allowed for the sort
 * 'limit_tuples' is the bound on the number of output tuples; -1 if no bound
 *
 * NOTE: some callers currently pass NIL for pathkeys because they
 * can't conveniently supply the sort keys.  Since this routine doesn't
 * currently do anything with pathkeys anyway, that doesn't matter...
 * but if it ever does, it should react gracefully to lack of key data.
 * (Actually, the thing we'd most likely be interested in is just the number
 * of sort keys, which all callers *could* supply.)
 */
void
cost_sort(Path *path, PlannerInfo *root,
		  List *pathkeys, Cost input_cost, double tuples, int width,
		  Cost comparison_cost, int sort_mem,
		  double limit_tuples)
{
	Cost		startup_cost = input_cost;
	Cost		run_cost = 0;
	double		input_bytes = relation_byte_size(tuples, width);
	double		output_bytes;
	double		output_tuples;
	long		sort_mem_bytes = (long) global_work_mem(root);

	if (!(root ? root->config->enable_sort : enable_sort))
		startup_cost += disable_cost;

	path->rows = tuples;

	/*
	 * We want to be sure the cost of a sort is never estimated as zero, even
	 * if passed-in tuple count is zero.  Besides, mustn't do log(0)...
	 */
	if (tuples < 2.0)
		tuples = 2.0;

	/* Include the default cost-per-comparison */
	comparison_cost += 2.0 * cpu_operator_cost;

	/* Do we have a useful LIMIT? */
	if (limit_tuples > 0 && limit_tuples < tuples)
	{
		output_tuples = limit_tuples;
		output_bytes = relation_byte_size(output_tuples, width);
	}
	else
	{
		output_tuples = tuples;
		output_bytes = input_bytes;
	}

	if (output_bytes > sort_mem_bytes)
	{
		/*
		 * We'll have to use a disk-based sort of all the tuples
		 */
		double		npages = ceil(input_bytes / BLCKSZ);
		double		nruns = (input_bytes / sort_mem_bytes) * 0.5;
		double		mergeorder = tuplesort_merge_order(sort_mem_bytes);
		double		log_runs;
		double		npageaccesses;

		/*
		 * CPU costs
		 *
		 * Assume about N log2 N comparisons
		 */
		startup_cost += comparison_cost * tuples * LOG2(tuples);

		/* Disk costs */

		/* Compute logM(r) as log(r) / log(M) */
		if (nruns > mergeorder)
			log_runs = ceil(log(nruns) / log(mergeorder));
		else
			log_runs = 1.0;
		npageaccesses = 2.0 * npages * log_runs;
		/* Assume 3/4ths of accesses are sequential, 1/4th are not */
		startup_cost += npageaccesses *
			(seq_page_cost * 0.75 + random_page_cost * 0.25);
	}
	else if (tuples > 2 * output_tuples || input_bytes > sort_mem_bytes)
	{
		/*
		 * We'll use a bounded heap-sort keeping just K tuples in memory, for
		 * a total number of tuple comparisons of N log2 K; but the constant
		 * factor is a bit higher than for quicksort.  Tweak it so that the
		 * cost curve is continuous at the crossover point.
		 */
		startup_cost += comparison_cost * tuples * LOG2(2.0 * output_tuples);
	}
	else
	{
		/* We'll use plain quicksort on all the input tuples */
		startup_cost += comparison_cost * tuples * LOG2(tuples);
	}

	/*
	 * Also charge a small amount (arbitrarily set equal to operator cost) per
	 * extracted tuple.  We don't charge cpu_tuple_cost because a Sort node
	 * doesn't do qual-checking or projection, so it has less overhead than
	 * most plan nodes.  Note it's correct to use tuples not output_tuples
	 * here --- the upper LIMIT will pro-rate the run cost so we'd be double
	 * counting the LIMIT otherwise.
	 */
	run_cost += cpu_operator_cost * tuples;

	path->startup_cost = startup_cost;
	path->total_cost = startup_cost + run_cost;
}

/*
 * cost_merge_append
 *	  Determines and returns the cost of a MergeAppend node.
 *
 * MergeAppend merges several pre-sorted input streams, using a heap that
 * at any given instant holds the next tuple from each stream.  If there
 * are N streams, we need about N*log2(N) tuple comparisons to construct
 * the heap at startup, and then for each output tuple, about log2(N)
 * comparisons to delete the top heap entry and another log2(N) comparisons
 * to insert its successor from the same stream.
 *
 * (The effective value of N will drop once some of the input streams are
 * exhausted, but it seems unlikely to be worth trying to account for that.)
 *
 * The heap is never spilled to disk, since we assume N is not very large.
 * So this is much simpler than cost_sort.
 *
 * As in cost_sort, we charge two operator evals per tuple comparison.
 *
 * 'pathkeys' is a list of sort keys
 * 'n_streams' is the number of input streams
 * 'input_startup_cost' is the sum of the input streams' startup costs
 * 'input_total_cost' is the sum of the input streams' total costs
 * 'tuples' is the number of tuples in all the streams
 */
void
cost_merge_append(Path *path, PlannerInfo *root,
				  List *pathkeys, int n_streams,
				  Cost input_startup_cost, Cost input_total_cost,
				  double tuples)
{
	Cost		startup_cost = 0;
	Cost		run_cost = 0;
	Cost		comparison_cost;
	double		N;
	double		logN;

	/*
	 * Avoid log(0)...
	 */
	N = (n_streams < 2) ? 2.0 : (double) n_streams;
	logN = LOG2(N);

	/* Assumed cost per tuple comparison */
	comparison_cost = 2.0 * cpu_operator_cost;

	/* Heap creation cost */
	startup_cost += comparison_cost * N * logN;

	/* Per-tuple heap maintenance cost */
	run_cost += tuples * comparison_cost * 2.0 * logN;

	/*
	 * Also charge a small amount (arbitrarily set equal to operator cost) per
	 * extracted tuple.  We don't charge cpu_tuple_cost because a MergeAppend
	 * node doesn't do qual-checking or projection, so it has less overhead
	 * than most plan nodes.
	 */
	run_cost += cpu_operator_cost * tuples;

	path->startup_cost = startup_cost + input_startup_cost;
	path->total_cost = startup_cost + run_cost + input_total_cost;
}

/*
 * cost_material
 *	  Determines and returns the cost of materializing a relation, including
 *	  the cost of reading the input data.
 *
 * If the total volume of data to materialize exceeds work_mem, we will need
 * to write it to disk, so the cost is much higher in that case.
 *
 * Note that here we are estimating the costs for the first scan of the
 * relation, so the materialization is all overhead --- any savings will
 * occur only on rescan, which is estimated in cost_rescan.
 */
void
cost_material(Path *path, PlannerInfo *root,
			  Cost input_startup_cost, Cost input_total_cost,
			  double tuples, int width)
{
	Cost		startup_cost = input_startup_cost;
	Cost		run_cost = input_total_cost - input_startup_cost;
	double		nbytes = relation_byte_size(tuples, width);

	path->rows = tuples;

	/*
	 * Whether spilling or not, charge 2x cpu_operator_cost per tuple to
	 * reflect bookkeeping overhead.  (This rate must be more than what
	 * cost_rescan charges for materialize, ie, cpu_operator_cost per tuple;
	 * if it is exactly the same then there will be a cost tie between
	 * nestloop with A outer, materialized B inner and nestloop with B outer,
	 * materialized A inner.  The extra cost ensures we'll prefer
	 * materializing the smaller rel.)	Note that this is normally a good deal
	 * less than cpu_tuple_cost; which is OK because a Material plan node
	 * doesn't do qual-checking or projection, so it's got less overhead than
	 * most plan nodes.
	 */
	run_cost += 2 * cpu_operator_cost * tuples;

	/*
	 * If we will spill to disk, charge at the rate of seq_page_cost per page.
	 * This cost is assumed to be evenly spread through the plan run phase,
	 * which isn't exactly accurate but our cost model doesn't allow for
	 * nonuniform costs within the run phase.
	 */
	if (nbytes > global_work_mem(root))
	{
		double		npages = ceil(nbytes / BLCKSZ);

		run_cost += seq_page_cost * npages;
	}

	path->startup_cost = startup_cost;
	path->total_cost = startup_cost + run_cost;
}

/*
 * cost_agg
 *		Determines and returns the cost of performing an Agg plan node,
 *		including the cost of its input.
 *
 * aggcosts can be NULL when there are no actual aggregate functions (i.e.,
 * we are using a hashed Agg node just to do grouping).
 *
 * Note: when aggstrategy == AGG_SORTED, caller must ensure that input costs
 * are for appropriately-sorted input.
 */
void
cost_agg(Path *path, PlannerInfo *root,
		 AggStrategy aggstrategy, const AggClauseCosts *aggcosts,
		 int numGroupCols, double numGroups,
		 Cost input_startup_cost, Cost input_total_cost,
		 double input_tuples, double input_width,
		 double hash_batches, double hashentry_width,
		 bool hash_streaming)
{
	double		output_tuples;
	Cost		startup_cost;
	Cost		total_cost;
	AggClauseCosts dummy_aggcosts;

	/* Use all-zero per-aggregate costs if NULL is passed */
	if (aggcosts == NULL)
	{
		Assert(aggstrategy == AGG_HASHED);
		MemSet(&dummy_aggcosts, 0, sizeof(AggClauseCosts));
		aggcosts = &dummy_aggcosts;
	}

	/*
	 * The transCost.per_tuple component of aggcosts should be charged once
	 * per input tuple, corresponding to the costs of evaluating the aggregate
	 * transfns and their input expressions (with any startup cost of course
	 * charged but once).  The finalCost component is charged once per output
	 * tuple, corresponding to the costs of evaluating the finalfns.
	 *
	 * If we are grouping, we charge an additional cpu_operator_cost per
	 * grouping column per input tuple for grouping comparisons.
	 *
	 * We will produce a single output tuple if not grouping, and a tuple per
	 * group otherwise.  We charge cpu_tuple_cost for each output tuple.
	 *
	 * Note: in this cost model, AGG_SORTED and AGG_HASHED have exactly the
	 * same total CPU cost, but AGG_SORTED has lower startup cost.  If the
	 * input path is already sorted appropriately, AGG_SORTED should be
	 * preferred (since it has no risk of memory overflow).  This will happen
	 * as long as the computed total costs are indeed exactly equal --- but if
	 * there's roundoff error we might do the wrong thing.  So be sure that
	 * the computations below form the same intermediate values in the same
	 * order.
	 */
	if (aggstrategy == AGG_PLAIN)
	{
		startup_cost = input_total_cost;
		startup_cost += aggcosts->transCost.startup;
		startup_cost += aggcosts->transCost.per_tuple * input_tuples;
		startup_cost += aggcosts->finalCost;
		/* we aren't grouping */
		total_cost = startup_cost + cpu_tuple_cost;
		output_tuples = 1;
	}
	else if (aggstrategy == AGG_SORTED)
	{
		/* Here we are able to deliver output on-the-fly */
		startup_cost = input_startup_cost;
		total_cost = input_total_cost;
		/* calcs phrased this way to match HASHED case, see note above */
		total_cost += aggcosts->transCost.startup;
		total_cost += aggcosts->transCost.per_tuple * input_tuples;
		total_cost += (cpu_operator_cost * numGroupCols) * input_tuples;
		total_cost += aggcosts->finalCost * numGroups;
		total_cost += cpu_tuple_cost * numGroups;
		output_tuples = numGroups;
	}
	else
	{
		double spilled_bytes = 0.0;
		double spilled_groups = 0.0;

		/* must be AGG_HASHED */
		startup_cost = input_total_cost;
		startup_cost += aggcosts->transCost.startup;
		startup_cost += aggcosts->transCost.per_tuple * input_tuples;
		startup_cost += (cpu_operator_cost * numGroupCols) * input_tuples;

		/* account for some disk I/O if we expect to spill */
		if (hash_batches > 0)
		{
			/*
			 * Estimate the number of spilled groups. We know that it is between
			 * numGroups and input_tuples. However, we do not have a good measure
			 * to know the exact number. Currently, we choose 0.5 of 
			 * (input_tuples - numGroups) as additional groups to be spilled.
			 */
			spilled_groups = numGroups + (input_tuples - numGroups) * 0.5;

			if (!hash_streaming)
			{
				double spilled_bytes_for_batch =
					(spilled_groups * hashentry_width) / hash_batches;
				double partitions = spilled_bytes_for_batch / (global_work_mem(root));
				double tree_depth = 1;
				if (partitions != 0)
					tree_depth += ceil(log(partitions) / log(gp_hashagg_default_nbatches));

				spilled_bytes = tree_depth * spilled_groups * hashentry_width;

				/* startup gets charged the write-cost */
				startup_cost += seq_page_cost * (spilled_bytes / BLCKSZ);
			}
		}

		if (!hash_streaming)
		{
			total_cost = startup_cost;
			total_cost += aggcosts->finalCost * numGroups;
			total_cost += cpu_tuple_cost * numGroups;
		}
		else
		{
			total_cost = startup_cost;
			total_cost += aggcosts->finalCost * spilled_groups;
			total_cost += cpu_tuple_cost * spilled_groups;
		}

		if (hash_batches > 2)
		{
			/* total gets charged the read-cost */
			total_cost += seq_page_cost * (spilled_bytes / BLCKSZ);
		}
		output_tuples = numGroups;
	}

	path->rows = output_tuples;
	path->startup_cost = startup_cost;
	path->total_cost = total_cost;
}

/*
 * cost_windowagg
 *		Determines and returns the cost of performing a WindowAgg plan node,
 *		including the cost of its input.
 *
 * Input is assumed already properly sorted.
 */
void
cost_windowagg(Path *path, PlannerInfo *root,
			   List *windowFuncs, int numPartCols, int numOrderCols,
			   Cost input_startup_cost, Cost input_total_cost,
			   double input_tuples)
{
	Cost		startup_cost;
	Cost		total_cost;
	ListCell   *lc;

	startup_cost = input_startup_cost;
	total_cost = input_total_cost;

	/*
	 * Window functions are assumed to cost their stated execution cost, plus
	 * the cost of evaluating their input expressions, per tuple.  Since they
	 * may in fact evaluate their inputs at multiple rows during each cycle,
	 * this could be a drastic underestimate; but without a way to know how
	 * many rows the window function will fetch, it's hard to do better.  In
	 * any case, it's a good estimate for all the built-in window functions,
	 * so we'll just do this for now.
	 */
	foreach(lc, windowFuncs)
	{
		WindowFunc *wfunc = (WindowFunc *) lfirst(lc);
		Cost		wfunccost;
		QualCost	argcosts;

		Assert(IsA(wfunc, WindowFunc));

		wfunccost = get_func_cost(wfunc->winfnoid) * cpu_operator_cost;

		/* also add the input expressions' cost to per-input-row costs */
		cost_qual_eval_node(&argcosts, (Node *) wfunc->args, root);
		startup_cost += argcosts.startup;
		wfunccost += argcosts.per_tuple;

		/*
		 * Add the filter's cost to per-input-row costs.  XXX We should reduce
		 * input expression costs according to filter selectivity.
		 */
		cost_qual_eval_node(&argcosts, (Node *) wfunc->aggfilter, root);
		startup_cost += argcosts.startup;
		wfunccost += argcosts.per_tuple;

		total_cost += wfunccost * input_tuples;
	}

	/*
	 * We also charge cpu_operator_cost per grouping column per tuple for
	 * grouping comparisons, plus cpu_tuple_cost per tuple for general
	 * overhead.
	 *
	 * XXX this neglects costs of spooling the data to disk when it overflows
	 * work_mem.  Sooner or later that should get accounted for.
	 */
	total_cost += cpu_operator_cost * (numPartCols + numOrderCols) * input_tuples;
	total_cost += cpu_tuple_cost * input_tuples;

	path->rows = input_tuples;
	path->startup_cost = startup_cost;
	path->total_cost = total_cost;
}

/*
 * cost_group
 *		Determines and returns the cost of performing a Group plan node,
 *		including the cost of its input.
 *
 * Note: caller must ensure that input costs are for appropriately-sorted
 * input.
 */
void
cost_group(Path *path, PlannerInfo *root,
		   int numGroupCols, double numGroups,
		   Cost input_startup_cost, Cost input_total_cost,
		   double input_tuples)
{
	Cost		startup_cost;
	Cost		total_cost;

	startup_cost = input_startup_cost;
	total_cost = input_total_cost;

	/*
	 * Charge one cpu_operator_cost per comparison per input tuple. We assume
	 * all columns get compared at most of the tuples.
	 */
	total_cost += cpu_operator_cost * input_tuples * numGroupCols;

	path->rows = numGroups;
	path->startup_cost = startup_cost;
	path->total_cost = total_cost;
}

/* 
 * cost_shareinputscan
 * 		compute the cost of shareinputscan.  Shareinput scan scans from 
 * 		a material or sort.  It may read disk, but should be costed
 *   	less than material node.
 */
void 
cost_shareinputscan(Path *path, PlannerInfo *root, Cost sharecost, double tuples, int width)
{
	double nbytes = relation_byte_size(tuples, width);
	double npages = ceil(nbytes/BLCKSZ);

	path->rows = tuples;
	path->startup_cost = sharecost;
	path->total_cost = sharecost;
	
	/* I/O cost */
	if (nbytes > global_work_mem(root))
	{
		path->total_cost += seq_page_cost * npages;
	}
	else
	{
		/* Charge a small amount of I/O cost */
		path->total_cost += seq_page_cost * npages * 0.2;
	}
	
	/* charge a small CPU cost.  */
	path->total_cost += cpu_tuple_cost * tuples * 0.1;
}

/*
 * initial_cost_nestloop
 *	  Preliminary estimate of the cost of a nestloop join path.
 *
 * This must quickly produce lower-bound estimates of the path's startup and
 * total costs.  If we are unable to eliminate the proposed path from
 * consideration using the lower bounds, final_cost_nestloop will be called
 * to obtain the final estimates.
 *
 * The exact division of labor between this function and final_cost_nestloop
 * is private to them, and represents a tradeoff between speed of the initial
 * estimate and getting a tight lower bound.  We choose to not examine the
 * join quals here, since that's by far the most expensive part of the
 * calculations.  The end result is that CPU-cost considerations must be
 * left for the second phase.
 *
 * 'workspace' is to be filled with startup_cost, total_cost, and perhaps
 *		other data to be used by final_cost_nestloop
 * 'jointype' is the type of join to be performed
 * 'outer_path' is the outer input to the join
 * 'inner_path' is the inner input to the join
 * 'sjinfo' is extra info about the join for selectivity estimation
 * 'semifactors' contains valid data if jointype is SEMI or ANTI
 */
void
initial_cost_nestloop(PlannerInfo *root, JoinCostWorkspace *workspace,
					  JoinType jointype,
					  Path *outer_path, Path *inner_path,
					  SpecialJoinInfo *sjinfo,
					  SemiAntiJoinFactors *semifactors)
{
	Cost		startup_cost = 0;
	Cost		run_cost = 0;
	double		outer_path_rows = outer_path->rows;
	Cost		inner_rescan_start_cost;
	Cost		inner_rescan_total_cost;
	Cost		inner_run_cost;
	Cost		inner_rescan_run_cost;

	/* estimate costs to rescan the inner relation */
	cost_rescan(root, inner_path,
				&inner_rescan_start_cost,
				&inner_rescan_total_cost);

	/* cost of source data */

	/*
	 * NOTE: clearly, we must pay both outer and inner paths' startup_cost
	 * before we can start returning tuples, so the join's startup cost is
	 * their sum.  We'll also pay the inner path's rescan startup cost
	 * multiple times.
	 */
	startup_cost += outer_path->startup_cost + inner_path->startup_cost;
	run_cost += outer_path->total_cost - outer_path->startup_cost;
	if (outer_path_rows > 1)
		run_cost += (outer_path_rows - 1) * inner_rescan_start_cost;

	inner_run_cost = inner_path->total_cost - inner_path->startup_cost;
	inner_rescan_run_cost = inner_rescan_total_cost - inner_rescan_start_cost;

	if (jointype == JOIN_SEMI || jointype == JOIN_ANTI)
	{
		double		outer_matched_rows;
		Selectivity inner_scan_frac;

		/*
		 * SEMI or ANTI join: executor will stop after first match.
		 *
		 * For an outer-rel row that has at least one match, we can expect the
		 * inner scan to stop after a fraction 1/(match_count+1) of the inner
		 * rows, if the matches are evenly distributed.  Since they probably
		 * aren't quite evenly distributed, we apply a fuzz factor of 2.0 to
		 * that fraction.  (If we used a larger fuzz factor, we'd have to
		 * clamp inner_scan_frac to at most 1.0; but since match_count is at
		 * least 1, no such clamp is needed now.)
		 *
		 * A complicating factor is that rescans may be cheaper than first
		 * scans.  If we never scan all the way to the end of the inner rel,
		 * it might be (depending on the plan type) that we'd never pay the
		 * whole inner first-scan run cost.  However it is difficult to
		 * estimate whether that will happen, so be conservative and always
		 * charge the whole first-scan cost once.
		 */
		run_cost += inner_run_cost;

		outer_matched_rows = rint(outer_path_rows * semifactors->outer_match_frac);
		inner_scan_frac = 2.0 / (semifactors->match_count + 1.0);

		/* Add inner run cost for additional outer tuples having matches */
		if (outer_matched_rows > 1)
			run_cost += (outer_matched_rows - 1) * inner_rescan_run_cost * inner_scan_frac;

		/*
		 * The cost of processing unmatched rows varies depending on the
		 * details of the joinclauses, so we leave that part for later.
		 */

		/* Save private data for final_cost_nestloop */
		workspace->outer_matched_rows = outer_matched_rows;
		workspace->inner_scan_frac = inner_scan_frac;
	}
	else
	{
		/* Normal case; we'll scan whole input rel for each outer row */
		run_cost += inner_run_cost;
		if (outer_path_rows > 1)
			run_cost += (outer_path_rows - 1) * inner_rescan_run_cost;
	}

	/* CPU costs left for later */

	/* Public result fields */
	workspace->startup_cost = startup_cost;
	workspace->total_cost = startup_cost + run_cost;
	/* Save private data for final_cost_nestloop */
	workspace->run_cost = run_cost;
	workspace->inner_rescan_run_cost = inner_rescan_run_cost;
}

/*
 * final_cost_nestloop
 *	  Final estimate of the cost and result size of a nestloop join path.
 *
 * 'path' is already filled in except for the rows and cost fields
 * 'workspace' is the result from initial_cost_nestloop
 * 'sjinfo' is extra info about the join for selectivity estimation
 * 'semifactors' contains valid data if path->jointype is SEMI or ANTI
 */
void
final_cost_nestloop(PlannerInfo *root, NestPath *path,
					JoinCostWorkspace *workspace,
					SpecialJoinInfo *sjinfo,
					SemiAntiJoinFactors *semifactors)
{
	Path	   *outer_path = path->outerjoinpath;
	Path	   *inner_path = path->innerjoinpath;
	double		outer_path_rows = outer_path->rows;
	double		inner_path_rows = inner_path->rows;
	Cost		startup_cost = workspace->startup_cost;
	Cost		run_cost = workspace->run_cost;
	Cost		inner_rescan_run_cost = workspace->inner_rescan_run_cost;
	Cost		cpu_per_tuple;
	QualCost	restrict_qual_cost;
	double		ntuples;

	/* Mark the path with the correct row estimate */
	if (path->path.param_info)
		path->path.rows = path->path.param_info->ppi_rows;
	else
		path->path.rows = path->path.parent->rows;

	/*
	 * We could include disable_cost in the preliminary estimate, but that
	 * would amount to optimizing for the case where the join method is
	 * disabled, which doesn't seem like the way to bet.
	 */
	if (!(root ? root->config->enable_nestloop: enable_nestloop))
		startup_cost += disable_cost;

	/* cost of source data */

	if (path->jointype == JOIN_SEMI || path->jointype == JOIN_ANTI)
	{
		double		outer_matched_rows = workspace->outer_matched_rows;
		Selectivity inner_scan_frac = workspace->inner_scan_frac;

		/*
		 * SEMI or ANTI join: executor will stop after first match.
		 */

		/* Compute number of tuples processed (not number emitted!) */
		ntuples = outer_matched_rows * inner_path_rows * inner_scan_frac;

		/*
		 * For unmatched outer-rel rows, there are two cases.  If the inner
		 * path is an indexscan using all the joinquals as indexquals, then an
		 * unmatched row results in an indexscan returning no rows, which is
		 * probably quite cheap.  We estimate this case as the same cost to
		 * return the first tuple of a nonempty scan.  Otherwise, the executor
		 * will have to scan the whole inner rel; not so cheap.
		 */
		if (has_indexed_join_quals(path))
		{
			run_cost += (outer_path_rows - outer_matched_rows) *
				inner_rescan_run_cost / inner_path_rows;

			/*
			 * We won't be evaluating any quals at all for these rows, so
			 * don't add them to ntuples.
			 */
		}
		else
		{
			run_cost += (outer_path_rows - outer_matched_rows) *
				inner_rescan_run_cost;
			ntuples += (outer_path_rows - outer_matched_rows) *
				inner_path_rows;
		}
	}
	else
	{
		/* Normal-case source costs were included in preliminary estimate */

		/* Compute number of tuples processed (not number emitted!) */
		ntuples = outer_path_rows * inner_path_rows;
	}

	/* CPU costs */
	cost_qual_eval(&restrict_qual_cost, path->joinrestrictinfo, root);
	startup_cost += restrict_qual_cost.startup;
	cpu_per_tuple = cpu_tuple_cost + restrict_qual_cost.per_tuple;
	run_cost += cpu_per_tuple * ntuples;

	path->path.startup_cost = startup_cost;
	path->path.total_cost = startup_cost + run_cost;
}

/*
 * initial_cost_mergejoin
 *	  Preliminary estimate of the cost of a mergejoin path.
 *
 * This must quickly produce lower-bound estimates of the path's startup and
 * total costs.  If we are unable to eliminate the proposed path from
 * consideration using the lower bounds, final_cost_mergejoin will be called
 * to obtain the final estimates.
 *
 * The exact division of labor between this function and final_cost_mergejoin
 * is private to them, and represents a tradeoff between speed of the initial
 * estimate and getting a tight lower bound.  We choose to not examine the
 * join quals here, except for obtaining the scan selectivity estimate which
 * is really essential (but fortunately, use of caching keeps the cost of
 * getting that down to something reasonable).
 * We also assume that cost_sort is cheap enough to use here.
 *
 * 'workspace' is to be filled with startup_cost, total_cost, and perhaps
 *		other data to be used by final_cost_mergejoin
 * 'jointype' is the type of join to be performed
 * 'mergeclauses' is the list of joinclauses to be used as merge clauses
 * 'outer_path' is the outer input to the join
 * 'inner_path' is the inner input to the join
 * 'outersortkeys' is the list of sort keys for the outer path
 * 'innersortkeys' is the list of sort keys for the inner path
 * 'sjinfo' is extra info about the join for selectivity estimation
 *
 * Note: outersortkeys and innersortkeys should be NIL if no explicit
 * sort is needed because the respective source path is already ordered.
 */
void
initial_cost_mergejoin(PlannerInfo *root, JoinCostWorkspace *workspace,
					   JoinType jointype,
					   List *mergeclauses,
					   Path *outer_path, Path *inner_path,
					   List *outersortkeys, List *innersortkeys,
					   SpecialJoinInfo *sjinfo)
{
	Cost		startup_cost = 0;
	Cost		run_cost = 0;
	double		outer_path_rows = outer_path->rows;
	double		inner_path_rows = inner_path->rows;
	Cost		inner_run_cost;
	double		outer_rows,
				inner_rows,
				outer_skip_rows,
				inner_skip_rows;
	Selectivity outerstartsel,
				outerendsel,
				innerstartsel,
				innerendsel;
	Path		sort_path;		/* dummy for result of cost_sort */

	/* Protect some assumptions below that rowcounts aren't zero or NaN */
	if (outer_path_rows <= 0 || isnan(outer_path_rows))
		outer_path_rows = 1;
	if (inner_path_rows <= 0 || isnan(inner_path_rows))
		inner_path_rows = 1;

	/*
	 * A merge join will stop as soon as it exhausts either input stream
	 * (unless it's an outer join, in which case the outer side has to be
	 * scanned all the way anyway).  Estimate fraction of the left and right
	 * inputs that will actually need to be scanned.  Likewise, we can
	 * estimate the number of rows that will be skipped before the first join
	 * pair is found, which should be factored into startup cost. We use only
	 * the first (most significant) merge clause for this purpose. Since
	 * mergejoinscansel() is a fairly expensive computation, we cache the
	 * results in the merge clause RestrictInfo.
	 */
	if (mergeclauses && jointype != JOIN_FULL)
	{
		RestrictInfo *firstclause = (RestrictInfo *) linitial(mergeclauses);
		List	   *opathkeys;
		List	   *ipathkeys;
		PathKey    *opathkey;
		PathKey    *ipathkey;
		MergeScanSelCache *cache;

		/* Get the input pathkeys to determine the sort-order details */
		opathkeys = outersortkeys ? outersortkeys : outer_path->pathkeys;
		ipathkeys = innersortkeys ? innersortkeys : inner_path->pathkeys;
		Assert(opathkeys);
		Assert(ipathkeys);
		opathkey = (PathKey *) linitial(opathkeys);
		ipathkey = (PathKey *) linitial(ipathkeys);
		/* debugging check */
		if (opathkey->pk_opfamily != ipathkey->pk_opfamily ||
			opathkey->pk_eclass->ec_collation != ipathkey->pk_eclass->ec_collation ||
			opathkey->pk_strategy != ipathkey->pk_strategy ||
			opathkey->pk_nulls_first != ipathkey->pk_nulls_first)
			elog(ERROR, "left and right pathkeys do not match in mergejoin");

		/* Get the selectivity with caching */
		cache = cached_scansel(root, firstclause, opathkey);

		if (bms_is_subset(firstclause->left_relids,
						  outer_path->parent->relids))
		{
			/* left side of clause is outer */
			outerstartsel = cache->leftstartsel;
			outerendsel = cache->leftendsel;
			innerstartsel = cache->rightstartsel;
			innerendsel = cache->rightendsel;
		}
		else
		{
			/* left side of clause is inner */
			outerstartsel = cache->rightstartsel;
			outerendsel = cache->rightendsel;
			innerstartsel = cache->leftstartsel;
			innerendsel = cache->leftendsel;
		}
		if (jointype == JOIN_LEFT ||
			jointype == JOIN_ANTI ||
			jointype == JOIN_LASJ_NOTIN)
		{
			outerstartsel = 0.0;
			outerendsel = 1.0;
		}
		else if (jointype == JOIN_RIGHT)
		{
			innerstartsel = 0.0;
			innerendsel = 1.0;
		}
	}
	else
	{
		/* cope with clauseless or full mergejoin */
		outerstartsel = innerstartsel = 0.0;
		outerendsel = innerendsel = 1.0;
	}

	/*
	 * Convert selectivities to row counts.  We force outer_rows and
	 * inner_rows to be at least 1, but the skip_rows estimates can be zero.
	 *
	 * CDB: Don't round the skip-estimates, like camp_row_est() doesn't
	 * round the normal estimates in GPDB. Otherwise the assertions might
	 * fail.
	 */
	outer_skip_rows = outer_path_rows * outerstartsel;
	inner_skip_rows = inner_path_rows * innerstartsel;
	outer_rows = clamp_row_est(outer_path_rows * outerendsel);
	inner_rows = clamp_row_est(inner_path_rows * innerendsel);

	Assert(outer_skip_rows <= outer_rows);
	Assert(inner_skip_rows <= inner_rows);

	/*
	 * Readjust scan selectivities to account for above rounding.  This is
	 * normally an insignificant effect, but when there are only a few rows in
	 * the inputs, failing to do this makes for a large percentage error.
	 */
	outerstartsel = outer_skip_rows / outer_path_rows;
	innerstartsel = inner_skip_rows / inner_path_rows;
	outerendsel = outer_rows / outer_path_rows;
	innerendsel = inner_rows / inner_path_rows;

	Assert(outerstartsel <= outerendsel);
	Assert(innerstartsel <= innerendsel);

	/* cost of source data */

	if (outersortkeys)			/* do we need to sort outer? */
	{
		cost_sort(&sort_path,
				  root,
				  outersortkeys,
				  outer_path->total_cost,
				  outer_path_rows,
				  outer_path->parent->width,
				  0.0,
				  work_mem,
				  -1.0);
		startup_cost += sort_path.startup_cost;
		startup_cost += (sort_path.total_cost - sort_path.startup_cost)
			* outerstartsel;
		run_cost += (sort_path.total_cost - sort_path.startup_cost)
			* (outerendsel - outerstartsel);
	}
	else
	{
		startup_cost += outer_path->startup_cost;
		startup_cost += (outer_path->total_cost - outer_path->startup_cost)
			* outerstartsel;
		run_cost += (outer_path->total_cost - outer_path->startup_cost)
			* (outerendsel - outerstartsel);
	}

	if (innersortkeys)			/* do we need to sort inner? */
	{
		cost_sort(&sort_path,
				  root,
				  innersortkeys,
				  inner_path->total_cost,
				  inner_path_rows,
				  inner_path->parent->width,
				  0.0,
				  work_mem,
				  -1.0);
		startup_cost += sort_path.startup_cost;
		startup_cost += (sort_path.total_cost - sort_path.startup_cost)
			* innerstartsel;
		inner_run_cost = (sort_path.total_cost - sort_path.startup_cost)
			* (innerendsel - innerstartsel);
	}
	else
	{
		startup_cost += inner_path->startup_cost;
		startup_cost += (inner_path->total_cost - inner_path->startup_cost)
			* innerstartsel;
		inner_run_cost = (inner_path->total_cost - inner_path->startup_cost)
			* (innerendsel - innerstartsel);
	}

	/*
	 * We can't yet determine whether rescanning occurs, or whether
	 * materialization of the inner input should be done.  The minimum
	 * possible inner input cost, regardless of rescan and materialization
	 * considerations, is inner_run_cost.  We include that in
	 * workspace->total_cost, but not yet in run_cost.
	 */

	/* CPU costs left for later */

	/* Public result fields */
	workspace->startup_cost = startup_cost;
	workspace->total_cost = startup_cost + run_cost + inner_run_cost;
	/* Save private data for final_cost_mergejoin */
	workspace->run_cost = run_cost;
	workspace->inner_run_cost = inner_run_cost;
	workspace->outer_rows = outer_rows;
	workspace->inner_rows = inner_rows;
	workspace->outer_skip_rows = outer_skip_rows;
	workspace->inner_skip_rows = inner_skip_rows;
}

/*
 * final_cost_mergejoin
 *	  Final estimate of the cost and result size of a mergejoin path.
 *
 * Unlike other costsize functions, this routine makes one actual decision:
 * whether we should materialize the inner path.  We do that either because
 * the inner path can't support mark/restore, or because it's cheaper to
 * use an interposed Material node to handle mark/restore.  When the decision
 * is cost-based it would be logically cleaner to build and cost two separate
 * paths with and without that flag set; but that would require repeating most
 * of the cost calculations, which are not all that cheap.  Since the choice
 * will not affect output pathkeys or startup cost, only total cost, there is
 * no possibility of wanting to keep both paths.  So it seems best to make
 * the decision here and record it in the path's materialize_inner field.
 *
 * 'path' is already filled in except for the rows and cost fields and
 *		materialize_inner
 * 'workspace' is the result from initial_cost_mergejoin
 * 'sjinfo' is extra info about the join for selectivity estimation
 */
void
final_cost_mergejoin(PlannerInfo *root, MergePath *path,
					 JoinCostWorkspace *workspace,
					 SpecialJoinInfo *sjinfo)
{
	Path	   *outer_path = path->jpath.outerjoinpath;
	Path	   *inner_path = path->jpath.innerjoinpath;
	double		inner_path_rows = inner_path->rows;
	List	   *mergeclauses = path->path_mergeclauses;
	List	   *innersortkeys = path->innersortkeys;
	Cost		startup_cost = workspace->startup_cost;
	Cost		run_cost = workspace->run_cost;
	Cost		inner_run_cost = workspace->inner_run_cost;
	double		outer_rows = workspace->outer_rows;
	double		inner_rows = workspace->inner_rows;
	double		outer_skip_rows = workspace->outer_skip_rows;
	double		inner_skip_rows = workspace->inner_skip_rows;
	Cost		cpu_per_tuple,
				bare_inner_cost,
				mat_inner_cost;
	QualCost	merge_qual_cost;
	QualCost	qp_qual_cost;
	double		mergejointuples,
				rescannedtuples;
	double		rescanratio;

	/* Protect some assumptions below that rowcounts aren't zero or NaN */
	if (inner_path_rows <= 0 || isnan(inner_path_rows))
		inner_path_rows = 1;

	/* Mark the path with the correct row estimate */
	if (path->jpath.path.param_info)
		path->jpath.path.rows = path->jpath.path.param_info->ppi_rows;
	else
		path->jpath.path.rows = path->jpath.path.parent->rows;

	/*
	 * We could include disable_cost in the preliminary estimate, but that
	 * would amount to optimizing for the case where the join method is
	 * disabled, which doesn't seem like the way to bet.
	 */
	if (!(root ? root->config->enable_mergejoin : enable_mergejoin))
		startup_cost += disable_cost;

	/*
	 * Compute cost of the mergequals and qpquals (other restriction clauses)
	 * separately.
	 */
	cost_qual_eval(&merge_qual_cost, mergeclauses, root);
	cost_qual_eval(&qp_qual_cost, path->jpath.joinrestrictinfo, root);
	qp_qual_cost.startup -= merge_qual_cost.startup;
	qp_qual_cost.per_tuple -= merge_qual_cost.per_tuple;

	/*
	 * Get approx # tuples passing the mergequals.  We use approx_tuple_count
	 * here because we need an estimate done with JOIN_INNER semantics.
	 */
	mergejointuples = approx_tuple_count(root, &path->jpath, mergeclauses);

	/*
	 * When there are equal merge keys in the outer relation, the mergejoin
	 * must rescan any matching tuples in the inner relation. This means
	 * re-fetching inner tuples; we have to estimate how often that happens.
	 *
	 * For regular inner and outer joins, the number of re-fetches can be
	 * estimated approximately as size of merge join output minus size of
	 * inner relation. Assume that the distinct key values are 1, 2, ..., and
	 * denote the number of values of each key in the outer relation as m1,
	 * m2, ...; in the inner relation, n1, n2, ...  Then we have
	 *
	 * size of join = m1 * n1 + m2 * n2 + ...
	 *
	 * number of rescanned tuples = (m1 - 1) * n1 + (m2 - 1) * n2 + ... = m1 *
	 * n1 + m2 * n2 + ... - (n1 + n2 + ...) = size of join - size of inner
	 * relation
	 *
	 * This equation works correctly for outer tuples having no inner match
	 * (nk = 0), but not for inner tuples having no outer match (mk = 0); we
	 * are effectively subtracting those from the number of rescanned tuples,
	 * when we should not.  Can we do better without expensive selectivity
	 * computations?
	 *
	 * The whole issue is moot if we are working from a unique-ified outer
	 * input.
	 */
	if (IsA(outer_path, UniquePath))
		rescannedtuples = 0;
	else
	{
		rescannedtuples = mergejointuples - inner_path_rows;
		/* Must clamp because of possible underestimate */
		if (rescannedtuples < 0)
			rescannedtuples = 0;
	}
	/* We'll inflate various costs this much to account for rescanning */
	rescanratio = 1.0 + (rescannedtuples / inner_path_rows);

	/*
	 * Decide whether we want to materialize the inner input to shield it from
	 * mark/restore and performing re-fetches.  Our cost model for regular
	 * re-fetches is that a re-fetch costs the same as an original fetch,
	 * which is probably an overestimate; but on the other hand we ignore the
	 * bookkeeping costs of mark/restore.  Not clear if it's worth developing
	 * a more refined model.  So we just need to inflate the inner run cost by
	 * rescanratio.
	 */
	bare_inner_cost = inner_run_cost * rescanratio;

	/*
	 * When we interpose a Material node the re-fetch cost is assumed to be
	 * just cpu_operator_cost per tuple, independently of the underlying
	 * plan's cost; and we charge an extra cpu_operator_cost per original
	 * fetch as well.  Note that we're assuming the materialize node will
	 * never spill to disk, since it only has to remember tuples back to the
	 * last mark.  (If there are a huge number of duplicates, our other cost
	 * factors will make the path so expensive that it probably won't get
	 * chosen anyway.)	So we don't use cost_rescan here.
	 *
	 * Note: keep this estimate in sync with create_mergejoin_plan's labeling
	 * of the generated Material node.
	 */
	mat_inner_cost = inner_run_cost +
		cpu_operator_cost * inner_path_rows * rescanratio;

	/*
	 * Prefer materializing if it looks cheaper, unless the user has asked to
	 * suppress materialization.
	 */
	if (enable_material && mat_inner_cost < bare_inner_cost)
		path->materialize_inner = true;

	/*
	 * Even if materializing doesn't look cheaper, we *must* do it if the
	 * inner path is to be used directly (without sorting) and it doesn't
	 * support mark/restore.
	 *
	 * Since the inner side must be ordered, and only Sorts and IndexScans can
	 * create order to begin with, and they both support mark/restore, you
	 * might think there's no problem --- but you'd be wrong.  Nestloop and
	 * merge joins can *preserve* the order of their inputs, so they can be
	 * selected as the input of a mergejoin, and they don't support
	 * mark/restore at present.
	 *
	 * We don't test the value of enable_material here, because
	 * materialization is required for correctness in this case, and turning
	 * it off does not entitle us to deliver an invalid plan.
	 */
	else if (innersortkeys == NIL &&
			 !ExecSupportsMarkRestore(inner_path->pathtype))
		path->materialize_inner = true;

	/*
	 * Also, force materializing if the inner path is to be sorted and the
	 * sort is expected to spill to disk.  This is because the final merge
	 * pass can be done on-the-fly if it doesn't have to support mark/restore.
	 * We don't try to adjust the cost estimates for this consideration,
	 * though.
	 *
	 * Since materialization is a performance optimization in this case,
	 * rather than necessary for correctness, we skip it if enable_material is
	 * off.
	 */
	else if (enable_material && innersortkeys != NIL &&
			 relation_byte_size(inner_path_rows, inner_path->parent->width) >
			 (work_mem * 1024L))
		path->materialize_inner = true;
	else
		path->materialize_inner = false;

	/* Charge the right incremental cost for the chosen case */
	if (path->materialize_inner)
		run_cost += mat_inner_cost;
	else
		run_cost += bare_inner_cost;

	/* CPU costs */

	/*
	 * The number of tuple comparisons needed is approximately number of outer
	 * rows plus number of inner rows plus number of rescanned tuples (can we
	 * refine this?).  At each one, we need to evaluate the mergejoin quals.
	 */
	startup_cost += merge_qual_cost.startup;
	startup_cost += merge_qual_cost.per_tuple *
		(outer_skip_rows + inner_skip_rows * rescanratio);
	run_cost += merge_qual_cost.per_tuple *
		((outer_rows - outer_skip_rows) +
		 (inner_rows - inner_skip_rows) * rescanratio);

	/*
	 * For each tuple that gets through the mergejoin proper, we charge
	 * cpu_tuple_cost plus the cost of evaluating additional restriction
	 * clauses that are to be applied at the join.  (This is pessimistic since
	 * not all of the quals may get evaluated at each tuple.)
	 *
	 * Note: we could adjust for SEMI/ANTI joins skipping some qual
	 * evaluations here, but it's probably not worth the trouble.
	 */
	startup_cost += qp_qual_cost.startup;
	cpu_per_tuple = cpu_tuple_cost + qp_qual_cost.per_tuple;
	run_cost += cpu_per_tuple * mergejointuples;

	path->jpath.path.startup_cost = startup_cost;
	path->jpath.path.total_cost = startup_cost + run_cost;
}

/*
 * run mergejoinscansel() with caching
 */
static MergeScanSelCache *
cached_scansel(PlannerInfo *root, RestrictInfo *rinfo, PathKey *pathkey)
{
	MergeScanSelCache *cache;
	ListCell   *lc;
	Selectivity leftstartsel,
				leftendsel,
				rightstartsel,
				rightendsel;
	MemoryContext oldcontext;

	/* Do we have this result already? */
	foreach(lc, rinfo->scansel_cache)
	{
		cache = (MergeScanSelCache *) lfirst(lc);
		if (cache->opfamily == pathkey->pk_opfamily &&
			cache->collation == pathkey->pk_eclass->ec_collation &&
			cache->strategy == pathkey->pk_strategy &&
			cache->nulls_first == pathkey->pk_nulls_first)
			return cache;
	}

	/* Nope, do the computation */
	mergejoinscansel(root,
					 (Node *) rinfo->clause,
					 pathkey->pk_opfamily,
					 pathkey->pk_strategy,
					 pathkey->pk_nulls_first,
					 &leftstartsel,
					 &leftendsel,
					 &rightstartsel,
					 &rightendsel);

	/* Cache the result in suitably long-lived workspace */
	oldcontext = MemoryContextSwitchTo(root->planner_cxt);

	cache = (MergeScanSelCache *) palloc(sizeof(MergeScanSelCache));
	cache->opfamily = pathkey->pk_opfamily;
	cache->collation = pathkey->pk_eclass->ec_collation;
	cache->strategy = pathkey->pk_strategy;
	cache->nulls_first = pathkey->pk_nulls_first;
	cache->leftstartsel = leftstartsel;
	cache->leftendsel = leftendsel;
	cache->rightstartsel = rightstartsel;
	cache->rightendsel = rightendsel;

	rinfo->scansel_cache = lappend(rinfo->scansel_cache, cache);

	MemoryContextSwitchTo(oldcontext);

	return cache;
}

/*
 * initial_cost_hashjoin
 *	  Preliminary estimate of the cost of a hashjoin path.
 *
 * This must quickly produce lower-bound estimates of the path's startup and
 * total costs.  If we are unable to eliminate the proposed path from
 * consideration using the lower bounds, final_cost_hashjoin will be called
 * to obtain the final estimates.
 *
 * The exact division of labor between this function and final_cost_hashjoin
 * is private to them, and represents a tradeoff between speed of the initial
 * estimate and getting a tight lower bound.  We choose to not examine the
 * join quals here (other than by counting the number of hash clauses),
 * so we can't do much with CPU costs.  We do assume that
 * ExecChooseHashTableSize is cheap enough to use here.
 *
 * 'workspace' is to be filled with startup_cost, total_cost, and perhaps
 *		other data to be used by final_cost_hashjoin
 * 'jointype' is the type of join to be performed
 * 'hashclauses' is the list of joinclauses to be used as hash clauses
 * 'outer_path' is the outer input to the join
 * 'inner_path' is the inner input to the join
 * 'sjinfo' is extra info about the join for selectivity estimation
 * 'semifactors' contains valid data if jointype is SEMI or ANTI
 */
void
initial_cost_hashjoin(PlannerInfo *root, JoinCostWorkspace *workspace,
					  JoinType jointype,
					  List *hashclauses,
					  Path *outer_path, Path *inner_path,
					  SpecialJoinInfo *sjinfo,
					  SemiAntiJoinFactors *semifactors)
{
	Cost		startup_cost = 0;
	Cost		run_cost = 0;
	double		outer_path_rows = outer_path->rows;
	double		inner_path_rows = inner_path->rows;
	int			num_hashclauses = list_length(hashclauses);
	int			numbuckets;
	int			numbatches;
	int			num_skew_mcvs;

	/* cost of source data */
	startup_cost += outer_path->startup_cost;
	run_cost += outer_path->total_cost - outer_path->startup_cost;
	startup_cost += inner_path->total_cost;

	/*
	 * Cost of computing hash function: must do it once per input tuple. We
	 * charge one cpu_operator_cost for each column's hash function.  Also,
	 * tack on one cpu_tuple_cost per inner row, to model the costs of
	 * inserting the row into the hashtable.
	 *
	 * XXX when a hashclause is more complex than a single operator, we really
	 * should charge the extra eval costs of the left or right side, as
	 * appropriate, here.  This seems more work than it's worth at the moment.
	 */
	startup_cost += (cpu_operator_cost * num_hashclauses + cpu_tuple_cost)
		* inner_path_rows;
	run_cost += cpu_operator_cost * num_hashclauses * outer_path_rows;

	/* Get hash table size that executor would use for inner relation */
	ExecChooseHashTableSize(inner_path_rows,
							inner_path->parent->width,
							true,		/* useskew */
							global_work_mem(root),
							&numbuckets,
							&numbatches,
							&num_skew_mcvs);

	/*
	 * If inner relation is too big then we will need to "batch" the join,
	 * which implies writing and reading most of the tuples to disk an extra
	 * time.  Charge seq_page_cost per page, since the I/O should be nice and
	 * sequential.  Writing the inner rel counts as startup cost, all the rest
	 * as run cost.
	 */
	if (numbatches > 1)
	{
		double		outerpages = page_size(outer_path_rows,
										   outer_path->parent->width);
		double		innerpages = page_size(inner_path_rows,
										   inner_path->parent->width);

		startup_cost += seq_page_cost * innerpages;
		run_cost += seq_page_cost * (innerpages + 2 * outerpages);
	}

	/* CPU costs left for later */

	/* Public result fields */
	workspace->startup_cost = startup_cost;
	workspace->total_cost = startup_cost + run_cost;
	/* Save private data for final_cost_hashjoin */
	workspace->run_cost = run_cost;
	workspace->numbuckets = numbuckets;
	workspace->numbatches = numbatches;
}

/*
 * final_cost_hashjoin
 *	  Final estimate of the cost and result size of a hashjoin path.
 *
 * Note: the numbatches estimate is also saved into 'path' for use later
 *
 * 'path' is already filled in except for the rows and cost fields and
 *		num_batches
 * 'workspace' is the result from initial_cost_hashjoin
 * 'sjinfo' is extra info about the join for selectivity estimation
 * 'semifactors' contains valid data if path->jointype is SEMI or ANTI
 */
void
final_cost_hashjoin(PlannerInfo *root, HashPath *path,
					JoinCostWorkspace *workspace,
					SpecialJoinInfo *sjinfo,
					SemiAntiJoinFactors *semifactors)
{
	Path	   *outer_path = path->jpath.outerjoinpath;
	Path	   *inner_path = path->jpath.innerjoinpath;
	double		outer_path_rows = outer_path->rows;
	double		inner_path_rows = inner_path->rows;
	List	   *hashclauses = path->path_hashclauses;
	Cost		startup_cost = workspace->startup_cost;
	Cost		run_cost = workspace->run_cost;
	int			numbuckets = workspace->numbuckets;
	int			numbatches = workspace->numbatches;
	QualCost	hash_qual_cost;
	QualCost	qp_qual_cost;
	double		hashjointuples;
	double		virtualbuckets;
	Selectivity innerbucketsize;
	ListCell   *hcl;

	/* Mark the path with the correct row estimate */
	if (path->jpath.path.param_info)
		path->jpath.path.rows = path->jpath.path.param_info->ppi_rows;
	else
		path->jpath.path.rows = path->jpath.path.parent->rows;

	/*
	 * We could include disable_cost in the preliminary estimate, but that
	 * would amount to optimizing for the case where the join method is
	 * disabled, which doesn't seem like the way to bet.
	 */
	if (!(root ? root->config->enable_hashjoin : enable_hashjoin))
		startup_cost += disable_cost;

	/* mark the path with estimated # of batches */
	path->num_batches = numbatches;

	/* and compute the number of "virtual" buckets in the whole join */
	virtualbuckets = (double) numbuckets *(double) numbatches;

	/*
	 * Determine bucketsize fraction for inner relation.  We use the smallest
	 * bucketsize estimated for any individual hashclause; this is undoubtedly
	 * conservative.
	 *
	 * BUT: if inner relation has been unique-ified, we can assume it's good
	 * for hashing.  This is important both because it's the right answer, and
	 * because we avoid contaminating the cache with a value that's wrong for
	 * non-unique-ified paths.
	 */
	if (IsA(inner_path, UniquePath))
		innerbucketsize = 1.0 / virtualbuckets;
	else
	{
		innerbucketsize = 1.0;
		foreach(hcl, hashclauses)
		{
			RestrictInfo *restrictinfo = (RestrictInfo *) lfirst(hcl);
			Expr *clause = restrictinfo->clause;
			Selectivity thisbucketsize;

			Assert(IsA(restrictinfo, RestrictInfo));

			/**
			 * If this is a IS NOT FALSE boolean test, we can peek underneath.
			 */
			if (IsA(clause, BooleanTest))
			{
				BooleanTest *bt = (BooleanTest *) clause;

				if (bt->booltesttype == IS_NOT_FALSE)
				{
					clause = bt->arg;
				}
			}

			/*
			 * First we have to figure out which side of the hashjoin clause
			 * is the inner side.
			 *
			 * Since we tend to visit the same clauses over and over when
			 * planning a large query, we cache the bucketsize estimate in the
			 * RestrictInfo node to avoid repeated lookups of statistics.
			 */
			if (bms_is_subset(restrictinfo->right_relids,
							  inner_path->parent->relids))
			{
				/* righthand side is inner */
				thisbucketsize = restrictinfo->right_bucketsize;
				if (thisbucketsize < 0)
				{
					/* not cached yet */
					thisbucketsize =
						estimate_hash_bucketsize(root,
										   get_rightop(clause),
												 virtualbuckets);
					restrictinfo->right_bucketsize = thisbucketsize;
				}
			}
			else
			{
				Assert(bms_is_subset(restrictinfo->left_relids,
									 inner_path->parent->relids));
				/* lefthand side is inner */
				thisbucketsize = restrictinfo->left_bucketsize;
				if (thisbucketsize < 0)
				{
					/* not cached yet */
					thisbucketsize =
						estimate_hash_bucketsize(root,
											get_leftop(clause),
												 virtualbuckets);
					restrictinfo->left_bucketsize = thisbucketsize;
				}
			}

			if (innerbucketsize > thisbucketsize)
				innerbucketsize = thisbucketsize;
		}
	}

	/*
	 * Compute cost of the hashquals and qpquals (other restriction clauses)
	 * separately.
	 */
	cost_qual_eval(&hash_qual_cost, hashclauses, root);
	cost_qual_eval(&qp_qual_cost, path->jpath.joinrestrictinfo, root);
	qp_qual_cost.startup -= hash_qual_cost.startup;
	qp_qual_cost.per_tuple -= hash_qual_cost.per_tuple;

	/* CPU costs */

	if (path->jpath.jointype == JOIN_SEMI || path->jpath.jointype == JOIN_ANTI)
	{
		double		outer_matched_rows;
		Selectivity inner_scan_frac;

		/*
		 * SEMI or ANTI join: executor will stop after first match.
		 *
		 * For an outer-rel row that has at least one match, we can expect the
		 * bucket scan to stop after a fraction 1/(match_count+1) of the
		 * bucket's rows, if the matches are evenly distributed.  Since they
		 * probably aren't quite evenly distributed, we apply a fuzz factor of
		 * 2.0 to that fraction.  (If we used a larger fuzz factor, we'd have
		 * to clamp inner_scan_frac to at most 1.0; but since match_count is
		 * at least 1, no such clamp is needed now.)
		 */
		outer_matched_rows = rint(outer_path_rows * semifactors->outer_match_frac);
		inner_scan_frac = 2.0 / (semifactors->match_count + 1.0);

		startup_cost += hash_qual_cost.startup;
		run_cost += hash_qual_cost.per_tuple * outer_matched_rows *
			clamp_row_est(inner_path_rows * innerbucketsize * inner_scan_frac) * 0.5;

		/*
		 * For unmatched outer-rel rows, the picture is quite a lot different.
		 * In the first place, there is no reason to assume that these rows
		 * preferentially hit heavily-populated buckets; instead assume they
		 * are uncorrelated with the inner distribution and so they see an
		 * average bucket size of inner_path_rows / virtualbuckets.  In the
		 * second place, it seems likely that they will have few if any exact
		 * hash-code matches and so very few of the tuples in the bucket will
		 * actually require eval of the hash quals.  We don't have any good
		 * way to estimate how many will, but for the moment assume that the
		 * effective cost per bucket entry is one-tenth what it is for
		 * matchable tuples.
		 */
		run_cost += hash_qual_cost.per_tuple *
			(outer_path_rows - outer_matched_rows) *
			clamp_row_est(inner_path_rows / virtualbuckets) * 0.05;

		/* Get # of tuples that will pass the basic join */
		if (path->jpath.jointype == JOIN_SEMI)
			hashjointuples = outer_matched_rows;
		else
			hashjointuples = outer_path_rows - outer_matched_rows;
	}
	else
	{
		/*
		 * The number of tuple comparisons needed is the number of outer
		 * tuples times the typical number of tuples in a hash bucket, which
		 * is the inner relation size times its bucketsize fraction.  At each
		 * one, we need to evaluate the hashjoin quals.  But actually,
		 * charging the full qual eval cost at each tuple is pessimistic,
		 * since we don't evaluate the quals unless the hash values match
		 * exactly.  For lack of a better idea, halve the cost estimate to
		 * allow for that.
		 */
		startup_cost += hash_qual_cost.startup;
		run_cost += hash_qual_cost.per_tuple * outer_path_rows *
			clamp_row_est(inner_path_rows * innerbucketsize) * 0.5;

		/*
		 * Get approx # tuples passing the hashquals.  We use
		 * approx_tuple_count here because we need an estimate done with
		 * JOIN_INNER semantics.
		 */
		hashjointuples = approx_tuple_count(root, &path->jpath, hashclauses);
	}

	/*
	 * For each tuple that gets through the hashjoin proper, we charge
	 * cpu_tuple_cost plus the cost of evaluating additional restriction
	 * clauses that are to be applied at the join.  (This is pessimistic since
	 * not all of the quals may get evaluated at each tuple.)
     *
     * CDB: Charge the cpu_tuple_cost only for tuples that pass all the quals.
	 */
	startup_cost += qp_qual_cost.startup;
    run_cost += qp_qual_cost.per_tuple * hashjointuples;
    run_cost += cpu_tuple_cost * path->jpath.path.parent->rows;

	path->jpath.path.startup_cost = startup_cost;
	path->jpath.path.total_cost = startup_cost + run_cost;
}


/*
 * cost_subplan
 *		Figure the costs for a SubPlan (or initplan).
 *
 * Note: we could dig the subplan's Plan out of the root list, but in practice
 * all callers have it handy already, so we make them pass it.
 */
void
cost_subplan(PlannerInfo *root, SubPlan *subplan, Plan *plan)
{
	QualCost	sp_cost;

	/* Figure any cost for evaluating the testexpr */
	cost_qual_eval(&sp_cost,
				   make_ands_implicit((Expr *) subplan->testexpr),
				   root);

	if (subplan->useHashTable)
	{
		/*
		 * If we are using a hash table for the subquery outputs, then the
		 * cost of evaluating the query is a one-time cost.  We charge one
		 * cpu_operator_cost per tuple for the work of loading the hashtable,
		 * too.
		 */
		sp_cost.startup += plan->total_cost +
			cpu_operator_cost * plan->plan_rows;

		/*
		 * The per-tuple costs include the cost of evaluating the lefthand
		 * expressions, plus the cost of probing the hashtable.  We already
		 * accounted for the lefthand expressions as part of the testexpr, and
		 * will also have counted one cpu_operator_cost for each comparison
		 * operator.  That is probably too low for the probing cost, but it's
		 * hard to make a better estimate, so live with it for now.
		 */
	}
	else
	{
		/*
		 * Otherwise we will be rescanning the subplan output on each
		 * evaluation.  We need to estimate how much of the output we will
		 * actually need to scan.  NOTE: this logic should agree with the
		 * tuple_fraction estimates used by make_subplan() in
		 * plan/subselect.c.
		 */
		Cost		plan_run_cost = plan->total_cost - plan->startup_cost;

		if (subplan->subLinkType == EXISTS_SUBLINK)
		{
			/* we only need to fetch 1 tuple */
			sp_cost.per_tuple += plan_run_cost / plan->plan_rows;
		}
		else if (subplan->subLinkType == ALL_SUBLINK ||
				 subplan->subLinkType == ANY_SUBLINK)
		{
			/* assume we need 50% of the tuples */
			sp_cost.per_tuple += 0.50 * plan_run_cost;
			/* also charge a cpu_operator_cost per row examined */
			sp_cost.per_tuple += 0.50 * plan->plan_rows * cpu_operator_cost;
		}
		else
		{
			/* assume we need all tuples */
			sp_cost.per_tuple += plan_run_cost;
		}

		/*
		 * Also account for subplan's startup cost. If the subplan is
		 * uncorrelated or undirect correlated, AND its topmost node is one
		 * that materializes its output, assume that we'll only need to pay
		 * its startup cost once; otherwise assume we pay the startup cost
		 * every time.
		 */
		if (subplan->parParam == NIL &&
			ExecMaterializesOutput(nodeTag(plan)))
			sp_cost.startup += plan->startup_cost;
		else
			sp_cost.per_tuple += plan->startup_cost;
	}

	subplan->startup_cost = sp_cost.startup;
	subplan->per_call_cost = sp_cost.per_tuple;
}


/*
 * cost_rescan
 *		Given a finished Path, estimate the costs of rescanning it after
 *		having done so the first time.  For some Path types a rescan is
 *		cheaper than an original scan (if no parameters change), and this
 *		function embodies knowledge about that.  The default is to return
 *		the same costs stored in the Path.  (Note that the cost estimates
 *		actually stored in Paths are always for first scans.)
 *
 * This function is not currently intended to model effects such as rescans
 * being cheaper due to disk block caching; what we are concerned with is
 * plan types wherein the executor caches results explicitly, or doesn't
 * redo startup calculations, etc.
 */
static void
cost_rescan(PlannerInfo *root, Path *path,
			Cost *rescan_startup_cost,	/* output parameters */
			Cost *rescan_total_cost)
{
	switch (path->pathtype)
	{
		case T_FunctionScan:

			/*
			 * Currently, nodeFunctionscan.c always executes the function to
			 * completion before returning any rows, and caches the results in
			 * a tuplestore.  So the function eval cost is all startup cost
			 * and isn't paid over again on rescans. However, all run costs
			 * will be paid over again.
			 */
			*rescan_startup_cost = 0;
			*rescan_total_cost = path->total_cost - path->startup_cost;
			break;
		case T_HashJoin:

			/*
			 * Assume that all of the startup cost represents hash table
			 * building, which we won't have to do over.
			 */
			*rescan_startup_cost = 0;
			*rescan_total_cost = path->total_cost - path->startup_cost;
			break;
		case T_CteScan:
		case T_WorkTableScan:
			{
				/*
				 * These plan types materialize their final result in a
				 * tuplestore or tuplesort object.  So the rescan cost is only
				 * cpu_tuple_cost per tuple, unless the result is large enough
				 * to spill to disk.
				 */
				Cost		run_cost = cpu_tuple_cost * path->rows;
				double		nbytes = relation_byte_size(path->rows,
														path->parent->width);
				long		work_mem_bytes = work_mem * 1024L;

				if (nbytes > work_mem_bytes)
				{
					/* It will spill, so account for re-read cost */
					double		npages = ceil(nbytes / BLCKSZ);

					run_cost += seq_page_cost * npages;
				}
				*rescan_startup_cost = 0;
				*rescan_total_cost = run_cost;
			}
			break;
		case T_Material:
		case T_Sort:
			{
				/*
				 * These plan types not only materialize their results, but do
				 * not implement qual filtering or projection.  So they are
				 * even cheaper to rescan than the ones above.  We charge only
				 * cpu_operator_cost per tuple.  (Note: keep that in sync with
				 * the run_cost charge in cost_sort, and also see comments in
				 * cost_material before you change it.)
				 */
				Cost		run_cost = cpu_operator_cost * path->parent->rows;
				double		nbytes = relation_byte_size(path->parent->rows,
														path->parent->width);
				long		work_mem_bytes = work_mem * 1024L;

				if (nbytes > work_mem_bytes)
				{
					/* It will spill, so account for re-read cost */
					double		npages = ceil(nbytes / BLCKSZ);

					run_cost += seq_page_cost * npages;
				}
				*rescan_startup_cost = 0;
				*rescan_total_cost = run_cost;
			}
			break;
		default:
			*rescan_startup_cost = path->startup_cost;
			*rescan_total_cost = path->total_cost;
			break;
	}
}


/*
 * cost_qual_eval
 *		Estimate the CPU costs of evaluating a WHERE clause.
 *		The input can be either an implicitly-ANDed list of boolean
 *		expressions, or a list of RestrictInfo nodes.  (The latter is
 *		preferred since it allows caching of the results.)
 *		The result includes both a one-time (startup) component,
 *		and a per-evaluation component.
 */
void
cost_qual_eval(QualCost *cost, List *quals, PlannerInfo *root)
{
	cost_qual_eval_context context;
	ListCell   *l;

	context.root = root;
	context.total.startup = 0;
	context.total.per_tuple = 0;

	/* We don't charge any cost for the implicit ANDing at top level ... */

	foreach(l, quals)
	{
		Node	   *qual = (Node *) lfirst(l);

		cost_qual_eval_walker(qual, &context);
	}

	*cost = context.total;
}

/*
 * cost_qual_eval_node
 *		As above, for a single RestrictInfo or expression.
 */
void
cost_qual_eval_node(QualCost *cost, Node *qual, PlannerInfo *root)
{
	cost_qual_eval_context context;

	context.root = root;
	context.total.startup = 0;
	context.total.per_tuple = 0;

	cost_qual_eval_walker(qual, &context);

	*cost = context.total;
}

static bool
cost_qual_eval_walker(Node *node, cost_qual_eval_context *context)
{
	if (node == NULL)
		return false;

	/*
	 * RestrictInfo nodes contain an eval_cost field reserved for this
	 * routine's use, so that it's not necessary to evaluate the qual clause's
	 * cost more than once.  If the clause's cost hasn't been computed yet,
	 * the field's startup value will contain -1.
	 */
	if (IsA(node, RestrictInfo))
	{
		RestrictInfo *rinfo = (RestrictInfo *) node;

		if (rinfo->eval_cost.startup < 0)
		{
			cost_qual_eval_context locContext;

			locContext.root = context->root;
			locContext.total.startup = 0;
			locContext.total.per_tuple = 0;

			/*
			 * For an OR clause, recurse into the marked-up tree so that we
			 * set the eval_cost for contained RestrictInfos too.
			 */
			if (rinfo->orclause)
				cost_qual_eval_walker((Node *) rinfo->orclause, &locContext);
			else
				cost_qual_eval_walker((Node *) rinfo->clause, &locContext);

			/*
			 * If the RestrictInfo is marked pseudoconstant, it will be tested
			 * only once, so treat its cost as all startup cost.
			 */
			if (rinfo->pseudoconstant)
			{
				/* count one execution during startup */
				locContext.total.startup += locContext.total.per_tuple;
				locContext.total.per_tuple = 0;
			}
			rinfo->eval_cost = locContext.total;
		}
		context->total.startup += rinfo->eval_cost.startup;
		context->total.per_tuple += rinfo->eval_cost.per_tuple;
		/* do NOT recurse into children */
		return false;
	}

	/*
	 * For each operator or function node in the given tree, we charge the
	 * estimated execution cost given by pg_proc.procost (remember to multiply
	 * this by cpu_operator_cost).
	 *
	 * Vars and Consts are charged zero, and so are boolean operators (AND,
	 * OR, NOT). Simplistic, but a lot better than no model at all.
	 *
	 * Should we try to account for the possibility of short-circuit
	 * evaluation of AND/OR?  Probably *not*, because that would make the
	 * results depend on the clause ordering, and we are not in any position
	 * to expect that the current ordering of the clauses is the one that's
	 * going to end up being used.  The above per-RestrictInfo caching would
	 * not mix well with trying to re-order clauses anyway.
	 *
	 * Another issue that is entirely ignored here is that if a set-returning
	 * function is below top level in the tree, the functions/operators above
	 * it will need to be evaluated multiple times.  In practical use, such
	 * cases arise so seldom as to not be worth the added complexity needed;
	 * moreover, since our rowcount estimates for functions tend to be pretty
	 * phony, the results would also be pretty phony.
	 */
	if (IsA(node, FuncExpr))
	{
		context->total.per_tuple +=
			get_func_cost(((FuncExpr *) node)->funcid) * cpu_operator_cost;
	}
	else if (IsA(node, OpExpr) ||
			 IsA(node, DistinctExpr) ||
			 IsA(node, NullIfExpr))
	{
		/* rely on struct equivalence to treat these all alike */
		set_opfuncid((OpExpr *) node);
		context->total.per_tuple +=
			get_func_cost(((OpExpr *) node)->opfuncid) * cpu_operator_cost;
	}
	else if (IsA(node, ScalarArrayOpExpr))
	{
		/*
		 * Estimate that the operator will be applied to about half of the
		 * array elements before the answer is determined.
		 */
		ScalarArrayOpExpr *saop = (ScalarArrayOpExpr *) node;
		Node	   *arraynode = (Node *) lsecond(saop->args);

		set_sa_opfuncid(saop);
		context->total.per_tuple += get_func_cost(saop->opfuncid) *
			cpu_operator_cost * estimate_array_length(arraynode) * 0.5;
	}
	else if (IsA(node, Aggref) ||
			 IsA(node, WindowFunc))
	{
		/*
		 * Aggref and WindowFunc nodes are (and should be) treated like Vars,
		 * ie, zero execution cost in the current model, because they behave
		 * essentially like Vars in execQual.c.  We disregard the costs of
		 * their input expressions for the same reason.  The actual execution
		 * costs of the aggregate/window functions and their arguments have to
		 * be factored into plan-node-specific costing of the Agg or WindowAgg
		 * plan node.
		 */
		return false;			/* don't recurse into children */
	}
	else if (IsA(node, CoerceViaIO))
	{
		CoerceViaIO *iocoerce = (CoerceViaIO *) node;
		Oid			iofunc;
		Oid			typioparam;
		bool		typisvarlena;

		/* check the result type's input function */
		getTypeInputInfo(iocoerce->resulttype,
						 &iofunc, &typioparam);
		context->total.per_tuple += get_func_cost(iofunc) * cpu_operator_cost;
		/* check the input type's output function */
		getTypeOutputInfo(exprType((Node *) iocoerce->arg),
						  &iofunc, &typisvarlena);
		context->total.per_tuple += get_func_cost(iofunc) * cpu_operator_cost;
	}
	else if (IsA(node, ArrayCoerceExpr))
	{
		ArrayCoerceExpr *acoerce = (ArrayCoerceExpr *) node;
		Node	   *arraynode = (Node *) acoerce->arg;

		if (OidIsValid(acoerce->elemfuncid))
			context->total.per_tuple += get_func_cost(acoerce->elemfuncid) *
				cpu_operator_cost * estimate_array_length(arraynode);
	}
	else if (IsA(node, RowCompareExpr))
	{
		/* Conservatively assume we will check all the columns */
		RowCompareExpr *rcexpr = (RowCompareExpr *) node;
		ListCell   *lc;

		foreach(lc, rcexpr->opnos)
		{
			Oid			opid = lfirst_oid(lc);

			context->total.per_tuple += get_func_cost(get_opcode(opid)) *
				cpu_operator_cost;
		}
	}
	else if (IsA(node, CurrentOfExpr))
	{
		/* Report high cost to prevent selection of anything but TID scan */
		context->total.startup += disable_cost;
	}
	else if (IsA(node, SubLink))
	{
		/* This routine should not be applied to un-planned expressions */
		elog(ERROR, "cannot handle unplanned sub-select");
	}
	else if (IsA(node, SubPlan))
	{
		if (!context->root)
		{
			/* Cannot cost subplans without root. */
			return 0;
		}

		/*
		 * A subplan node in an expression typically indicates that the
		 * subplan will be executed on each evaluation, so charge accordingly.
		 * (Sub-selects that can be executed as InitPlans have already been
		 * removed from the expression.)
		 */
		SubPlan    *subplan = (SubPlan *) node;

		context->total.startup += subplan->startup_cost;
		context->total.per_tuple += subplan->per_call_cost;

		/*
		 * We don't want to recurse into the testexpr, because it was already
		 * counted in the SubPlan node's costs.  So we're done.
		 */
		return false;
	}
	else if (IsA(node, AlternativeSubPlan))
	{
		/*
		 * Arbitrarily use the first alternative plan for costing.  (We should
		 * certainly only include one alternative, and we don't yet have
		 * enough information to know which one the executor is most likely to
		 * use.)
		 */
		AlternativeSubPlan *asplan = (AlternativeSubPlan *) node;

		return cost_qual_eval_walker((Node *) linitial(asplan->subplans),
									 context);
	}

	/* recurse into children */
	return expression_tree_walker(node, cost_qual_eval_walker,
								  (void *) context);
}

/*
 * get_restriction_qual_cost
 *	  Compute evaluation costs of a baserel's restriction quals, plus any
 *	  movable join quals that have been pushed down to the scan.
 *	  Results are returned into *qpqual_cost.
 *
 * This is a convenience subroutine that works for seqscans and other cases
 * where all the given quals will be evaluated the hard way.  It's not useful
 * for cost_index(), for example, where the index machinery takes care of
 * some of the quals.  We assume baserestrictcost was previously set by
 * set_baserel_size_estimates().
 */
static void
get_restriction_qual_cost(PlannerInfo *root, RelOptInfo *baserel,
						  ParamPathInfo *param_info,
						  QualCost *qpqual_cost)
{
	if (param_info)
	{
		/* Include costs of pushed-down clauses */
		cost_qual_eval(qpqual_cost, param_info->ppi_clauses, root);

		qpqual_cost->startup += baserel->baserestrictcost.startup;
		qpqual_cost->per_tuple += baserel->baserestrictcost.per_tuple;
	}
	else
		*qpqual_cost = baserel->baserestrictcost;
}


/*
 * compute_semi_anti_join_factors
 *	  Estimate how much of the inner input a SEMI or ANTI join
 *	  can be expected to scan.
 *
 * In a hash or nestloop SEMI/ANTI join, the executor will stop scanning
 * inner rows as soon as it finds a match to the current outer row.
 * We should therefore adjust some of the cost components for this effect.
 * This function computes some estimates needed for these adjustments.
 * These estimates will be the same regardless of the particular paths used
 * for the outer and inner relation, so we compute these once and then pass
 * them to all the join cost estimation functions.
 *
 * Input parameters:
 *	outerrel: outer relation under consideration
 *	innerrel: inner relation under consideration
 *	jointype: must be JOIN_SEMI or JOIN_ANTI
 *	sjinfo: SpecialJoinInfo relevant to this join
 *	restrictlist: join quals
 * Output parameters:
 *	*semifactors is filled in (see relation.h for field definitions)
 */
void
compute_semi_anti_join_factors(PlannerInfo *root,
							   RelOptInfo *outerrel,
							   RelOptInfo *innerrel,
							   JoinType jointype,
							   SpecialJoinInfo *sjinfo,
							   List *restrictlist,
							   SemiAntiJoinFactors *semifactors)
{
	Selectivity jselec;
	Selectivity nselec;
	Selectivity avgmatch;
	SpecialJoinInfo norm_sjinfo;
	List	   *joinquals;
	ListCell   *l;

	/* Should only be called in these cases */
	Assert(jointype == JOIN_SEMI || jointype == JOIN_ANTI);

	/*
	 * In an ANTI join, we must ignore clauses that are "pushed down", since
	 * those won't affect the match logic.  In a SEMI join, we do not
	 * distinguish joinquals from "pushed down" quals, so just use the whole
	 * restrictinfo list.
	 */
	if (jointype == JOIN_ANTI)
	{
		joinquals = NIL;
		foreach(l, restrictlist)
		{
			RestrictInfo *rinfo = (RestrictInfo *) lfirst(l);

			Assert(IsA(rinfo, RestrictInfo));
			if (!rinfo->is_pushed_down)
				joinquals = lappend(joinquals, rinfo);
		}
	}
	else
		joinquals = restrictlist;

	/*
	 * Get the JOIN_SEMI or JOIN_ANTI selectivity of the join clauses.
	 */
	jselec = clauselist_selectivity(root,
									joinquals,
									0,
									jointype,
									sjinfo,
									gp_selectivity_damping_for_scans);

	/*
	 * Also get the normal inner-join selectivity of the join clauses.
	 */
	norm_sjinfo.type = T_SpecialJoinInfo;
	norm_sjinfo.min_lefthand = outerrel->relids;
	norm_sjinfo.min_righthand = innerrel->relids;
	norm_sjinfo.syn_lefthand = outerrel->relids;
	norm_sjinfo.syn_righthand = innerrel->relids;
	norm_sjinfo.jointype = JOIN_INNER;
	/* we don't bother trying to make the remaining fields valid */
	norm_sjinfo.lhs_strict = false;
	norm_sjinfo.delay_upper_joins = false;
	norm_sjinfo.join_quals = NIL;

	nselec = clauselist_selectivity(root,
									joinquals,
									0,
									JOIN_INNER,
									&norm_sjinfo,
									gp_selectivity_damping_for_scans);

	/* Avoid leaking a lot of ListCells */
	if (jointype == JOIN_ANTI)
		list_free(joinquals);

	/*
	 * jselec can be interpreted as the fraction of outer-rel rows that have
	 * any matches (this is true for both SEMI and ANTI cases).  And nselec is
	 * the fraction of the Cartesian product that matches.  So, the average
	 * number of matches for each outer-rel row that has at least one match is
	 * nselec * inner_rows / jselec.
	 *
	 * Note: it is correct to use the inner rel's "rows" count here, even
	 * though we might later be considering a parameterized inner path with
	 * fewer rows.  This is because we have included all the join clauses in
	 * the selectivity estimate.
	 */
	if (jselec > 0)				/* protect against zero divide */
	{
		avgmatch = nselec * innerrel->rows / jselec;
		/* Clamp to sane range */
		avgmatch = Max(1.0, avgmatch);
	}
	else
		avgmatch = 1.0;

	semifactors->outer_match_frac = jselec;
	semifactors->match_count = avgmatch;
}

/*
 * has_indexed_join_quals
 *	  Check whether all the joinquals of a nestloop join are used as
 *	  inner index quals.
 *
 * If the inner path of a SEMI/ANTI join is an indexscan (including bitmap
 * indexscan) that uses all the joinquals as indexquals, we can assume that an
 * unmatched outer tuple is cheap to process, whereas otherwise it's probably
 * expensive.
 */
static bool
has_indexed_join_quals(NestPath *joinpath)
{
	Relids		joinrelids = joinpath->path.parent->relids;
	Path	   *innerpath = joinpath->innerjoinpath;
	List	   *indexclauses;
	bool		found_one;
	ListCell   *lc;

	/* If join still has quals to evaluate, it's not fast */
	if (joinpath->joinrestrictinfo != NIL)
		return false;
	/* Nor if the inner path isn't parameterized at all */
	if (innerpath->param_info == NULL)
		return false;

	/* Find the indexclauses list for the inner scan */
	switch (innerpath->pathtype)
	{
		case T_IndexScan:
		case T_IndexOnlyScan:
			indexclauses = ((IndexPath *) innerpath)->indexclauses;
			break;
		case T_BitmapHeapScan:
			{
				/* Accept only a simple bitmap scan, not AND/OR cases */
				Path	   *bmqual = ((BitmapHeapPath *) innerpath)->bitmapqual;

				if (IsA(bmqual, IndexPath))
					indexclauses = ((IndexPath *) bmqual)->indexclauses;
				else
					return false;
				break;
			}
		default:

			/*
			 * If it's not a simple indexscan, it probably doesn't run quickly
			 * for zero rows out, even if it's a parameterized path using all
			 * the joinquals.
			 */
			return false;
	}

	/*
	 * Examine the inner path's param clauses.  Any that are from the outer
	 * path must be found in the indexclauses list, either exactly or in an
	 * equivalent form generated by equivclass.c.  Also, we must find at least
	 * one such clause, else it's a clauseless join which isn't fast.
	 */
	found_one = false;
	foreach(lc, innerpath->param_info->ppi_clauses)
	{
		RestrictInfo *rinfo = (RestrictInfo *) lfirst(lc);

		if (join_clause_is_movable_into(rinfo,
										innerpath->parent->relids,
										joinrelids))
		{
			if (!(list_member_ptr(indexclauses, rinfo) ||
				  is_redundant_derived_clause(rinfo, indexclauses)))
				return false;
			found_one = true;
		}
	}
	return found_one;
}


/*
 * approx_tuple_count
 *		Quick-and-dirty estimation of the number of join rows passing
 *		a set of qual conditions.
 *
 * The quals can be either an implicitly-ANDed list of boolean expressions,
 * or a list of RestrictInfo nodes (typically the latter).
 *
 * Currently this is only used in join estimation, so sjinfo should never
 * be NULL.
 *
 * We intentionally compute the selectivity under JOIN_INNER rules, even
 * if it's some type of outer join.  This is appropriate because we are
 * trying to figure out how many tuples pass the initial merge or hash
 * join step.
 *
 * This is quick-and-dirty because we bypass clauselist_selectivity, and
 * simply multiply the independent clause selectivities together.  Now
 * clauselist_selectivity often can't do any better than that anyhow, but
 * for some situations (such as range constraints) it is smarter.  However,
 * we can't effectively cache the results of clauselist_selectivity, whereas
 * the individual clause selectivities can be and are cached.
 *
 * Since we are only using the results to estimate how many potential
 * output tuples are generated and passed through qpqual checking, it
 * seems OK to live with the approximation.
 */
static double
approx_tuple_count(PlannerInfo *root, JoinPath *path, List *quals)
{
	double		tuples;
	double		outer_tuples = path->outerjoinpath->rows;
	double		inner_tuples = path->innerjoinpath->rows;
	SpecialJoinInfo sjinfo;
	Selectivity selec = 1.0;
	ListCell   *l;

	/*
	 * Make up a SpecialJoinInfo for JOIN_INNER semantics.
	 */
	sjinfo.type = T_SpecialJoinInfo;
	sjinfo.min_lefthand = path->outerjoinpath->parent->relids;
	sjinfo.min_righthand = path->innerjoinpath->parent->relids;
	sjinfo.syn_lefthand = path->outerjoinpath->parent->relids;
	sjinfo.syn_righthand = path->innerjoinpath->parent->relids;
	sjinfo.jointype = JOIN_INNER;
	/* we don't bother trying to make the remaining fields valid */
	sjinfo.lhs_strict = false;
	sjinfo.delay_upper_joins = false;
	sjinfo.join_quals = NIL;

	/* Get the approximate selectivity */
	foreach(l, quals)
	{
		Node	   *qual = (Node *) lfirst(l);

		/* Note that clause_selectivity will be able to cache its result */
		selec *= clause_selectivity(root, qual, 0, JOIN_INNER, &sjinfo,
									false /* use_damping */);
	}

	/* Apply it to the input relation sizes */
	tuples = selec * outer_tuples * inner_tuples;

	return clamp_row_est(tuples);
}


/*
 * set_baserel_size_estimates
 *		Set the size estimates for the given base relation.
 *
 * The rel's targetlist and restrictinfo list must have been constructed
 * already, and rel->tuples must be set.
 *
 * We set the following fields of the rel node:
 *	rows: the estimated number of output tuples (after applying
 *		  restriction clauses).
 *	width: the estimated average output tuple width in bytes.
 *	baserestrictcost: estimated cost of evaluating baserestrictinfo clauses.
 */
void
set_baserel_size_estimates(PlannerInfo *root, RelOptInfo *rel)
{
	double		nrows;

	/* Should only be applied to base relations */
	Assert(rel->relid > 0);

	nrows = rel->tuples *
		clauselist_selectivity(root,
							   rel->baserestrictinfo,
							   0,
							   JOIN_INNER,
							   NULL,
							   gp_selectivity_damping_for_scans);

	rel->rows = clamp_row_est(nrows);

	cost_qual_eval(&rel->baserestrictcost, rel->baserestrictinfo, root);

	set_rel_width(root, rel);
}



/*
 * adjust_selectivity_for_nulltest
 *		adjust selectivity of a nulltest on the inner side of an
 *		outer join
 *
 * This is a patch to make the workaround for (NOT) IN subqueries
 *
 *    ... FROM T1 LEFT OUTER JOIN T2 ON ... WHERE T2.X IS (NOT) NULL
 *
 * work. This is not a comprehensive fix but addresses only
 * this very special case.
 *
 */
static Selectivity
adjust_selectivity_for_nulltest(Selectivity selec,
								Selectivity pselec,
								List *pushed_quals,
								JoinType jointype)
{
	Assert(IS_OUTER_JOIN(jointype));

	/*
	 * consider only singletons; the case of multiple
	 * nulltests on the inner side of an outer join is not very
	 * useful in practice;
	 */
	if (JOIN_FULL != jointype &&
		1 == list_length(pushed_quals))
	{
		Node *clause = (Node *) lfirst(list_head(pushed_quals));

		if (IsA(clause, RestrictInfo))
		{
			clause = (Node *)((RestrictInfo*)clause) -> clause;

			if (IsA(clause, NullTest))
			{
				int			nulltesttype;
				Node	   *node;
				Node	   *basenode;

				/* extract information */
				nulltesttype = ((NullTest *) clause)->nulltesttype;
				node = (Node *) ((NullTest *) clause)->arg;
	
				/* CONSIDER: is this really necessary? */
				if (IsA(node, RelabelType))
					basenode = (Node *) ((RelabelType *) node)->arg;
				else
					basenode = node;

				if (IsA(basenode, Var))
				{
					double	nullfrac = 1 - selec;
	
#if 0
					/*
					 * GPDB_92_MERGE_FIXME
					 * Param 'left' and 'right' are not passed in.
					 */
					/* 
					 * a pushed qual must be applied on the inner side only; type implies 
					 * where to find the var in the inputs
					 */
					Assert(!(JOIN_RIGHT == jointype) || bms_is_member(var->varno, left->relids));
					Assert(!(JOIN_LEFT == jointype) || bms_is_member(var->varno, right->relids));
#endif

					/* adjust selectivity according to test */
					switch (((NullTest *) clause)->nulltesttype)
					{
						case IS_NULL:
							pselec = nullfrac + ((1 - nullfrac ) * pselec);
							break;

						case IS_NOT_NULL:
							pselec = (1 - nullfrac) + (nullfrac * pselec);
							break;

						default:
							/* unknown null test*/
							Assert(false);
					}
				}
			}
		}
	}

	Assert(pselec >= 0.0 && pselec <= 1.0);
	return pselec;
}


/*
 * get_parameterized_baserel_size
 *		Make a size estimate for a parameterized scan of a base relation.
 *
 * 'param_clauses' lists the additional join clauses to be used.
 *
 * set_baserel_size_estimates must have been applied already.
 */
double
get_parameterized_baserel_size(PlannerInfo *root, RelOptInfo *rel,
							   List *param_clauses)
{
	List	   *allclauses;
	double		nrows;

	/*
	 * Estimate the number of rows returned by the parameterized scan, knowing
	 * that it will apply all the extra join clauses as well as the rel's own
	 * restriction clauses.  Note that we force the clauses to be treated as
	 * non-join clauses during selectivity estimation.
	 */
	allclauses = list_concat(list_copy(param_clauses),
							 rel->baserestrictinfo);
	nrows = rel->tuples *
		clauselist_selectivity(root,
							   allclauses,
							   rel->relid,		/* do not use 0! */
							   JOIN_INNER,
							   NULL,
							   false); /* GPDB_92_MERGE_FIXME: do we need damping? */
	nrows = clamp_row_est(nrows);
	/* For safety, make sure result is not more than the base estimate */
	if (nrows > rel->rows)
		nrows = rel->rows;
	return nrows;
}

/*
 * set_joinrel_size_estimates
 *		Set the size estimates for the given join relation.
 *
 * The rel's targetlist must have been constructed already, and a
 * restriction clause list that matches the given component rels must
 * be provided.
 *
 * Since there is more than one way to make a joinrel for more than two
 * base relations, the results we get here could depend on which component
 * rel pair is provided.  In theory we should get the same answers no matter
 * which pair is provided; in practice, since the selectivity estimation
 * routines don't handle all cases equally well, we might not.  But there's
 * not much to be done about it.  (Would it make sense to repeat the
 * calculations for each pair of input rels that's encountered, and somehow
 * average the results?  Probably way more trouble than it's worth, and
 * anyway we must keep the rowcount estimate the same for all paths for the
 * joinrel.)
 *
 * We set only the rows field here.  The width field was already set by
 * build_joinrel_tlist, and baserestrictcost is not used for join rels.
 */
void
set_joinrel_size_estimates(PlannerInfo *root, RelOptInfo *rel,
						   RelOptInfo *outer_rel,
						   RelOptInfo *inner_rel,
						   SpecialJoinInfo *sjinfo,
						   List *restrictlist)
{
	rel->rows = calc_joinrel_size_estimate(root,
										   outer_rel->rows,
										   inner_rel->rows,
										   sjinfo,
										   restrictlist);
}

/*
 * get_parameterized_joinrel_size
 *		Make a size estimate for a parameterized scan of a join relation.
 *
 * 'rel' is the joinrel under consideration.
 * 'outer_rows', 'inner_rows' are the sizes of the (probably also
 *		parameterized) join inputs under consideration.
 * 'sjinfo' is any SpecialJoinInfo relevant to this join.
 * 'restrict_clauses' lists the join clauses that need to be applied at the
 * join node (including any movable clauses that were moved down to this join,
 * and not including any movable clauses that were pushed down into the
 * child paths).
 *
 * set_joinrel_size_estimates must have been applied already.
 */
double
get_parameterized_joinrel_size(PlannerInfo *root, RelOptInfo *rel,
							   double outer_rows,
							   double inner_rows,
							   SpecialJoinInfo *sjinfo,
							   List *restrict_clauses)
{
	double		nrows;

	/*
	 * Estimate the number of rows returned by the parameterized join as the
	 * sizes of the input paths times the selectivity of the clauses that have
	 * ended up at this join node.
	 *
	 * As with set_joinrel_size_estimates, the rowcount estimate could depend
	 * on the pair of input paths provided, though ideally we'd get the same
	 * estimate for any pair with the same parameterization.
	 */
	nrows = calc_joinrel_size_estimate(root,
									   outer_rows,
									   inner_rows,
									   sjinfo,
									   restrict_clauses);
	/* For safety, make sure result is not more than the base estimate */
	if (nrows > rel->rows)
		nrows = rel->rows;
	return nrows;
}

/*
 * calc_joinrel_size_estimate
 *		Workhorse for set_joinrel_size_estimates and
 *		get_parameterized_joinrel_size.
 */
static double
calc_joinrel_size_estimate(PlannerInfo *root,
						   double outer_rows,
						   double inner_rows,
						   SpecialJoinInfo *sjinfo,
						   List *restrictlist)
{
	JoinType	jointype = sjinfo->jointype;
	Selectivity jselec;
	Selectivity pselec;
	double		nrows;
	double		adjnrows;

	/*
	 * Compute joinclause selectivity.  Note that we are only considering
	 * clauses that become restriction clauses at this join level; we are not
	 * double-counting them because they were not considered in estimating the
	 * sizes of the component rels.
	 *
	 * For an outer join, we have to distinguish the selectivity of the join's
	 * own clauses (JOIN/ON conditions) from any clauses that were "pushed
	 * down".  For inner joins we just count them all as joinclauses.
	 */
	if (IS_OUTER_JOIN(jointype))
	{
		List	   *joinquals = NIL;
		List	   *pushedquals = NIL;
		ListCell   *l;

		/* Grovel through the clauses to separate into two lists */
		foreach(l, restrictlist)
		{
			RestrictInfo *rinfo = (RestrictInfo *) lfirst(l);

			Assert(IsA(rinfo, RestrictInfo));
			if (rinfo->is_pushed_down)
				pushedquals = lappend(pushedquals, rinfo);
			else
				joinquals = lappend(joinquals, rinfo);
		}

		/* Get the separate selectivities */
		jselec = clauselist_selectivity(root,
										joinquals,
										0,
										jointype,
										sjinfo,
										gp_selectivity_damping_for_joins);
		pselec = clauselist_selectivity(root,
										pushedquals,
										0,
										jointype,
										sjinfo,
										gp_selectivity_damping_for_joins);
										
		/* 
		 * special case where a pushed qual probes the inner
		 * side of an outer join to be NULL
		 */
		if (gp_adjust_selectivity_for_outerjoins)
			pselec = adjust_selectivity_for_nulltest(jselec,
													 pselec,
													 pushedquals, 
													 jointype);

		/* Avoid leaking a lot of ListCells */
		list_free(joinquals);
		list_free(pushedquals);
	}
	else
	{
		jselec = clauselist_selectivity(root,
										restrictlist,
										0,
										jointype,
										sjinfo,
										gp_selectivity_damping_for_joins);
		pselec = 0.0;			/* not used, keep compiler quiet */
	}

	/*
	 * Basically, we multiply size of Cartesian product by selectivity.
	 *
	 * If we are doing an outer join, take that into account: the joinqual
	 * selectivity has to be clamped using the knowledge that the output must
	 * be at least as large as the non-nullable input.  However, any
	 * pushed-down quals are applied after the outer join, so their
	 * selectivity applies fully.
	 *
	 * For JOIN_SEMI and JOIN_ANTI, the selectivity is defined as the fraction
	 * of LHS rows that have matches, and we apply that straightforwardly.
	 */
	switch (jointype)
	{
		case JOIN_INNER:
			nrows = outer_rows * inner_rows * jselec;
			break;
		case JOIN_LEFT:
			nrows = outer_rows * inner_rows * jselec;
			if (nrows < outer_rows)
				nrows = outer_rows;
			nrows *= pselec;
			break;
		case JOIN_FULL:
			nrows = outer_rows * inner_rows * jselec;
			if (nrows < outer_rows)
				nrows = outer_rows;
			if (nrows < inner_rows)
				nrows = inner_rows;
			nrows *= pselec;
			break;
		case JOIN_SEMI:
			nrows = outer_rows * jselec;
			/* pselec not used */
			break;
		case JOIN_ANTI:
		case JOIN_LASJ_NOTIN:
			nrows = outer_rows * (1.0 - jselec);
			nrows *= pselec;
			break;
		default:
			/* other values not expected here */
			elog(ERROR, "unrecognized join type: %d", (int) jointype);
			nrows = 0;			/* keep compiler quiet */
			break;
	}

    /*
     * CDB: Force estimated number of join output rows to be at least 2.
     * Otherwise a later nested join could take this join as its outer input,
     * thinking that there will be only one pass over its inner table,
     * which could be very slow if the actual number of rows is > 1.
     * Someday we should improve the join selectivity estimates.
     */
    adjnrows = Max(10, outer_rows);
    adjnrows = Max(adjnrows, inner_rows);
    adjnrows = LOG2(adjnrows);
    if (nrows < adjnrows)
		nrows = adjnrows;

	return clamp_row_est(nrows);
}

/*
 * set_subquery_size_estimates
 *		Set the size estimates for a base relation that is a subquery.
 *
 * The rel's targetlist and restrictinfo list must have been constructed
 * already, and the plan for the subquery must have been completed.
 * We look at the subquery's plan and PlannerInfo to extract data.
 *
 * We set the same fields as set_baserel_size_estimates.
 */
void
set_subquery_size_estimates(PlannerInfo *root, RelOptInfo *rel)
{
	PlannerInfo *subroot = rel->subroot;
	RangeTblEntry *rte PG_USED_FOR_ASSERTS_ONLY;
	ListCell   *lc;

	/* Should only be applied to base relations that are subqueries */
	Assert(rel->relid > 0);
	rte = planner_rt_fetch(rel->relid, root);
	Assert(rte->rtekind == RTE_SUBQUERY);

	/* Copy raw number of output rows from subplan */
	if (rel->onerow)
		rel->tuples = 1;
	else
		rel->tuples = rel->subplan->plan_rows;

	/*
	 * Compute per-output-column width estimates by examining the subquery's
	 * targetlist.  For any output that is a plain Var, get the width estimate
	 * that was made while planning the subquery.  Otherwise, we leave it to
	 * set_rel_width to fill in a datatype-based default estimate.
	 */
	foreach(lc, subroot->parse->targetList)
	{
		TargetEntry *te = (TargetEntry *) lfirst(lc);
		Node	   *texpr = (Node *) te->expr;
		int32		item_width = 0;

		Assert(IsA(te, TargetEntry));
		/* junk columns aren't visible to upper query */
		if (te->resjunk)
			continue;

		/*
		 * The subquery could be an expansion of a view that's had columns
		 * added to it since the current query was parsed, so that there are
		 * non-junk tlist columns in it that don't correspond to any column
		 * visible at our query level.  Ignore such columns.
		 */
		if (te->resno < rel->min_attr || te->resno > rel->max_attr)
			continue;

		/*
		 * XXX This currently doesn't work for subqueries containing set
		 * operations, because the Vars in their tlists are bogus references
		 * to the first leaf subquery, which wouldn't give the right answer
		 * even if we could still get to its PlannerInfo.
		 *
		 * Also, the subquery could be an appendrel for which all branches are
		 * known empty due to constraint exclusion, in which case
		 * set_append_rel_pathlist will have left the attr_widths set to zero.
		 *
		 * In either case, we just leave the width estimate zero until
		 * set_rel_width fixes it.
		 */
		if (IsA(texpr, Var) &&
			subroot->parse->setOperations == NULL)
		{
			Var		   *var = (Var *) texpr;
			RelOptInfo *subrel = find_base_rel(subroot, var->varno);

			item_width = subrel->attr_widths[var->varattno - subrel->min_attr];
		}
		rel->attr_widths[te->resno - rel->min_attr] = item_width;
	}

	/* Now estimate number of output rows, etc */
	set_baserel_size_estimates(root, rel);
}

/*
 * set_function_size_estimates
 *		Set the size estimates for a base relation that is a function call.
 *
 * The rel's targetlist and restrictinfo list must have been constructed
 * already.
 *
 * We set the same fields as set_baserel_size_estimates.
 */
void
set_function_size_estimates(PlannerInfo *root, RelOptInfo *rel)
{
	RangeTblEntry *rte;
	ListCell   *lc;

	/* Should only be applied to base relations that are functions */
	Assert(rel->relid > 0);
	rte = planner_rt_fetch(rel->relid, root);
	Assert(rte->rtekind == RTE_FUNCTION);

<<<<<<< HEAD
	/* CDB: Could the function return more than one row? */
	rel->onerow = !expression_returns_set(rte->funcexpr);

	/* Estimate number of rows the function itself will return */
	rel->tuples = expression_returns_set_rows(rte->funcexpr);
=======
	/*
	 * Estimate number of rows the functions will return. The rowcount of the
	 * node is that of the largest function result.
	 */
	rel->tuples = 0;
	foreach(lc, rte->functions)
	{
		RangeTblFunction *rtfunc = (RangeTblFunction *) lfirst(lc);
		double		ntup = expression_returns_set_rows(rtfunc->funcexpr);

		if (ntup > rel->tuples)
			rel->tuples = ntup;
	}
>>>>>>> ab76208e

	/* Now estimate number of output rows, etc */
	set_baserel_size_estimates(root, rel);
}

/*
 * set_table_function_size_estimates
 *		Set the size estimates for a base relation that is a table function call.
 *
 * The rel's targetlist and restrictinfo list must have been constructed
 * already.
 *
 * We set the same fields as set_baserel_size_estimates.
 */
void
set_table_function_size_estimates(PlannerInfo *root, RelOptInfo *rel)
{
	/*
	 * Estimate number of rows the function itself will return.
	 *
	 * If the function can return more than a single row then simply do
	 * a best guess that it returns the same number of rows as the subscan.
	 *
	 * This will obviously be way wrong in many cases, to improve we would
	 * need a stats callback function for table functions.
	 */
	if (rel->onerow)
		rel->tuples = 1;
	else
		rel->tuples = rel->subplan->plan_rows;

	/* Now estimate number of output rows, etc */
	set_baserel_size_estimates(root, rel);
}

/*
 * set_values_size_estimates
 *		Set the size estimates for a base relation that is a values list.
 *
 * The rel's targetlist and restrictinfo list must have been constructed
 * already.
 *
 * We set the same fields as set_baserel_size_estimates.
 */
void
set_values_size_estimates(PlannerInfo *root, RelOptInfo *rel)
{
	RangeTblEntry *rte;

	/* Should only be applied to base relations that are values lists */
	Assert(rel->relid > 0);
	rte = planner_rt_fetch(rel->relid, root);
	Assert(rte->rtekind == RTE_VALUES);

	/*
	 * Estimate number of rows the values list will return. We know this
	 * precisely based on the list length (well, barring set-returning
	 * functions in list items, but that's a refinement not catered for
	 * anywhere else either).
	 */
	rel->tuples = list_length(rte->values_lists);

	/* Now estimate number of output rows, etc */
	set_baserel_size_estimates(root, rel);
}

/*
 * set_cte_size_estimates
 *		Set the size estimates for a base relation that is a CTE reference.
 *
 * The rel's targetlist and restrictinfo list must have been constructed
 * already, and we need the completed plan for the CTE (if a regular CTE)
 * or the non-recursive term (if a self-reference).
 *
 * We set the same fields as set_baserel_size_estimates.
 */
void
set_cte_size_estimates(PlannerInfo *root, RelOptInfo *rel, Plan *cteplan)
{
	RangeTblEntry *rte;

	/* Should only be applied to base relations that are CTE references */
	Assert(rel->relid > 0);
	rte = planner_rt_fetch(rel->relid, root);
	Assert(rte->rtekind == RTE_CTE);

	if (rte->self_reference)
	{
		/*
		 * In a self-reference, arbitrarily assume the average worktable size
		 * is about 10 times the nonrecursive term's size.
		 */
		rel->tuples = 10 * cteplan->plan_rows;
	}
	else
	{
		/* Otherwise just believe the CTE plan's output estimate */
		rel->tuples = cteplan->plan_rows;
	}

	/* Now estimate number of output rows, etc */
	set_baserel_size_estimates(root, rel);
}

/*
 * set_foreign_size_estimates
 *		Set the size estimates for a base relation that is a foreign table.
 *
 * There is not a whole lot that we can do here; the foreign-data wrapper
 * is responsible for producing useful estimates.  We can do a decent job
 * of estimating baserestrictcost, so we set that, and we also set up width
 * using what will be purely datatype-driven estimates from the targetlist.
 * There is no way to do anything sane with the rows value, so we just put
 * a default estimate and hope that the wrapper can improve on it.  The
 * wrapper's GetForeignRelSize function will be called momentarily.
 *
 * The rel's targetlist and restrictinfo list must have been constructed
 * already.
 */
void
set_foreign_size_estimates(PlannerInfo *root, RelOptInfo *rel)
{
	/* Should only be applied to base relations */
	Assert(rel->relid > 0);

	rel->rows = 1000;			/* entirely bogus default estimate */

	cost_qual_eval(&rel->baserestrictcost, rel->baserestrictinfo, root);

	set_rel_width(root, rel);
}


/*
 * set_rel_width
 *		Set the estimated output width of a base relation.
 *
 * The estimated output width is the sum of the per-attribute width estimates
 * for the actually-referenced columns, plus any PHVs or other expressions
 * that have to be calculated at this relation.  This is the amount of data
 * we'd need to pass upwards in case of a sort, hash, etc.
 *
 * NB: this works best on plain relations because it prefers to look at
 * real Vars.  For subqueries, set_subquery_size_estimates will already have
 * copied up whatever per-column estimates were made within the subquery,
 * and for other types of rels there isn't much we can do anyway.  We fall
 * back on (fairly stupid) datatype-based width estimates if we can't get
 * any better number.
 *
 * The per-attribute width estimates are cached for possible re-use while
 * building join relations.
 */
void
set_rel_width(PlannerInfo *root, RelOptInfo *rel)
{
	Oid			reloid = planner_rt_fetch(rel->relid, root)->relid;
	int32		tuple_width = 0;
	bool		have_wholerow_var = false;
	ListCell   *lc;

	foreach(lc, rel->reltargetlist)
	{
		Node	   *node = (Node *) lfirst(lc);

		/*
		 * Ordinarily, a Var in a rel's reltargetlist must belong to that rel;
		 * but there are corner cases involving LATERAL references where that
		 * isn't so.  If the Var has the wrong varno, fall through to the
		 * generic case (it doesn't seem worth the trouble to be any smarter).
		 */
		if (IsA(node, Var) &&
			((Var *) node)->varno == rel->relid)
		{
			Var		   *var = (Var *) node;
			int			ndx;
			int32		item_width;

			/*
			 * Postgres Upstream asserts for var->varattno >= rel->min_attr and
			 * var->varattno <= rel->max_attr are not valid in GPDB since GPDB
			 * also handles cases for virtual columns.
			 */

			/* Virtual column? */
			if (var->varattno <= FirstLowInvalidHeapAttributeNumber)
			{
				CdbRelColumnInfo   *rci = cdb_find_pseudo_column(root, var);

				tuple_width += rci->attr_width;
				continue;
			}

			ndx = var->varattno - rel->min_attr;

			/*
			 * If it's a whole-row Var, we'll deal with it below after we have
			 * already cached as many attr widths as possible.
			 */
			if (var->varattno == 0)
			{
				have_wholerow_var = true;
				continue;
			}

			/*
			 * The width may have been cached already (especially if it's a
			 * subquery), so don't duplicate effort.
			 */
			if (rel->attr_widths[ndx] > 0)
			{
				tuple_width += rel->attr_widths[ndx];
				continue;
			}

			/* Try to get column width from statistics */
			if (reloid != InvalidOid && var->varattno > 0)
			{
				item_width = get_attavgwidth(reloid, var->varattno);
				if (item_width > 0)
				{
					rel->attr_widths[ndx] = item_width;
					tuple_width += item_width;
					continue;
				}
			}

			/*
			 * Not a plain relation, or can't find statistics for it. Estimate
			 * using just the type info.
			 */
			item_width = get_typavgwidth(var->vartype, var->vartypmod);
			Assert(item_width > 0);
			rel->attr_widths[ndx] = item_width;
			tuple_width += item_width;
		}
		else if (IsA(node, PlaceHolderVar))
		{
			PlaceHolderVar *phv = (PlaceHolderVar *) node;
			PlaceHolderInfo *phinfo = find_placeholder_info(root, phv, false);

			tuple_width += phinfo->ph_width;
		}
		else
		{
			/*
			 * We could be looking at an expression pulled up from a subquery,
			 * or a ROW() representing a whole-row child Var, etc.  Do what we
			 * can using the expression type information.
			 */
			int32		item_width;

			item_width = get_typavgwidth(exprType(node), exprTypmod(node));
			Assert(item_width > 0);
			tuple_width += item_width;
		}
	}

	/*
	 * If we have a whole-row reference, estimate its width as the sum of
	 * per-column widths plus sizeof(HeapTupleHeaderData).
	 */
	if (have_wholerow_var)
	{
		int32		wholerow_width = sizeof(HeapTupleHeaderData);

		if (reloid != InvalidOid)
		{
			/* Real relation, so estimate true tuple width */
			wholerow_width += get_relation_data_width(reloid,
										   rel->attr_widths - rel->min_attr);
		}
		else
		{
			/* Do what we can with info for a phony rel */
			AttrNumber	i;

			for (i = 1; i <= rel->max_attr; i++)
				wholerow_width += rel->attr_widths[i - rel->min_attr];
		}

		rel->attr_widths[0 - rel->min_attr] = wholerow_width;

		/*
		 * Include the whole-row Var as part of the output tuple.  Yes, that
		 * really is what happens at runtime.
		 */
		tuple_width += wholerow_width;
	}

	Assert(tuple_width >= 0);
	rel->width = tuple_width;
}

/*
 * relation_byte_size
 *	  Estimate the storage space in bytes for a given number of tuples
 *	  of a given width (size in bytes).
 */
static double
relation_byte_size(double tuples, int width)
{
	return tuples * (MAXALIGN(width) + MAXALIGN(sizeof(HeapTupleHeaderData)));
}

/*
 * page_size
 *	  Returns an estimate of the number of pages covered by a given
 *	  number of tuples of a given width (size in bytes).
 */
static double
page_size(double tuples, int width)
{
	return ceil(relation_byte_size(tuples, width) / BLCKSZ);
}

/**
 * Determine the number of segments the planner should use.  The result of this
 * calculation is ordinarily saved in root->cdbpath_segments.  Functions that 
 * need it in contexts in which root is not defined may call this function to
 * derive it.
 */
int planner_segment_count(GpPolicy *policy)
{
	if ( Gp_role != GP_ROLE_DISPATCH )
		return 1;
	else if ( gp_segments_for_planner > 0 )
		return gp_segments_for_planner;
	else if (policy)
		return policy->numsegments;
	else
		return getgpsegmentCount();
}

/**
 * Determines the total amount of memory available. This method is to be used
 * during planning only. When planning in dispatch mode, it calculates total
 * memory as sum work_mem on segments. In utility mode, it returns work_mem.
 * Output:
 * 	total memory in bytes.
 */
double global_work_mem(PlannerInfo *root)
{
	int segment_count;
	if (root)
	{
		Assert(root->config->cdbpath_segments > 0);
		segment_count = root->config->cdbpath_segments;
	}
	else
		segment_count = planner_segment_count(NULL);

	return (double) planner_work_mem * 1024L * segment_count;	
}

/* CDB -- The incremental cost functions below are for use outside the
 *        the usual optimizer (in the aggregation planner, etc.)  They
 *        are modeled on corresponding cost function, but address the
 *        specific needs of the planner.
 */

/* incremental_hashjoin_cost
 *
 * Globals: seq_page_cost, cpu_operator_cost.
 */
Cost incremental_hashjoin_cost(double rows, int inner_width, int outer_width, List *hashclauses, PlannerInfo *root)
{
	Cost startup_cost;
	Cost run_cost;
	QualCost hash_qual_cost;
	int numbuckets;
	int numbatches;
	int			num_skew_mcvs;
	double virtualbuckets;
	Selectivity innerbucketsize;
	int num_hashclauses = list_length(hashclauses);

	/* Each inner row joins to a single outer row and vice versa, 
	 * no selectivity issues. */
	 startup_cost = 0;
	 run_cost = 0;
	
	/* Cost of computing hash function: must do it once per input tuple. We
	 * charge one cpu_operator_cost for each column's hash function.  Also,
	 * tack on one cpu_tuple_cost per inner row, to model the costs of
	 * inserting the row into the hashtable. */
	startup_cost += (cpu_operator_cost * num_hashclauses + cpu_tuple_cost) * rows;
	run_cost += cpu_operator_cost * num_hashclauses * rows;

	/* Get hash table size that executor would use for inner relation */
	ExecChooseHashTableSize(rows,
							inner_width,
							true /* useSkew */,
							global_work_mem(root),
							&numbuckets,
							&numbatches,
							&num_skew_mcvs);
	virtualbuckets = (double) numbuckets *(double) numbatches;

	/*
	 * Determine bucketsize fraction for inner relation.  Both inner and
	 * outer relations are unique in the join key.
	 */
	innerbucketsize = 1.0 / virtualbuckets;

	/*
	 * If inner relation is too big then we will need to "batch" the join,
	 * which implies writing and reading most of the tuples to disk an extra
	 * time.  Charge seq_page_cost per page, since the I/O should be nice and
	 * sequential.  Writing the inner rel counts as startup cost,
	 * all the rest as run cost.
	 */
	if (numbatches > 1)
	{
		double		outerpages = page_size(rows, outer_width);
		double		innerpages = page_size(rows, inner_width);

		startup_cost += seq_page_cost * innerpages;
		run_cost += seq_page_cost * (innerpages + 2 * outerpages);
	}

	/*
	 * The number of tuple comparisons needed is the number of outer tuples
	 * times half the typical number of tuples in a hash bucket, which is 
	 * the inner relation size times its bucketsize fraction.  At each one, 
	 * we need to evaluate the hashjoin quals.  But actually, charging the 
	 * full qual eval cost at each tuple is pessimistic, since we don't 
	 * evaluate the quals  unless the hash values match exactly.  For lack 
	 * of a better idea, halve the cost estimate to allow for that.
     *
     * CDB: Assume there are no rows that pass the hash value comparison but
     * fail the full qual eval.  Thus the full comparison is charged for just 
     * 'hashjointuples', i.e. those rows that pass the hashjoin quals.
	 */
	cost_qual_eval(&hash_qual_cost, hashclauses, root);
	startup_cost += hash_qual_cost.startup;
	run_cost += hash_qual_cost.per_tuple * rows * 0.5;

	if (gp_cost_hashjoin_chainwalk)
	{
		/* CDB: Add a small charge for walking the hash chains. */
		run_cost += 0.05 * cpu_operator_cost * 2 * rows * innerbucketsize;
	}

	return startup_cost + run_cost;
}



/* incremental_mergejoin_cost
 *
 * Globals: cpu_tuple_cost
 */
Cost incremental_mergejoin_cost(double rows, List *mergeclauses, PlannerInfo *root)
{
	QualCost merge_qual_cost;
	Cost startup_cost = 0;
	Cost per_tuple_cost = 0;
	Cost run_cost = 0;

	cost_qual_eval(&merge_qual_cost, mergeclauses, root);

	startup_cost += merge_qual_cost.startup;
	per_tuple_cost = merge_qual_cost.per_tuple;
	
	/* CPU costs */

	/*
	 * The number of tuple comparisons needed is number of outer
	 * rows plus number of inner rows.
	 */
	startup_cost += merge_qual_cost.startup;
	run_cost += merge_qual_cost.per_tuple * 2 * rows;
	run_cost += (cpu_tuple_cost + per_tuple_cost) * rows;
	
	return startup_cost + run_cost;
}<|MERGE_RESOLUTION|>--- conflicted
+++ resolved
@@ -57,13 +57,9 @@
  * values.
  *
  *
-<<<<<<< HEAD
  * Portions Copyright (c) 2005-2008, Greenplum inc
  * Portions Copyright (c) 2012-Present Pivotal Software, Inc.
- * Portions Copyright (c) 1996-2013, PostgreSQL Global Development Group
-=======
  * Portions Copyright (c) 1996-2014, PostgreSQL Global Development Group
->>>>>>> ab76208e
  * Portions Copyright (c) 1994, Regents of the University of California
  *
  * IDENTIFICATION
@@ -4258,19 +4254,13 @@
 {
 	RangeTblEntry *rte;
 	ListCell   *lc;
+	bool		onerow = true;
 
 	/* Should only be applied to base relations that are functions */
 	Assert(rel->relid > 0);
 	rte = planner_rt_fetch(rel->relid, root);
 	Assert(rte->rtekind == RTE_FUNCTION);
 
-<<<<<<< HEAD
-	/* CDB: Could the function return more than one row? */
-	rel->onerow = !expression_returns_set(rte->funcexpr);
-
-	/* Estimate number of rows the function itself will return */
-	rel->tuples = expression_returns_set_rows(rte->funcexpr);
-=======
 	/*
 	 * Estimate number of rows the functions will return. The rowcount of the
 	 * node is that of the largest function result.
@@ -4281,10 +4271,15 @@
 		RangeTblFunction *rtfunc = (RangeTblFunction *) lfirst(lc);
 		double		ntup = expression_returns_set_rows(rtfunc->funcexpr);
 
+		/* CDB: Could the function return more than one row? */
+		if (onerow)
+			onerow = !expression_returns_set(rtfunc->funcexpr);
+
 		if (ntup > rel->tuples)
 			rel->tuples = ntup;
 	}
->>>>>>> ab76208e
+	if (rte->functions)
+		rel->onerow = onerow;
 
 	/* Now estimate number of output rows, etc */
 	set_baserel_size_estimates(root, rel);
