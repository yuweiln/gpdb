/*-------------------------------------------------------------------------
 *
 * nodeHashjoin.c
 *	  Routines to handle hash join nodes
 *
 * Portions Copyright (c) 2005-2008, Greenplum inc
 * Portions Copyright (c) 2012-Present Pivotal Software, Inc.
 * Portions Copyright (c) 1996-2008, PostgreSQL Global Development Group
 * Portions Copyright (c) 1994, Regents of the University of California
 *
 *
 * IDENTIFICATION
<<<<<<< HEAD
 *	  $PostgreSQL: pgsql/src/backend/executor/nodeHashjoin.c,v 1.94 2008/08/14 18:47:58 tgl Exp $
=======
 *	  $PostgreSQL: pgsql/src/backend/executor/nodeHashjoin.c,v 1.96 2008/10/23 14:34:34 tgl Exp $
>>>>>>> 38e93482
 *
 *-------------------------------------------------------------------------
 */

#include "postgres.h"

#include "executor/executor.h"
#include "executor/hashjoin.h"
#include "executor/instrument.h"	/* Instrumentation */
#include "executor/nodeHash.h"
#include "executor/nodeHashjoin.h"
#include "utils/faultinjector.h"
#include "utils/memutils.h"

/* Returns true for JOIN_LEFT, JOIN_ANTI and JOIN_LASJ_NOTIN jointypes */
#define HASHJOIN_IS_OUTER(hjstate)  ((hjstate)->hj_NullInnerTupleSlot != NULL)

#include "cdb/cdbvars.h"
#include "miscadmin.h"			/* work_mem */

/* Returns true for JOIN_LEFT and JOIN_ANTI jointypes */
#define HASHJOIN_IS_OUTER(hjstate)  ((hjstate)->hj_NullInnerTupleSlot != NULL)

static TupleTableSlot *ExecHashJoinOuterGetTuple(PlanState *outerNode,
						  HashJoinState *hjstate,
						  uint32 *hashvalue);
static TupleTableSlot *ExecHashJoinGetSavedTuple(HashJoinState *hjstate,
						  HashJoinBatchSide *side,
						  uint32 *hashvalue,
						  TupleTableSlot *tupleSlot);
static int	ExecHashJoinNewBatch(HashJoinState *hjstate);
static bool isNotDistinctJoin(List *qualList);

static void ReleaseHashTable(HashJoinState *node);
static bool isHashtableEmpty(HashJoinTable hashtable);

static void SpillCurrentBatch(HashJoinState *node);
static bool ExecHashJoinReloadHashTable(HashJoinState *hjstate);

/* ----------------------------------------------------------------
 *		ExecHashJoin
 *
 *		This function implements the Hybrid Hashjoin algorithm.
 *
 *		Note: the relation we build hash table on is the "inner"
 *			  the other one is "outer".
 * ----------------------------------------------------------------
 */
TupleTableSlot *				/* return: a tuple or NULL */
ExecHashJoin(HashJoinState *node)
{
	EState	   *estate;
	PlanState  *outerNode;
	HashState  *hashNode;
	List	   *joinqual;
	List	   *otherqual;
	TupleTableSlot *inntuple;
	ExprContext *econtext;
	HashJoinTable hashtable;
	HashJoinTuple curtuple;
	TupleTableSlot *outerTupleSlot;
	uint32		hashvalue;
	int			batchno;

	/*
	 * get information from HashJoin node
	 */
	estate = node->js.ps.state;
	joinqual = node->js.joinqual;
	otherqual = node->js.ps.qual;
	hashNode = (HashState *) innerPlanState(node);
	outerNode = outerPlanState(node);

	/*
	 * get information from HashJoin state
	 */
	hashtable = node->hj_HashTable;
	econtext = node->js.ps.ps_ExprContext;

	/*
<<<<<<< HEAD
=======
	 * Check to see if we're still projecting out tuples from a previous join
	 * tuple (because there is a function-returning-set in the projection
	 * expressions).  If so, try to project another one.
	 */
	if (node->js.ps.ps_TupFromTlist)
	{
		TupleTableSlot *result;

		result = ExecProject(node->js.ps.ps_ProjInfo, &isDone);
		if (isDone == ExprMultipleResult)
			return result;
		/* Done with that source tuple... */
		node->js.ps.ps_TupFromTlist = false;
	}

	/*
>>>>>>> 38e93482
	 * Reset per-tuple memory context to free any expression evaluation
	 * storage allocated in the previous tuple cycle.  Note this can't happen
	 * until we're done projecting out tuples from a join tuple.
	 */
	ResetExprContext(econtext);

	/*
	 * if this is the first call, build the hash table for inner relation
	 */
	if (hashtable == NULL)
	{
		/*
		 * MPP-4165: My fix for MPP-3300 was correct in that we avoided
		 * the *deadlock* but had very unexpected (and painful)
		 * performance characteristics: we basically de-pipeline and
		 * de-parallelize execution of any query which has motion below
		 * us.
		 *
		 * So now prefetch_inner is set (see createplan.c) if we have *any* motion
		 * below us. If we don't have any motion, it doesn't matter.
		 *
		 * See motion_sanity_walker() for details on how a deadlock may occur.
		 */
<<<<<<< HEAD
		if (!node->prefetch_inner)
=======
		if (HASHJOIN_IS_OUTER(node) ||
			(outerNode->plan->startup_cost < hashNode->ps.plan->total_cost &&
			 !node->hj_OuterNotEmpty))
>>>>>>> 38e93482
		{
			/*
			 * If the outer relation is completely empty, we can quit without
			 * building the hash table.  However, for an inner join it is only a
			 * win to check this when the outer relation's startup cost is less
			 * than the projected cost of building the hash table.	Otherwise it's
			 * best to build the hash table first and see if the inner relation is
			 * empty.  (When it's an outer join, we should always make this check,
			 * since we aren't going to be able to skip the join on the strength
			 * of an empty inner relation anyway.)
			 *
			 * If we are rescanning the join, we make use of information gained on
			 * the previous scan: don't bother to try the prefetch if the previous
			 * scan found the outer relation nonempty.	This is not 100% reliable
			 * since with new parameters the outer relation might yield different
			 * results, but it's a good heuristic.
			 *
			 * The only way to make the check is to try to fetch a tuple from the
			 * outer plan node.  If we succeed, we have to stash it away for later
			 * consumption by ExecHashJoinOuterGetTuple.
			 */
			if ((HASHJOIN_IS_OUTER(node)) ||
					(outerNode->plan->startup_cost < hashNode->ps.plan->total_cost &&
						!node->hj_OuterNotEmpty))
			{
				TupleTableSlot *slot;

				slot = ExecProcNode(outerNode);

				node->hj_FirstOuterTupleSlot = slot;
				if (TupIsNull(node->hj_FirstOuterTupleSlot))
				{
					node->hj_OuterNotEmpty = false;

					/* CDB: Tell inner subtree that its data will not be needed. */
					ExecSquelchNode((PlanState *)hashNode);

					return NULL;
				}
				else
					node->hj_OuterNotEmpty = true;
			}
			else
				node->hj_FirstOuterTupleSlot = NULL;
		}
		else
		{
			/* see MPP-989 comment above, for now we assume that we have
			 * at least one row on the outer. */
			node->hj_FirstOuterTupleSlot = NULL;
		}

		/*
		 * create the hash table
		 */
		hashtable = ExecHashTableCreate(hashNode,
										node,
										node->hj_HashOperators,
										PlanStateOperatorMemKB((PlanState *) hashNode));
		node->hj_HashTable = hashtable;

		/*
		 * CDB: Offer extra info for EXPLAIN ANALYZE.
		 */
		if (estate->es_instrument)
			ExecHashTableExplainInit(hashNode, node, hashtable);


		/*
		 * execute the Hash node, to build the hash table
		 */
		hashNode->hashtable = hashtable;

		/*
		 * Only if doing a LASJ_NOTIN join, we want to quit as soon as we find
		 * a NULL key on the inner side
		 */
<<<<<<< HEAD
		hashNode->hs_quit_if_hashkeys_null = (node->js.jointype == JOIN_LASJ_NOTIN);

		/*
		 * Store pointer to the HashJoinState in the hashtable, as we will
		 * need the HashJoin plan when creating the spill file set
		 */
		hashtable->hjstate = node;

		/* Execute the Hash node and build the hashtable */
		(void) MultiExecProcNode((PlanState *) hashNode);

#ifdef HJDEBUG
		elog(gp_workfile_caching_loglevel, "HashJoin built table with %.1f tuples by executing subplan for batch 0", hashtable->totalTuples);
#endif

		/**
		 * If LASJ_NOTIN and a null was found on the inner side, then clean out.
		 */
		if (node->js.jointype == JOIN_LASJ_NOTIN && hashNode->hs_hashkeys_null)
		{
			/*
			 * CDB: We'll read no more from outer subtree. To keep sibling QEs
			 * from being starved, tell source QEs not to clog up the pipeline
			 * with our never-to-be-consumed data.
			 */
			ExecSquelchNode(outerNode);
			/* end of join */

			ExecEagerFreeHashJoin(node);

=======
		if (hashtable->totalTuples == 0 && !HASHJOIN_IS_OUTER(node))
>>>>>>> 38e93482
			return NULL;
		}

		/*
		 * We just scanned the entire inner side and built the hashtable
		 * (and its overflow batches). Check here and remember if the inner
		 * side is empty.
		 */
		node->hj_InnerEmpty = isHashtableEmpty(hashtable);

		/*
		 * If the inner relation is completely empty, and we're not doing an
		 * outer join, we can quit without scanning the outer relation.
		 */
		if (!HASHJOIN_IS_OUTER(node)
			&& node->hj_InnerEmpty)
		{
			/*
			 * CDB: We'll read no more from outer subtree. To keep sibling QEs
			 * from being starved, tell source QEs not to clog up the pipeline
			 * with our never-to-be-consumed data.
			 */
			ExecSquelchNode(outerNode);
			/* end of join */

			ExecEagerFreeHashJoin(node);

			return NULL;
		}

		/*
		 * Reset OuterNotEmpty for scan.  (It's OK if we fetched a tuple
		 * above, because ExecHashJoinOuterGetTuple will immediately set it
		 * again.)
		 */
		node->hj_OuterNotEmpty = false;
	}

	/* For a rescannable hash table we might need to reload batch 0 during rescan */
	if (hashtable->curbatch == -1 && !hashtable->first_pass)
	{
		hashtable->curbatch = 0;
		if (!ExecHashJoinReloadHashTable(node))
		{
			return NULL;
		}
	}

	/*
	 * run the hash join process
	 */
	for (;;)
	{
		/* We must never use an eagerly released hash table */
		Assert(!hashtable->eagerlyReleased);

		/*
		 * If we don't have an outer tuple, get the next one
		 */
		if (node->hj_NeedNewOuter)
		{
			outerTupleSlot = ExecHashJoinOuterGetTuple(outerNode,
													   node,
													   &hashvalue);
			if (TupIsNull(outerTupleSlot))
			{
				/* end of join */
				if (!node->reuse_hashtable)
					ExecEagerFreeHashJoin(node);

				return NULL;
			}

			econtext->ecxt_outertuple = outerTupleSlot;
			node->hj_NeedNewOuter = false;
			node->hj_MatchedOuter = false;

			/*
			 * now we have an outer tuple, find the corresponding bucket for
			 * this tuple from the hash table
			 */
			node->hj_CurHashValue = hashvalue;
			ExecHashGetBucketAndBatch(hashtable, hashvalue,
									  &node->hj_CurBucketNo, &batchno);
			node->hj_CurTuple = NULL;

			/*
			 * Now we've got an outer tuple and the corresponding hash bucket,
			 * but this tuple may not belong to the current batch.
			 */
			if (batchno != hashtable->curbatch)
			{
				/*
				 * Need to postpone this outer tuple to a later batch. Save it
				 * in the corresponding outer-batch file.
				 */
				Assert(batchno != 0);
				Assert(batchno > hashtable->curbatch);
				ExecHashJoinSaveTuple(&node->js.ps, ExecFetchSlotMemTuple(outerTupleSlot, false),
									  hashvalue,
									  hashtable,
									  &hashtable->batches[batchno]->outerside,
									  hashtable->bfCxt);
				node->hj_NeedNewOuter = true;
				continue;		/* loop around for a new outer tuple */
			}
		}

		/*
		 * OK, scan the selected hash bucket for matches
		 */
		for (;;)
		{
			/*
			 * OPT-3325: Handle NULLs in the outer side of LASJ_NOTIN
			 *  - if tuple is NULL and inner is not empty, drop outer tuple
			 *  - if tuple is NULL and inner is empty, keep going as we'll
			 *    find no match for this tuple in the inner side
			 */
			if (node->js.jointype == JOIN_LASJ_NOTIN &&
					!node->hj_InnerEmpty &&
					isJoinExprNull(node->hj_OuterHashKeys,econtext))
			{
				node->hj_MatchedOuter = true;
				break;		/* loop around for a new outer tuple */
			}

			curtuple = ExecScanHashBucket(hashNode, node, econtext);
			if (curtuple == NULL)
				break;			/* out of matches */

			/*
			 * we've got a match, but still need to test non-hashed quals
			 */
			inntuple = ExecStoreMinimalTuple(HJTUPLE_MINTUPLE(curtuple),
											 node->hj_HashTupleSlot,
											 false);	/* don't pfree */
			econtext->ecxt_innertuple = inntuple;

			/* reset temp memory each time to avoid leaks from qual expr */
			ResetExprContext(econtext);

			/*
			 * if we pass the qual, then save state for next call and have
			 * ExecProject form the projection, store it in the tuple table,
			 * and return the slot.
			 *
			 * Only the joinquals determine MatchedOuter status, but all quals
			 * must pass to actually return the tuple.
			 */
			if (joinqual == NIL || ExecQual(joinqual, econtext, false))
			{
				node->hj_MatchedOuter = true;

				/* In an antijoin, we never return a matched tuple */
<<<<<<< HEAD
				if (node->js.jointype == JOIN_LASJ_NOTIN || node->js.jointype == JOIN_ANTI)
				{
					node->hj_NeedNewOuter = true;
					break;		/* out of loop over hash bucket */
				}
				else
				{
					/*
					 * In a semijoin, we'll consider returning the first match,
					 * but after that we're done with this outer tuple.
					 */
					if (node->js.jointype == JOIN_SEMI)
						node->hj_NeedNewOuter = true;

					if (otherqual == NIL || ExecQual(otherqual, econtext, false))
						return ExecProject(node->js.ps.ps_ProjInfo, NULL);

					/*
					 * If semijoin and we didn't return the tuple, we're still
					 * done with this outer tuple.
					 */
					if (node->js.jointype == JOIN_SEMI)
						break;		/* out of loop over hash bucket */
				}
=======
				if (node->js.jointype == JOIN_ANTI)
				{
					node->hj_NeedNewOuter = true;
					break;		/* out of loop over hash bucket */
				}

				/*
				 * In a semijoin, we'll consider returning the first match,
				 * but after that we're done with this outer tuple.
				 */
				if (node->js.jointype == JOIN_SEMI)
					node->hj_NeedNewOuter = true;

				if (otherqual == NIL || ExecQual(otherqual, econtext, false))
				{
					TupleTableSlot *result;

					result = ExecProject(node->js.ps.ps_ProjInfo, &isDone);

					if (isDone != ExprEndResult)
					{
						node->js.ps.ps_TupFromTlist =
							(isDone == ExprMultipleResult);
						return result;
					}
				}

				/*
				 * If semijoin and we didn't return the tuple, we're still
				 * done with this outer tuple.
				 */
				if (node->js.jointype == JOIN_SEMI)
					break;		/* out of loop over hash bucket */
>>>>>>> 38e93482
			}
		}

		/*
		 * Now the current outer tuple has run out of matches, so check
		 * whether to emit a dummy outer-join tuple. If not, loop around to
		 * get a new outer tuple.
		 */
		node->hj_NeedNewOuter = true;

		if (!node->hj_MatchedOuter &&
<<<<<<< HEAD
			(HASHJOIN_IS_OUTER(node)))
=======
			HASHJOIN_IS_OUTER(node))
>>>>>>> 38e93482
		{
			/*
			 * We are doing an outer join and there were no join matches for
			 * this outer tuple.  Generate a fake join tuple with nulls for
			 * the inner tuple, and return it if it passes the non-join quals.
			 */
			econtext->ecxt_innertuple = node->hj_NullInnerTupleSlot;

			if (otherqual == NIL || ExecQual(otherqual, econtext, false))
<<<<<<< HEAD
				return ExecProject(node->js.ps.ps_ProjInfo, NULL);
=======
			{
				/*
				 * qualification was satisfied so we project and return the
				 * slot containing the result tuple using ExecProject().
				 */
				TupleTableSlot *result;

				result = ExecProject(node->js.ps.ps_ProjInfo, &isDone);

				if (isDone != ExprEndResult)
				{
					node->js.ps.ps_TupFromTlist =
						(isDone == ExprMultipleResult);
					return result;
				}
			}
>>>>>>> 38e93482
		}
	}
}

/* ----------------------------------------------------------------
 *		ExecInitHashJoin
 *
 *		Init routine for HashJoin node.
 * ----------------------------------------------------------------
 */
HashJoinState *
ExecInitHashJoin(HashJoin *node, EState *estate, int eflags)
{
	HashJoinState *hjstate;
	Plan	   *outerNode;
	Hash	   *hashNode;
	List	   *lclauses;
	List	   *rclauses;
	List	   *hoperators;
	ListCell   *l;

	/* check for unsupported flags */
	Assert(!(eflags & (EXEC_FLAG_BACKWARD | EXEC_FLAG_MARK)));

	/*
	 * create state structure
	 */
	hjstate = makeNode(HashJoinState);
	hjstate->js.ps.plan = (Plan *) node;
	hjstate->js.ps.state = estate;
	hjstate->reuse_hashtable = (eflags & EXEC_FLAG_REWIND) != 0;

	/*
	 * Miscellaneous initialization
	 *
	 * create expression context for node
	 */
	ExecAssignExprContext(estate, &hjstate->js.ps);

	if (node->hashqualclauses != NIL)
	{
		/* CDB: This must be an IS NOT DISTINCT join!  */
		Insist(isNotDistinctJoin(node->hashqualclauses));
		hjstate->hj_nonequijoin = true;
	}
	else
		hjstate->hj_nonequijoin = false;

	/*
	 * initialize child expressions
	 */
	hjstate->js.ps.targetlist = (List *)
		ExecInitExpr((Expr *) node->join.plan.targetlist,
					 (PlanState *) hjstate);
	hjstate->js.ps.qual = (List *)
		ExecInitExpr((Expr *) node->join.plan.qual,
					 (PlanState *) hjstate);
	hjstate->js.jointype = node->join.jointype;
	hjstate->js.joinqual = (List *)
		ExecInitExpr((Expr *) node->join.joinqual,
					 (PlanState *) hjstate);
	hjstate->hashclauses = (List *)
		ExecInitExpr((Expr *) node->hashclauses,
					 (PlanState *) hjstate);

	if (node->hashqualclauses != NIL)
	{
		hjstate->hashqualclauses = (List *)
			ExecInitExpr((Expr *) node->hashqualclauses,
						 (PlanState *) hjstate);
	}
	else
	{
		hjstate->hashqualclauses = hjstate->hashclauses;
	}

	/*
	 * MPP-3300, we only pre-build hashtable if we need to (this is relaxing
	 * the fix to MPP-989)
	 */
	hjstate->prefetch_inner = node->join.prefetch_inner;

	/*
	 * initialize child nodes
	 *
	 * Note: we could suppress the REWIND flag for the inner input, which
	 * would amount to betting that the hash will be a single batch.  Not
	 * clear if this would be a win or not.
	 */
	hashNode = (Hash *) innerPlan(node);
	outerNode = outerPlan(node);

	/* 
	 * XXX The following order are significant.  We init Hash first, then the outerNode
	 * this is the same order as we execute (in the sense of the first exec called).
	 * Until we have a better way to uncouple, share input needs this to be true.  If the
	 * order is wrong, when both hash and outer node have share input and (both ?) have 
	 * a subquery node, share input will fail because the estate of the nodes can not be
	 * set up correctly.
	 */
	innerPlanState(hjstate) = ExecInitNode((Plan *) hashNode, estate, eflags);
	((HashState *) innerPlanState(hjstate))->hs_keepnull = hjstate->hj_nonequijoin;

	outerPlanState(hjstate) = ExecInitNode(outerNode, estate, eflags);

#define HASHJOIN_NSLOTS 3

	/*
	 * tuple table initialization
	 */
	ExecInitResultTupleSlot(estate, &hjstate->js.ps);
	hjstate->hj_OuterTupleSlot = ExecInitExtraTupleSlot(estate);

	/* note: HASHJOIN_IS_OUTER macro depends on this initialization */
	switch (node->join.jointype)
	{
		case JOIN_INNER:
		case JOIN_SEMI:
			break;
		case JOIN_LEFT:
		case JOIN_ANTI:
<<<<<<< HEAD
		case JOIN_LASJ_NOTIN:
=======
>>>>>>> 38e93482
			hjstate->hj_NullInnerTupleSlot =
				ExecInitNullTupleSlot(estate,
								 ExecGetResultType(innerPlanState(hjstate)));
			break;
		default:
			elog(ERROR, "unrecognized join type: %d",
				 (int) node->join.jointype);
	}

	/*
	 * now for some voodoo.  our temporary tuple slot is actually the result
	 * tuple slot of the Hash node (which is our inner plan).  we do this
	 * because Hash nodes don't return tuples via ExecProcNode() -- instead
	 * the hash join node uses ExecScanHashBucket() to get at the contents of
	 * the hash table.	-cim 6/9/91
	 */
	{
		HashState  *hashstate = (HashState *) innerPlanState(hjstate);
		TupleTableSlot *slot = hashstate->ps.ps_ResultTupleSlot;

		hjstate->hj_HashTupleSlot = slot;
	}

	/*
	 * initialize tuple type and projection info
	 */
	ExecAssignResultTypeFromTL(&hjstate->js.ps);
	ExecAssignProjectionInfo(&hjstate->js.ps, NULL);

	ExecSetSlotDescriptor(hjstate->hj_OuterTupleSlot,
						  ExecGetResultType(outerPlanState(hjstate)));

	/*
	 * initialize hash-specific info
	 */
	hjstate->hj_HashTable = NULL;
	hjstate->hj_FirstOuterTupleSlot = NULL;

	hjstate->hj_CurHashValue = 0;
	hjstate->hj_CurBucketNo = 0;
	hjstate->hj_CurTuple = NULL;

	/*
	 * Deconstruct the hash clauses into outer and inner argument values, so
	 * that we can evaluate those subexpressions separately.  Also make a list
	 * of the hash operator OIDs, in preparation for looking up the hash
	 * functions to use.
	 */
	lclauses = NIL;
	rclauses = NIL;
	hoperators = NIL;
	foreach(l, hjstate->hashclauses)
	{
		FuncExprState *fstate = (FuncExprState *) lfirst(l);
		OpExpr	   *hclause;

		Assert(IsA(fstate, FuncExprState));
		hclause = (OpExpr *) fstate->xprstate.expr;
		Assert(IsA(hclause, OpExpr));
		lclauses = lappend(lclauses, linitial(fstate->args));
		rclauses = lappend(rclauses, lsecond(fstate->args));
		hoperators = lappend_oid(hoperators, hclause->opno);
	}
	hjstate->hj_OuterHashKeys = lclauses;
	hjstate->hj_InnerHashKeys = rclauses;
	hjstate->hj_HashOperators = hoperators;
	/* child Hash node needs to evaluate inner hash keys, too */
	((HashState *) innerPlanState(hjstate))->hashkeys = rclauses;

<<<<<<< HEAD
	hjstate->js.ps.ps_OuterTupleSlot = NULL;
=======
	hjstate->js.ps.ps_TupFromTlist = false;
>>>>>>> 38e93482
	hjstate->hj_NeedNewOuter = true;
	hjstate->hj_MatchedOuter = false;
	hjstate->hj_OuterNotEmpty = false;

	return hjstate;
}

int
ExecCountSlotsHashJoin(HashJoin *node)
{
	return ExecCountSlotsNode(outerPlan(node)) +
		ExecCountSlotsNode(innerPlan(node)) +
		HASHJOIN_NSLOTS;
}

/* ----------------------------------------------------------------
 *		ExecEndHashJoin
 *
 *		clean up routine for HashJoin node
 * ----------------------------------------------------------------
 */
void
ExecEndHashJoin(HashJoinState *node)
{
	/*
	 * Free hash table
	 */
	if (node->hj_HashTable)
	{
		if (!node->hj_HashTable->eagerlyReleased)
		{
			HashState  *hashState = (HashState *) innerPlanState(node);

			ExecHashTableDestroy(hashState, node->hj_HashTable);
		}
		pfree(node->hj_HashTable);
		node->hj_HashTable = NULL;
	}

	/*
	 * Free the exprcontext
	 */
	ExecFreeExprContext(&node->js.ps);

	/*
	 * clean out the tuple table
	 */
	ExecClearTuple(node->js.ps.ps_ResultTupleSlot);
	ExecClearTuple(node->hj_OuterTupleSlot);
	ExecClearTuple(node->hj_HashTupleSlot);

	/*
	 * clean up subtrees
	 */
	ExecEndNode(outerPlanState(node));
	ExecEndNode(innerPlanState(node));

	EndPlanStateGpmonPkt(&node->js.ps);
}

/*
 * ExecHashJoinOuterGetTuple
 *
 *		get the next outer tuple for hashjoin: either by
 *		executing a plan node in the first pass, or from
 *		the temp files for the hashjoin batches.
 *
 * Returns a null slot if no more outer tuples.  On success, the tuple's
 * hash value is stored at *hashvalue --- this is either originally computed,
 * or re-read from the temp file.
 */
static TupleTableSlot *
ExecHashJoinOuterGetTuple(PlanState *outerNode,
						  HashJoinState *hjstate,
						  uint32 *hashvalue)
{
	HashJoinTable hashtable = hjstate->hj_HashTable;
	int			curbatch = hashtable->curbatch;
	TupleTableSlot *slot;
	ExprContext *econtext;
	HashState  *hashState = (HashState *) innerPlanState(hjstate);

	/* Read tuples from outer relation only if it's the first batch */
	if (curbatch == 0)
	{
		for (;;)
		{
			/*
			 * Check to see if first outer tuple was already fetched by
			 * ExecHashJoin() and not used yet.
			 */
			slot = hjstate->hj_FirstOuterTupleSlot;
			if (!TupIsNull(slot))
				hjstate->hj_FirstOuterTupleSlot = NULL;
			else
			{
				slot = ExecProcNode(outerNode);
			}

			if (TupIsNull(slot))
				break;

			/*
			 * We have to compute the tuple's hash value.
			 */
			econtext = hjstate->js.ps.ps_ExprContext;
			econtext->ecxt_outertuple = slot;

			bool hashkeys_null = false;
			bool keep_nulls = (HASHJOIN_IS_OUTER(hjstate))||
					hjstate->hj_nonequijoin;
			if (ExecHashGetHashValue(hashState, hashtable, econtext,
									 hjstate->hj_OuterHashKeys,
									 true,		/* outer tuple */
<<<<<<< HEAD
									 keep_nulls,
									 hashvalue,
									 &hashkeys_null))
=======
									 HASHJOIN_IS_OUTER(hjstate),
									 hashvalue))
>>>>>>> 38e93482
			{
				/* remember outer relation is not empty for possible rescan */
				hjstate->hj_OuterNotEmpty = true;

				return slot;
			}

			/*
			 * That tuple couldn't match because of a NULL, so discard it and
			 * continue with the next one.
			 */
		}

		/*
		 * We have just reached the end of the first pass. Try to switch to a
		 * saved batch.
		 */

		/* SFR: This can cause re-spill! */
		curbatch = ExecHashJoinNewBatch(hjstate);


#ifdef HJDEBUG
		elog(gp_workfile_caching_loglevel, "HashJoin built table with %.1f tuples for batch %d", hashtable->totalTuples, curbatch);
#endif

	} /* if (curbatch == 0) */

	/*
	 * Try to read from a temp file. Loop allows us to advance to new batches
	 * as needed.  NOTE: nbatch could increase inside ExecHashJoinNewBatch, so
	 * don't try to optimize this loop.
	 */
	while (curbatch < hashtable->nbatch)
	{
		/*
		 * For batches > 0, we can be reading many many outer tuples from disk
		 * and probing them against the hashtable. If we don't find any
		 * matches, we'll keep coming back here to read tuples from disk and
		 * returning them (MPP-23213). Break this long tight loop here.
		 */
		CHECK_FOR_INTERRUPTS();

		if (QueryFinishPending)
			return NULL;

		slot = ExecHashJoinGetSavedTuple(hjstate,
										 &hashtable->batches[curbatch]->outerside,
										 hashvalue,
										 hjstate->hj_OuterTupleSlot);
		if (!TupIsNull(slot))
			return slot;
		curbatch = ExecHashJoinNewBatch(hjstate);

#ifdef HJDEBUG
		elog(gp_workfile_caching_loglevel, "HashJoin built table with %.1f tuples for batch %d", hashtable->totalTuples, curbatch);
#endif

		CheckSendPlanStateGpmonPkt(&hjstate->js.ps);
	}

	/* Out of batches... */
	return NULL;
}

/*
 * ExecHashJoinNewBatch
 *		switch to a new hashjoin batch
 *
 * Returns the number of the new batch (1..nbatch-1), or nbatch if no more.
 * We will never return a batch number that has an empty outer batch file.
 */
static int
ExecHashJoinNewBatch(HashJoinState *hjstate)
{
	HashJoinTable hashtable = hjstate->hj_HashTable;
	HashJoinBatchData *batch;
	int			nbatch;
	int			curbatch;

	SIMPLE_FAULT_INJECTOR(FaultExecHashJoinNewBatch);

	HashState  *hashState = (HashState *) innerPlanState(hjstate);

start_over:
	nbatch = hashtable->nbatch;
	curbatch = hashtable->curbatch;

	if (curbatch >= nbatch)
		return nbatch;

	if (curbatch >= 0 && hashtable->stats)
		ExecHashTableExplainBatchEnd(hashState, hashtable);

	if (curbatch > 0)
	{
		/*
		 * We no longer need the previous outer batch file; close it right
		 * away to free disk space.
		 */
		batch = hashtable->batches[curbatch];
		if (batch->outerside.workfile != NULL)
		{
			workfile_mgr_close_file(hashtable->work_set, batch->outerside.workfile);
		}
		batch->outerside.workfile = NULL;
	}

	/*
	 * If we want to keep the hash table around, for re-scan, then write
	 * the current batch's state to disk before moving to the next one.
	 * It's possible that we increase the number of batches later, so that
	 * by the time we reload this file, some of the tuples we wrote here
	 * will logically belong to a later file. ExecHashJoinReloadHashTable
	 * will move such tuples when the file is reloaded.
	 *
	 * If we have already re-scanned, we might still have the old file
	 * around, in which case there's no need to write it again.
	 * XXX: Currently, we actually always re-create it, see comments in
	 * ExecHashJoinReloadHashTable.
	 */
	if (nbatch > 1 && hjstate->reuse_hashtable &&
		hashtable->batches[curbatch]->innerside.workfile == NULL)
	{
		SpillCurrentBatch(hjstate);
	}

	/*
	 * We can always skip over any batches that are completely empty on both
	 * sides.  We can sometimes skip over batches that are empty on only one
	 * side, but there are exceptions:
	 *
	 * 1. In an outer join, we have to process outer batches even if the inner
	 * batch is empty.
	 *
	 * 2. If we have increased nbatch since the initial estimate, we have to
	 * scan inner batches since they might contain tuples that need to be
	 * reassigned to later inner batches.
	 *
	 * 3. Similarly, if we have increased nbatch since starting the outer
	 * scan, we have to rescan outer batches in case they contain tuples that
	 * need to be reassigned.
	 */
	curbatch++;
	while (curbatch < nbatch &&
		   (hashtable->batches[curbatch]->outerside.workfile == NULL ||
			hashtable->batches[curbatch]->innerside.workfile == NULL))

	{
<<<<<<< HEAD
		/*
		 * For rescannable we must complete respilling on first batch
		 *
		 * Consider case 2: the inner workfile is not null. We are on the first pass
		 * (before ReScan was called). I.e., we are processing a join for the base
		 * case of a recursive CTE. If the base case does not have tuples for batch
		 * k (i.e., the outer workfile for batch k is null), and we never increased
		 * the initial number of batches, then we will skip the inner batchfile (case 2).
		 *
		 * However, one iteration of recursive CTE is no guarantee that the future outer
		 * batch will also not match batch k on the inner. Therefore, we may have a
		 * non-null outer batch k on some future iteration.
		 *
		 * If during loading batch k inner workfile for future iteration triggers a re-spill
		 * we will be forced to increase number of batches. This will result in wrong result
		 * as we will not write any inner tuples (we consider inner workfiles read-only after
		 * a rescan call).
		 *
		 * So, to produce wrong result, without this guard, the following conditions have
		 * to be true:
		 *
		 * 1. Outer batchfile for batch k is null
		 * 2. Inner batchfile for batch k not null
		 * 3. No resizing of nbatch for batch (0...(k-1))
		 * 4. Inner batchfile for batch k is too big to fit in memory
		 */
		if (hjstate->reuse_hashtable)
			break;

		batch = hashtable->batches[curbatch];
		if (batch->outerside.workfile != NULL &&
=======
		if (hashtable->outerBatchFile[curbatch] &&
>>>>>>> 38e93482
			HASHJOIN_IS_OUTER(hjstate))
			break;				/* must process due to rule 1 */
		if (batch->innerside.workfile != NULL &&
			nbatch != hashtable->nbatch_original)
			break;				/* must process due to rule 2 */
		if (batch->outerside.workfile != NULL &&
			nbatch != hashtable->nbatch_outstart)
			break;				/* must process due to rule 3 */
		/* We can ignore this batch. */
		/* Release associated temp files right away. */
		if (batch->innerside.workfile != NULL && !hjstate->reuse_hashtable)
		{
			workfile_mgr_close_file(hashtable->work_set, batch->innerside.workfile);
			batch->innerside.workfile = NULL;
		}

		if (batch->outerside.workfile != NULL)
		{
			workfile_mgr_close_file(hashtable->work_set, batch->outerside.workfile);
		}
		batch->outerside.workfile = NULL;

		curbatch++;
	}

	hashtable->curbatch = curbatch;		/* CDB: upd before return, even if no
										 * more data, so stats logic can see
										 * whether join was run to completion */

	if (curbatch >= nbatch)
		return curbatch;		/* no more batches */

	batch = hashtable->batches[curbatch];

	if (!ExecHashJoinReloadHashTable(hjstate))
	{
		/* We no longer continue as we couldn't load the batch */
		return nbatch;
	}
	/*
	 * If there's no outer batch file, advance to next batch.
	 */
	if (batch->outerside.workfile == NULL)
		goto start_over;

	/*
	 * Rewind outer batch file, so that we can start reading it.
	 */
	bool		result = ExecWorkFile_Rewind(batch->outerside.workfile);

	if (!result)
	{
		ereport(ERROR,
				(errcode_for_file_access(),
				 errmsg("could not access temporary file")));
	}

	return curbatch;
}

/*
 * ExecHashJoinSaveTuple
 *		save a tuple to a batch file.
 *
 * The data recorded in the file for each tuple is its hash value,
 * then the tuple in MinimalTuple format.
 *
 * Note: it is important always to call this in the regular executor
 * context, not in a shorter-lived context; else the temp file buffers
 * will get messed up.
 */
void
ExecHashJoinSaveTuple(PlanState *ps, MemTuple tuple, uint32 hashvalue,
					  HashJoinTable hashtable, struct HashJoinBatchSide *batchside,
					  MemoryContext bfCxt)
{
	if (hashtable->work_set == NULL)
	{
		hashtable->hjstate->workfiles_created = true;
		if (hashtable->hjstate->js.ps.instrument)
		{
			hashtable->hjstate->js.ps.instrument->workfileCreated = true;
		}

		MemoryContext oldcxt;

		oldcxt = MemoryContextSwitchTo(bfCxt);

		hashtable->work_set = workfile_mgr_create_set(gp_workfile_type_hashjoin,
				true, /* can_be_reused */
				&hashtable->hjstate->js.ps);

		/*
		 * First time spilling. Before creating any spill files, create a
		 * metadata file
		 */
		hashtable->state_file = workfile_mgr_create_fileno(hashtable->work_set, WORKFILE_NUM_HASHJOIN_METADATA);
		elog(gp_workfile_caching_loglevel, "created state file %s", ExecWorkFile_GetFileName(hashtable->state_file));

		MemoryContextSwitchTo(oldcxt);
	}

	if (batchside->workfile == NULL)
	{
		MemoryContext oldcxt;

		oldcxt = MemoryContextSwitchTo(bfCxt);

		/* First write to this batch file, so create it */
		Assert(hashtable->work_set != NULL);
		batchside->workfile = workfile_mgr_create_file(hashtable->work_set);

		elog(gp_workfile_caching_loglevel, "create batch file %s with gp_workfile_compress_algorithm=%d",
			 ExecWorkFile_GetFileName(batchside->workfile),
			 hashtable->work_set->metadata.bfz_compress_type);

		MemoryContextSwitchTo(oldcxt);
	}

	if (!ExecWorkFile_Write(batchside->workfile, (void *) &hashvalue, sizeof(uint32)))
	{
		workfile_mgr_report_error();
	}

	if (!ExecWorkFile_Write(batchside->workfile, (void *) tuple, memtuple_get_size(tuple)))
	{
		workfile_mgr_report_error();
	}

	batchside->total_tuples++;

	if (ps)
	{
		CheckSendPlanStateGpmonPkt(ps);
	}
}

/*
 * ExecHashJoinGetSavedTuple
 *		read the next tuple from a batch file.	Return NULL if no more.
 *
 * On success, *hashvalue is set to the tuple's hash value, and the tuple
 * itself is stored in the given slot.
 */
static TupleTableSlot *
ExecHashJoinGetSavedTuple(HashJoinState *hjstate,
						  HashJoinBatchSide *batchside,
						  uint32 *hashvalue,
						  TupleTableSlot *tupleSlot)
{
	uint32		header[2];
	size_t		nread;
	MemTuple	tuple;

	/*
	 * Since both the hash value and the MinimalTuple length word are uint32,
	 * we can read them both in one BufFileRead() call without any type
	 * cheating.
	 */
	nread = ExecWorkFile_Read(batchside->workfile, (void *) header, sizeof(header));
	if (nread != sizeof(header))				/* end of file */
	{
		ExecClearTuple(tupleSlot);
		return NULL;
	}

	*hashvalue = header[0];
	tuple = (MemTuple) palloc(memtuple_size_from_uint32(header[1]));
	memtuple_set_mtlen(tuple, header[1]);

	nread = ExecWorkFile_Read(batchside->workfile,
							  (void *) ((char *) tuple + sizeof(uint32)),
							  memtuple_size_from_uint32(header[1]) - sizeof(uint32));
	
	if (nread != memtuple_size_from_uint32(header[1]) - sizeof(uint32))
		ereport(ERROR,
				(errcode_for_file_access(),
				 errmsg("could not read from hash-join temporary file")));
	return ExecStoreMinimalTuple(tuple, tupleSlot, true);
}


void
ExecReScanHashJoin(HashJoinState *node, ExprContext *exprCtxt)
{
	/*
	 * In a multi-batch join, we currently have to do rescans the hard way,
	 * primarily because batch temp files may have already been released. But
	 * if it's a single-batch join, and there is no parameter change for the
	 * inner subnode, then we can just re-use the existing hash table without
	 * rebuilding it.
	 */
	if (node->hj_HashTable != NULL)
	{
		node->hj_HashTable->first_pass = false;

		if (((PlanState *) node)->righttree->chgParam == NULL
			&& !node->hj_HashTable->eagerlyReleased)
		{
			/*
			 * okay to reuse the hash table; needn't rescan inner, either.
			 *
			 * What we do need to do is reset our state about the emptiness of
			 * the outer relation, so that the new scan of the outer will
			 * update it correctly if it turns out to be empty this time.
			 * (There's no harm in clearing it now because ExecHashJoin won't
			 * need the info.  In the other cases, where the hash table
			 * doesn't exist or we are destroying it, we leave this state
			 * alone because ExecHashJoin will need it the first time
			 * through.)
			 */
			node->hj_OuterNotEmpty = false;

			if (node->hj_HashTable->nbatch > 1)
			{
				/* Force reloading batch 0 upon next ExecHashJoin */
				node->hj_HashTable->curbatch = -1;
			}
			else
			{
				/* MPP-1600: reset the batch number */
				node->hj_HashTable->curbatch = 0;
			}
		}
		else
		{
			/* must destroy and rebuild hash table */
			if (!node->hj_HashTable->eagerlyReleased)
			{
				HashState  *hashState = (HashState *) innerPlanState(node);

				ExecHashTableDestroy(hashState, node->hj_HashTable);
			}
			pfree(node->hj_HashTable);
			node->hj_HashTable = NULL;

			/*
			 * if chgParam of subnode is not null then plan will be re-scanned
			 * by first ExecProcNode.
			 */
			if (((PlanState *) node)->righttree->chgParam == NULL)
				ExecReScan(((PlanState *) node)->righttree, exprCtxt);
		}
	}

	/* Always reset intra-tuple state */
	node->hj_CurHashValue = 0;
	node->hj_CurBucketNo = 0;
	node->hj_CurTuple = NULL;

<<<<<<< HEAD
	node->js.ps.ps_OuterTupleSlot = NULL;
=======
	node->js.ps.ps_TupFromTlist = false;
>>>>>>> 38e93482
	node->hj_NeedNewOuter = true;
	node->hj_MatchedOuter = false;
	node->hj_FirstOuterTupleSlot = NULL;

	/*
	 * if chgParam of subnode is not null then plan will be re-scanned by
	 * first ExecProcNode.
	 */
	if (((PlanState *) node)->lefttree->chgParam == NULL)
		ExecReScan(((PlanState *) node)->lefttree, exprCtxt);
}

/**
 * This method releases the hash table's memory. It maintains some of the other
 * aspects of the hash table like memory usage statistics. These may be required
 * during an explain analyze. A hash table that has been released cannot perform
 * any useful function anymore.
 */
static void
ReleaseHashTable(HashJoinState *node)
{
	if (node->hj_HashTable)
	{
		HashState *hashState = (HashState *) innerPlanState(node);

		/* This hashtable should not have been released already! */
		Assert(!node->hj_HashTable->eagerlyReleased);
		if (node->hj_HashTable->stats)
		{
			/* Report on batch in progress. */
			ExecHashTableExplainBatchEnd(hashState, node->hj_HashTable);
		}
		ExecHashTableDestroy(hashState, node->hj_HashTable);
		node->hj_HashTable->eagerlyReleased = true;
	}

	/* Always reset intra-tuple state */
	node->hj_CurHashValue = 0;
	node->hj_CurBucketNo = 0;
	node->hj_CurTuple = NULL;

	node->js.ps.ps_OuterTupleSlot = NULL;
	node->hj_NeedNewOuter = true;
	node->hj_MatchedOuter = false;
	node->hj_FirstOuterTupleSlot = NULL;

}

/* Is this an IS-NOT-DISTINCT-join qual list (as opposed the an equijoin)?
 *
 * XXX We perform an abbreviated test based on the assumptions that 
 *     these are the only possibilities and that all conjuncts are 
 *     alike in this regard.
 */
bool
isNotDistinctJoin(List *qualList)
{
	ListCell   *lc;

	foreach(lc, qualList)
	{
		BoolExpr   *bex = (BoolExpr *) lfirst(lc);
		DistinctExpr *dex;

		if (IsA(bex, BoolExpr) &&bex->boolop == NOT_EXPR)
		{
			dex = (DistinctExpr *) linitial(bex->args);

			if (IsA(dex, DistinctExpr))
				return true;	/* We assume the rest follow suit! */
		}
	}
	return false;
}

void
ExecEagerFreeHashJoin(HashJoinState *node)
{
	if (node->hj_HashTable != NULL && !node->hj_HashTable->eagerlyReleased)
	{
		ReleaseHashTable(node);
	}
}

/*
 * isHashtableEmpty
 *
 *	After populating the hashtable with all the tuples from the innerside,
 *	scan all the batches and return true if the hashtable is completely empty
 *
 */
static bool
isHashtableEmpty(HashJoinTable hashtable)
{
	int			i;
	bool		isEmpty = true;

	/* Is there a nonempty batch? */
	for (i = 0; i < hashtable->nbatch; i++)
	{
		/*
		 * For batch 0, the number of inner tuples is stored in
		 * batches[i].innertuples. For batches on disk (1 and above), the
		 * batches[i].innertuples is 0, but batches[i].innerside.workfile is
		 * non-NULL if any tuples were written to disk. Check both here.
		 */
		if ((hashtable->batches[i]->innertuples > 0) ||
			(NULL != hashtable->batches[i]->innerside.workfile))
		{
			/* Found a non-empty batch, stop the search */
			isEmpty = false;
			break;
		}
	}

	return isEmpty;
}

/*
 * In our hybrid hash join we either spill when we increase number of batches
 * or when we re-spill. As we go, we normally destroy the batch file of the
 * batch that we have already processed. But if we need to support re-scanning
 * of the outer tuples, without also re-scanning the inner side, we need to
 * save the current hash for the next re-scan, instead.
 */
static void
SpillCurrentBatch(HashJoinState *node)
{
	HashJoinTable hashtable = node->hj_HashTable;
	HashJoinBatchData *fullbatch = hashtable->batches[hashtable->curbatch];
	HashJoinTuple tuple;
	int			i;

	Assert(fullbatch->innerside.workfile == NULL);

	for (i = 0; i < hashtable->nbuckets; i++)
	{
		tuple = hashtable->buckets[i];

		while (tuple != NULL)
		{
			ExecHashJoinSaveTuple(NULL, HJTUPLE_MINTUPLE(tuple),
								  tuple->hashvalue,
								  hashtable,
								  &fullbatch->innerside,
								  hashtable->bfCxt);
			tuple = tuple->next;
		}
	}
}

static bool
ExecHashJoinReloadHashTable(HashJoinState *hjstate)
{
	HashState  *hashState = (HashState *) innerPlanState(hjstate);
	HashJoinTable hashtable = hjstate->hj_HashTable;
	TupleTableSlot *slot;
	uint32		hashvalue;
	int curbatch = hashtable->curbatch;
	HashJoinBatchData *batch = hashtable->batches[curbatch];
	int			nmoved = 0;
#if 0
	int			orignbatch = hashtable->nbatch;
#endif

	/*
	 * Reload the hash table with the new inner batch (which could be empty)
	 */
	ExecHashTableReset(hashState, hashtable);

	if (batch->innerside.workfile != NULL)
	{
		/* Rewind batch file */
		bool		result = ExecWorkFile_Rewind(batch->innerside.workfile);

		if (!result)
		{
			ereport(ERROR, (errcode_for_file_access(),
							errmsg("could not access temporary file")));
		}

		for (;;)
		{
			CHECK_FOR_INTERRUPTS();

			if (QueryFinishPending)
				return false;

			slot = ExecHashJoinGetSavedTuple(hjstate,
											 &batch->innerside,
											 &hashvalue,
											 hjstate->hj_HashTupleSlot);
			if (!slot)
				break;

			/*
			 * NOTE: some tuples may be sent to future batches.  Also, it is
			 * possible for hashtable->nbatch to be increased here!
			 */
			if (!ExecHashTableInsert(hashState, hashtable, slot, hashvalue))
				nmoved++;
		}

		/*
		 * after we build the hash table, the inner batch file is no longer
		 * needed
		 */
		if (hjstate->js.ps.instrument)
		{
			Assert(hashtable->stats);
			hashtable->stats->batchstats[curbatch].innerfilesize =
				ExecWorkFile_Tell64(hashtable->batches[curbatch]->innerside.workfile);
		}

		SIMPLE_FAULT_INJECTOR(WorkfileHashJoinFailure);

		/*
		 * If we want to re-use the hash table after a re-scan, don't
		 * delete it yet. But if we did not load the batch file into memory as is,
		 * because some tuples were sent to later batches, then delete it now, so
		 * that it will be recreated with just the remaining tuples, after processing
		 * this batch.
		 *
		 * XXX: Currently, we actually always close the file, and recreate it
		 * afterwards, even if there are no changes. That's because the workfile
		 * API doesn't support appending to a file that's already been read from.
		 */
#if 0
		if (!hjstate->reuse_hashtable || nmoved > 0 || hashtable->nbatch != orignbatch)
#endif
		{
			workfile_mgr_close_file(hashtable->work_set, batch->innerside.workfile);
			batch->innerside.workfile = NULL;
		}
	}

	return true;
}

/* EOF */<|MERGE_RESOLUTION|>--- conflicted
+++ resolved
@@ -10,11 +10,7 @@
  *
  *
  * IDENTIFICATION
-<<<<<<< HEAD
- *	  $PostgreSQL: pgsql/src/backend/executor/nodeHashjoin.c,v 1.94 2008/08/14 18:47:58 tgl Exp $
-=======
  *	  $PostgreSQL: pgsql/src/backend/executor/nodeHashjoin.c,v 1.96 2008/10/23 14:34:34 tgl Exp $
->>>>>>> 38e93482
  *
  *-------------------------------------------------------------------------
  */
@@ -95,25 +91,6 @@
 	econtext = node->js.ps.ps_ExprContext;
 
 	/*
-<<<<<<< HEAD
-=======
-	 * Check to see if we're still projecting out tuples from a previous join
-	 * tuple (because there is a function-returning-set in the projection
-	 * expressions).  If so, try to project another one.
-	 */
-	if (node->js.ps.ps_TupFromTlist)
-	{
-		TupleTableSlot *result;
-
-		result = ExecProject(node->js.ps.ps_ProjInfo, &isDone);
-		if (isDone == ExprMultipleResult)
-			return result;
-		/* Done with that source tuple... */
-		node->js.ps.ps_TupFromTlist = false;
-	}
-
-	/*
->>>>>>> 38e93482
 	 * Reset per-tuple memory context to free any expression evaluation
 	 * storage allocated in the previous tuple cycle.  Note this can't happen
 	 * until we're done projecting out tuples from a join tuple.
@@ -137,13 +114,7 @@
 		 *
 		 * See motion_sanity_walker() for details on how a deadlock may occur.
 		 */
-<<<<<<< HEAD
 		if (!node->prefetch_inner)
-=======
-		if (HASHJOIN_IS_OUTER(node) ||
-			(outerNode->plan->startup_cost < hashNode->ps.plan->total_cost &&
-			 !node->hj_OuterNotEmpty))
->>>>>>> 38e93482
 		{
 			/*
 			 * If the outer relation is completely empty, we can quit without
@@ -221,7 +192,6 @@
 		 * Only if doing a LASJ_NOTIN join, we want to quit as soon as we find
 		 * a NULL key on the inner side
 		 */
-<<<<<<< HEAD
 		hashNode->hs_quit_if_hashkeys_null = (node->js.jointype == JOIN_LASJ_NOTIN);
 
 		/*
@@ -252,9 +222,6 @@
 
 			ExecEagerFreeHashJoin(node);
 
-=======
-		if (hashtable->totalTuples == 0 && !HASHJOIN_IS_OUTER(node))
->>>>>>> 38e93482
 			return NULL;
 		}
 
@@ -410,33 +377,7 @@
 				node->hj_MatchedOuter = true;
 
 				/* In an antijoin, we never return a matched tuple */
-<<<<<<< HEAD
 				if (node->js.jointype == JOIN_LASJ_NOTIN || node->js.jointype == JOIN_ANTI)
-				{
-					node->hj_NeedNewOuter = true;
-					break;		/* out of loop over hash bucket */
-				}
-				else
-				{
-					/*
-					 * In a semijoin, we'll consider returning the first match,
-					 * but after that we're done with this outer tuple.
-					 */
-					if (node->js.jointype == JOIN_SEMI)
-						node->hj_NeedNewOuter = true;
-
-					if (otherqual == NIL || ExecQual(otherqual, econtext, false))
-						return ExecProject(node->js.ps.ps_ProjInfo, NULL);
-
-					/*
-					 * If semijoin and we didn't return the tuple, we're still
-					 * done with this outer tuple.
-					 */
-					if (node->js.jointype == JOIN_SEMI)
-						break;		/* out of loop over hash bucket */
-				}
-=======
-				if (node->js.jointype == JOIN_ANTI)
 				{
 					node->hj_NeedNewOuter = true;
 					break;		/* out of loop over hash bucket */
@@ -453,14 +394,9 @@
 				{
 					TupleTableSlot *result;
 
-					result = ExecProject(node->js.ps.ps_ProjInfo, &isDone);
-
-					if (isDone != ExprEndResult)
-					{
-						node->js.ps.ps_TupFromTlist =
-							(isDone == ExprMultipleResult);
-						return result;
-					}
+					result = ExecProject(node->js.ps.ps_ProjInfo, NULL);
+
+					return result;
 				}
 
 				/*
@@ -469,7 +405,6 @@
 				 */
 				if (node->js.jointype == JOIN_SEMI)
 					break;		/* out of loop over hash bucket */
->>>>>>> 38e93482
 			}
 		}
 
@@ -481,11 +416,7 @@
 		node->hj_NeedNewOuter = true;
 
 		if (!node->hj_MatchedOuter &&
-<<<<<<< HEAD
-			(HASHJOIN_IS_OUTER(node)))
-=======
 			HASHJOIN_IS_OUTER(node))
->>>>>>> 38e93482
 		{
 			/*
 			 * We are doing an outer join and there were no join matches for
@@ -495,9 +426,6 @@
 			econtext->ecxt_innertuple = node->hj_NullInnerTupleSlot;
 
 			if (otherqual == NIL || ExecQual(otherqual, econtext, false))
-<<<<<<< HEAD
-				return ExecProject(node->js.ps.ps_ProjInfo, NULL);
-=======
 			{
 				/*
 				 * qualification was satisfied so we project and return the
@@ -505,16 +433,10 @@
 				 */
 				TupleTableSlot *result;
 
-				result = ExecProject(node->js.ps.ps_ProjInfo, &isDone);
-
-				if (isDone != ExprEndResult)
-				{
-					node->js.ps.ps_TupFromTlist =
-						(isDone == ExprMultipleResult);
-					return result;
-				}
+				result = ExecProject(node->js.ps.ps_ProjInfo, NULL);
+
+				return result;
 			}
->>>>>>> 38e93482
 		}
 	}
 }
@@ -636,10 +558,7 @@
 			break;
 		case JOIN_LEFT:
 		case JOIN_ANTI:
-<<<<<<< HEAD
 		case JOIN_LASJ_NOTIN:
-=======
->>>>>>> 38e93482
 			hjstate->hj_NullInnerTupleSlot =
 				ExecInitNullTupleSlot(estate,
 								 ExecGetResultType(innerPlanState(hjstate)));
@@ -709,11 +628,6 @@
 	/* child Hash node needs to evaluate inner hash keys, too */
 	((HashState *) innerPlanState(hjstate))->hashkeys = rclauses;
 
-<<<<<<< HEAD
-	hjstate->js.ps.ps_OuterTupleSlot = NULL;
-=======
-	hjstate->js.ps.ps_TupFromTlist = false;
->>>>>>> 38e93482
 	hjstate->hj_NeedNewOuter = true;
 	hjstate->hj_MatchedOuter = false;
 	hjstate->hj_OuterNotEmpty = false;
@@ -823,19 +737,14 @@
 			econtext->ecxt_outertuple = slot;
 
 			bool hashkeys_null = false;
-			bool keep_nulls = (HASHJOIN_IS_OUTER(hjstate))||
+			bool keep_nulls = HASHJOIN_IS_OUTER(hjstate) ||
 					hjstate->hj_nonequijoin;
 			if (ExecHashGetHashValue(hashState, hashtable, econtext,
 									 hjstate->hj_OuterHashKeys,
 									 true,		/* outer tuple */
-<<<<<<< HEAD
 									 keep_nulls,
 									 hashvalue,
 									 &hashkeys_null))
-=======
-									 HASHJOIN_IS_OUTER(hjstate),
-									 hashvalue))
->>>>>>> 38e93482
 			{
 				/* remember outer relation is not empty for possible rescan */
 				hjstate->hj_OuterNotEmpty = true;
@@ -985,7 +894,6 @@
 			hashtable->batches[curbatch]->innerside.workfile == NULL))
 
 	{
-<<<<<<< HEAD
 		/*
 		 * For rescannable we must complete respilling on first batch
 		 *
@@ -1017,9 +925,6 @@
 
 		batch = hashtable->batches[curbatch];
 		if (batch->outerside.workfile != NULL &&
-=======
-		if (hashtable->outerBatchFile[curbatch] &&
->>>>>>> 38e93482
 			HASHJOIN_IS_OUTER(hjstate))
 			break;				/* must process due to rule 1 */
 		if (batch->innerside.workfile != NULL &&
@@ -1270,11 +1175,6 @@
 	node->hj_CurBucketNo = 0;
 	node->hj_CurTuple = NULL;
 
-<<<<<<< HEAD
-	node->js.ps.ps_OuterTupleSlot = NULL;
-=======
-	node->js.ps.ps_TupFromTlist = false;
->>>>>>> 38e93482
 	node->hj_NeedNewOuter = true;
 	node->hj_MatchedOuter = false;
 	node->hj_FirstOuterTupleSlot = NULL;
@@ -1316,7 +1216,6 @@
 	node->hj_CurBucketNo = 0;
 	node->hj_CurTuple = NULL;
 
-	node->js.ps.ps_OuterTupleSlot = NULL;
 	node->hj_NeedNewOuter = true;
 	node->hj_MatchedOuter = false;
 	node->hj_FirstOuterTupleSlot = NULL;
