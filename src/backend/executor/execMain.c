/*-------------------------------------------------------------------------
 *
 * execMain.c
 *	  top level executor interface routines
 *
 * INTERFACE ROUTINES
 *	ExecutorStart()
 *	ExecutorRun()
 *	ExecutorFinish()
 *	ExecutorEnd()
 *
 *	These four procedures are the external interface to the executor.
 *	In each case, the query descriptor is required as an argument.
 *
 *	ExecutorStart must be called at the beginning of execution of any
 *	query plan and ExecutorEnd must always be called at the end of
 *	execution of a plan (unless it is aborted due to error).
 *
 *	ExecutorRun accepts direction and count arguments that specify whether
 *	the plan is to be executed forwards, backwards, and for how many tuples.
 *	In some cases ExecutorRun may be called multiple times to process all
 *	the tuples for a plan.	It is also acceptable to stop short of executing
 *	the whole plan (but only if it is a SELECT).
 *
 *	ExecutorFinish must be called after the final ExecutorRun call and
 *	before ExecutorEnd.  This can be omitted only in case of EXPLAIN,
 *	which should also omit ExecutorRun.
 *
<<<<<<< HEAD
 * Portions Copyright (c) 2005-2010, Greenplum inc
 * Portions Copyright (c) 2012-Present Pivotal Software, Inc.
 * Portions Copyright (c) 1996-2011, PostgreSQL Global Development Group
=======
 * Portions Copyright (c) 1996-2012, PostgreSQL Global Development Group
>>>>>>> 80edfd76
 * Portions Copyright (c) 1994, Regents of the University of California
 *
 *
 * IDENTIFICATION
 *	  src/backend/executor/execMain.c
 *
 *-------------------------------------------------------------------------
 */
#include "postgres.h"

<<<<<<< HEAD
#include "access/aosegfiles.h"
#include "access/appendonlywriter.h"
#include "access/fileam.h"
#include "access/reloptions.h"
=======
>>>>>>> 80edfd76
#include "access/sysattr.h"
#include "access/transam.h"
#include "access/xact.h"
#include "catalog/namespace.h"
<<<<<<< HEAD
#include "catalog/pg_tablespace.h"
#include "catalog/toasting.h"
#include "catalog/aoseg.h"
#include "catalog/aoblkdir.h"
#include "catalog/aovisimap.h"
#include "catalog/catalog.h"
#include "catalog/pg_attribute_encoding.h"
#include "catalog/pg_type.h"
#include "cdb/cdbpartition.h"
#include "commands/tablecmds.h" /* XXX: temp for get_parts() */
#include "commands/tablespace.h"
=======
>>>>>>> 80edfd76
#include "commands/trigger.h"
#include "executor/execDML.h"
#include "executor/execdebug.h"
<<<<<<< HEAD
#include "executor/execUtils.h"
#include "executor/instrument.h"
#include "libpq/pqformat.h"
=======
#include "mb/pg_wchar.h"
>>>>>>> 80edfd76
#include "miscadmin.h"
#include "optimizer/clauses.h"
#include "parser/parsetree.h"
#include "storage/bufmgr.h"
#include "storage/lmgr.h"
#include "tcop/utility.h"
#include "utils/acl.h"
#include "utils/lsyscache.h"
#include "utils/memutils.h"
#include "utils/snapmgr.h"
#include "utils/tqual.h"
#include "utils/metrics_utils.h"

#include "utils/builtins.h"
#include "utils/ps_status.h"
#include "utils/snapmgr.h"
#include "utils/typcache.h"
#include "utils/workfile_mgr.h"
#include "utils/faultinjector.h"

#include "catalog/pg_statistic.h"
#include "catalog/pg_class.h"

#include "tcop/tcopprot.h"

#include "cdb/cdbappendonlyam.h"
#include "cdb/cdbaocsam.h"
#include "cdb/cdbdisp_query.h"
#include "cdb/cdbdispatchresult.h"
#include "cdb/cdbexplain.h"             /* cdbexplain_sendExecStats() */
#include "cdb/cdbplan.h"
#include "cdb/cdbsrlz.h"
#include "cdb/cdbsubplan.h"
#include "cdb/cdbvars.h"
#include "cdb/ml_ipc.h"
#include "cdb/cdbmotion.h"
#include "cdb/cdbtm.h"
#include "cdb/cdboidsync.h"
#include "cdb/cdbllize.h"
#include "cdb/memquota.h"
#include "cdb/cdbtargeteddispatch.h"

extern bool cdbpathlocus_querysegmentcatalogs;

/* Hooks for plugins to get control in ExecutorStart/Run/Finish/End */
ExecutorStart_hook_type ExecutorStart_hook = NULL;
ExecutorRun_hook_type ExecutorRun_hook = NULL;
ExecutorFinish_hook_type ExecutorFinish_hook = NULL;
ExecutorEnd_hook_type ExecutorEnd_hook = NULL;

/* Hook for plugin to get control in ExecCheckRTPerms() */
ExecutorCheckPerms_hook_type ExecutorCheckPerms_hook = NULL;

/* decls for local routines only used within this module */
static void InitPlan(QueryDesc *queryDesc, int eflags);
static void CheckValidRowMarkRel(Relation rel, RowMarkType markType);
static void ExecPostprocessPlan(EState *estate);
static void ExecEndPlan(PlanState *planstate, EState *estate);
static void ExecutePlan(EState *estate, PlanState *planstate,
			CmdType operation,
			bool sendTuples,
			long numberTuples,
			ScanDirection direction,
			DestReceiver *dest);
static void ExecCheckXactReadOnly(PlannedStmt *plannedstmt);
static char *ExecBuildSlotValueDescription(TupleTableSlot *slot,
							  int maxfieldlen);
static void EvalPlanQualStart(EPQState *epqstate, EState *parentestate,
				  Plan *planTree);

static void FillSliceTable(EState *estate, PlannedStmt *stmt);

static PartitionNode *BuildPartitionNodeFromRoot(Oid relid);
static void InitializeQueryPartsMetadata(PlannedStmt *plannedstmt, EState *estate);
static void AdjustReplicatedTableCounts(EState *estate);
static bool intoRelIsReplicatedTable(QueryDesc *queryDesc);

/*
 * For a partitioned insert target only:  
 * This type represents an entry in the per-part hash table stored at
 * estate->es_partition_state->result_partition_hash.   The table maps 
 * part OID -> ResultRelInfo and avoids repeated calculation of the
 * result information.
 */
typedef struct ResultPartHashEntry 
{
	Oid			targetid; /* OID of part relation */
	ResultRelInfo resultRelInfo;
} ResultPartHashEntry;


typedef struct CopyDirectDispatchToSliceContext
{
	plan_tree_base_prefix	base; /* Required prefix for plan_tree_walker/mutator */
	EState					*estate; /* EState instance */
} CopyDirectDispatchToSliceContext;

static bool CopyDirectDispatchFromPlanToSliceTableWalker( Node *node, CopyDirectDispatchToSliceContext *context);

static void
CopyDirectDispatchToSlice( Plan *ddPlan, int sliceId, CopyDirectDispatchToSliceContext *context)
{
	EState	*estate = context->estate;
	Slice *slice = (Slice *)list_nth(estate->es_sliceTable->slices, sliceId);

	Assert( ! slice->directDispatch.isDirectDispatch );	/* should not have been set by some other process */
	Assert(ddPlan != NULL);

	if ( ddPlan->directDispatch.isDirectDispatch)
	{
		slice->directDispatch.isDirectDispatch = true;
		slice->directDispatch.contentIds = list_copy(ddPlan->directDispatch.contentIds);
	}
}

static bool
CopyDirectDispatchFromPlanToSliceTableWalker( Node *node, CopyDirectDispatchToSliceContext *context)
{
	int sliceId = -1;
	Plan *ddPlan = NULL;

	if (node == NULL)
		return false;

	if (IsA(node, Motion))
	{
		Motion *motion = (Motion *) node;

		ddPlan = (Plan*)node;
		sliceId = motion->motionID;
	}

	if (ddPlan != NULL)
	{
		CopyDirectDispatchToSlice(ddPlan, sliceId, context);
	}
	return plan_tree_walker(node, CopyDirectDispatchFromPlanToSliceTableWalker, context);
}

static void
CopyDirectDispatchFromPlanToSliceTable(PlannedStmt *stmt, EState *estate)
{
	CopyDirectDispatchToSliceContext context;
	exec_init_plan_tree_base(&context.base, stmt);
	context.estate = estate;
	CopyDirectDispatchToSlice( stmt->planTree, 0, &context);
	CopyDirectDispatchFromPlanToSliceTableWalker((Node *) stmt->planTree, &context);
}

/* ----------------------------------------------------------------
 *		ExecutorStart
 *
 *		This routine must be called at the beginning of any execution of any
 *		query plan
 *
 * Takes a QueryDesc previously created by CreateQueryDesc (which is separate
 * only because some places use QueryDescs for utility commands).  The tupDesc
 * field of the QueryDesc is filled in to describe the tuples that will be
 * returned, and the internal fields (estate and planstate) are set up.
 *
 * eflags contains flag bits as described in executor.h.
 *
 * NB: the CurrentMemoryContext when this is called will become the parent
 * of the per-query context used for this Executor invocation.
 *
 * We provide a function hook variable that lets loadable plugins
 * get control when ExecutorStart is called.  Such a plugin would
 * normally call standard_ExecutorStart().
 *
 * MPP: In here we take care of setting up all the necessary items that
 * will be needed to service the query, such as setting up interconnect,
 * and dispatching the query. Any other items in the future
 * must be added here.
 *
 * ----------------------------------------------------------------
 */
void
ExecutorStart(QueryDesc *queryDesc, int eflags)
{
	if (ExecutorStart_hook)
		(*ExecutorStart_hook) (queryDesc, eflags);
	else
		standard_ExecutorStart(queryDesc, eflags);
}

void
standard_ExecutorStart(QueryDesc *queryDesc, int eflags)
{
	EState	   *estate;
	MemoryContext oldcontext;
	GpExecIdentity exec_identity;
	bool		shouldDispatch;
	bool		needDtxTwoPhase;
	QueryDispatchDesc *ddesc;

	/* sanity checks: queryDesc must not be started already */
	Assert(queryDesc != NULL);
	Assert(queryDesc->estate == NULL);
	Assert(queryDesc->plannedstmt != NULL);

	PlannedStmt *plannedStmt = queryDesc->plannedstmt;

	if (MEMORY_OWNER_TYPE_Undefined == plannedStmt->memoryAccountId)
	{
		plannedStmt->memoryAccountId = MemoryAccounting_CreateAccount(0, MEMORY_OWNER_TYPE_EXECUTOR);
	}

	START_MEMORY_ACCOUNT(plannedStmt->memoryAccountId);

	Assert(plannedStmt->intoPolicy == NULL ||
		GpPolicyIsPartitioned(plannedStmt->intoPolicy) ||
		GpPolicyIsReplicated(plannedStmt->intoPolicy));

	/**
	 * Perfmon related stuff.
	 */
	if (gp_enable_gpperfmon
		&& Gp_role == GP_ROLE_DISPATCH
		&& queryDesc->gpmon_pkt)
	{
		gpmon_qlog_query_start(queryDesc->gpmon_pkt);
	}

	/* GPDB hook for collecting query info */
	if (query_info_collect_hook)
		(*query_info_collect_hook)(METRICS_QUERY_START, queryDesc);

	/**
	 * Distribute memory to operators.
	 */
	if (Gp_role == GP_ROLE_DISPATCH)
	{
		if (!IsResManagerMemoryPolicyNone() &&
			LogResManagerMemory())
		{
			elog(GP_RESMANAGER_MEMORY_LOG_LEVEL, "query requested %.0fKB of memory",
				 (double) queryDesc->plannedstmt->query_mem / 1024.0);
		}

		/**
		 * There are some statements that do not go through the resource queue, so we cannot
		 * put in a strong assert here. Someday, we should fix resource queues.
		 */
		if (queryDesc->plannedstmt->query_mem > 0)
		{
			switch(*gp_resmanager_memory_policy)
			{
				case RESMANAGER_MEMORY_POLICY_AUTO:
					PolicyAutoAssignOperatorMemoryKB(queryDesc->plannedstmt,
													 queryDesc->plannedstmt->query_mem);
					break;
				case RESMANAGER_MEMORY_POLICY_EAGER_FREE:
					PolicyEagerFreeAssignOperatorMemoryKB(queryDesc->plannedstmt,
														  queryDesc->plannedstmt->query_mem);
					break;
				default:
					Assert(IsResManagerMemoryPolicyNone());
					break;
			}
		}
	}

	/*
	 * If the transaction is read-only, we need to check if any writes are
	 * planned to non-temporary tables.  EXPLAIN is considered read-only.
	 *
	 * In GPDB, we must call ExecCheckXactReadOnly() in the QD even if the
	 * transaction is not read-only, because ExecCheckXactReadOnly() also
	 * determines if two-phase commit is needed.
	 */
	if ((XactReadOnly || Gp_role == GP_ROLE_DISPATCH) && !(eflags & EXEC_FLAG_EXPLAIN_ONLY))
		ExecCheckXactReadOnly(queryDesc->plannedstmt);

	/*
	 * Build EState, switch into per-query memory context for startup.
	 */
	estate = CreateExecutorState();
	queryDesc->estate = estate;

	oldcontext = MemoryContextSwitchTo(estate->es_query_cxt);

	/**
	 * Attached the plannedstmt from queryDesc
	 */
	estate->es_plannedstmt = queryDesc->plannedstmt;

	/*
	 * Fill in external parameters, if any, from queryDesc; and allocate
	 * workspace for internal parameters
	 */
	estate->es_param_list_info = queryDesc->params;

	if (queryDesc->plannedstmt->nParamExec > 0)
		estate->es_param_exec_vals = (ParamExecData *)
			palloc0(queryDesc->plannedstmt->nParamExec * sizeof(ParamExecData));

	/*
	 * If non-read-only query, set the command ID to mark output tuples with
	 */
	switch (queryDesc->operation)
	{
		case CMD_SELECT:

			/*
			 * SELECT FOR UPDATE/SHARE and modifying CTEs need to mark tuples
			 */
			if (queryDesc->plannedstmt->rowMarks != NIL ||
				queryDesc->plannedstmt->hasModifyingCTE)
				estate->es_output_cid = GetCurrentCommandId(true);

			/*
			 * A SELECT without modifying CTEs can't possibly queue triggers,
			 * so force skip-triggers mode. This is just a marginal efficiency
			 * hack, since AfterTriggerBeginQuery/AfterTriggerEndQuery aren't
			 * all that expensive, but we might as well do it.
			 */
			if (!queryDesc->plannedstmt->hasModifyingCTE)
				eflags |= EXEC_FLAG_SKIP_TRIGGERS;
			break;

		case CMD_INSERT:
		case CMD_DELETE:
		case CMD_UPDATE:
			estate->es_output_cid = GetCurrentCommandId(true);
			break;

		default:
			elog(ERROR, "unrecognized operation code: %d",
				 (int) queryDesc->operation);
			break;
	}

	/*
	 * Copy other important information into the EState
	 */
	estate->es_snapshot = RegisterSnapshot(queryDesc->snapshot);
	estate->es_crosscheck_snapshot = RegisterSnapshot(queryDesc->crosscheck_snapshot);
	estate->es_top_eflags = eflags;
	estate->es_instrument = queryDesc->instrument_options;
	estate->showstatctx = queryDesc->showstatctx;

	/*
	 * Shared input info is needed when ROLE_EXECUTE or sequential plan
	 */
	estate->es_sharenode = (List **) palloc0(sizeof(List *));

	/*
	 * Initialize the motion layer for this query.
	 *
	 * NOTE: need to be in estate->es_query_cxt before the call.
	 */
	initMotionLayerStructs((MotionLayerState **)&estate->motionlayer_context);

	/* Reset workfile disk full flag */
	WorkfileDiskspace_SetFull(false /* isFull */);
	/* Initialize per-query resource (diskspace) tracking */
	WorkfileQueryspace_InitEntry(gp_session_id, gp_command_count);

	/*
	 * Handling of the Slice table depends on context.
	 */
	if (Gp_role == GP_ROLE_DISPATCH && queryDesc->plannedstmt->planTree->dispatch == DISPATCH_PARALLEL)
	{
		ddesc = makeNode(QueryDispatchDesc);
		queryDesc->ddesc = ddesc;

		if (queryDesc->dest->mydest == DestIntoRel)
			queryDesc->ddesc->validate_reloptions = false;
		else
			queryDesc->ddesc->validate_reloptions = true;

		/*
		 * If this is an extended query (normally cursor or bind/exec) - before
		 * starting the portal, we need to make sure that the shared snapshot is
		 * already set by a writer gang, or the cursor query readers will
		 * timeout waiting for one that may not exist (in some cases). Therefore
		 * we insert a small hack here and dispatch a SET query that will do it
		 * for us. (This is also done in performOpenCursor() for the simple
		 * query protocol).
		 *
		 * MPP-7504/MPP-7448: We also call this down inside the dispatcher after
		 * the pre-dispatch evaluator has run.
		 */
		if (queryDesc->extended_query)
		{
			verify_shared_snapshot_ready();
		}

		/* Set up blank slice table to be filled in during InitPlan. */
		InitSliceTable(estate, queryDesc->plannedstmt->nMotionNodes, queryDesc->plannedstmt->nInitPlans);

		/**
		 * Copy direct dispatch decisions out of the plan and into the slice table.  Must be done after slice table is built.
		 * Note that this needs to happen whether or not the plan contains direct dispatch decisions. This
		 * is because the direct dispatch partially forgets some of the decisions it has taken.
		 **/
		if (gp_enable_direct_dispatch)
		{
			CopyDirectDispatchFromPlanToSliceTable(queryDesc->plannedstmt, estate );
		}

		/* Pass EXPLAIN ANALYZE flag to qExecs. */
		estate->es_sliceTable->instrument_options = queryDesc->instrument_options;

		/* set our global sliceid variable for elog. */
		currentSliceId = LocallyExecutingSliceIndex(estate);

		/* Determine OIDs for into relation, if any */
		if (queryDesc->plannedstmt->intoClause != NULL)
		{
			IntoClause *intoClause = queryDesc->plannedstmt->intoClause;
			Oid         reltablespace;

			cdb_sync_oid_to_segments();

			/* MPP-10329 - must always dispatch the tablespace */
			if (intoClause->tableSpaceName)
			{
				reltablespace = get_tablespace_oid(intoClause->tableSpaceName, false);
				ddesc->intoTableSpaceName = intoClause->tableSpaceName;
			}
			else
			{
				reltablespace = GetDefaultTablespace(intoClause->rel->relpersistence);

				/* Need the real tablespace id for dispatch */
				if (!OidIsValid(reltablespace))
					reltablespace = MyDatabaseTableSpace;

				ddesc->intoTableSpaceName = get_tablespace_name(reltablespace);
			}
		}
	}
	else if (Gp_role == GP_ROLE_EXECUTE)
	{
		ddesc = queryDesc->ddesc;

		/* qDisp should have sent us a slice table via MPPEXEC */
		if (ddesc && ddesc->sliceTable != NULL)
		{
			SliceTable *sliceTable;
			Slice	   *slice;

			sliceTable = queryDesc->ddesc->sliceTable;
			Assert(IsA(sliceTable, SliceTable));
			slice = (Slice *)list_nth(sliceTable->slices, sliceTable->localSlice);
			Assert(IsA(slice, Slice));

			estate->es_sliceTable = sliceTable;
			estate->es_cursorPositions = queryDesc->ddesc->cursorPositions;

			estate->currentSliceIdInPlan = slice->rootIndex;
			estate->currentExecutingSliceId = slice->rootIndex;

			/* set our global sliceid variable for elog. */
			currentSliceId = LocallyExecutingSliceIndex(estate);

			/* Should we collect statistics for EXPLAIN ANALYZE? */
			estate->es_instrument = sliceTable->instrument_options;
			queryDesc->instrument_options = sliceTable->instrument_options;
		}

		/* InitPlan() will acquire locks by walking the entire plan
		 * tree -- we'd like to avoid acquiring the locks until
		 * *after* we've set up the interconnect */
		if (queryDesc->plannedstmt->nMotionNodes > 0)
		{
			int			i;

			PG_TRY();
			{
				for (i=1; i <= queryDesc->plannedstmt->nMotionNodes; i++)
				{
					InitMotionLayerNode(estate->motionlayer_context, i);
				}

				Assert(!estate->interconnect_context);
				SetupInterconnect(estate);
				UpdateMotionExpectedReceivers(estate->motionlayer_context, estate->es_sliceTable);

				SIMPLE_FAULT_INJECTOR(QEGotSnapshotAndInterconnect);
				Assert(estate->interconnect_context);
			}
			PG_CATCH();
			{
				mppExecutorCleanup(queryDesc);
				PG_RE_THROW();
			}
			PG_END_TRY();
		}
	}

	/*
	 * We don't eliminate aliens if we don't have an MPP plan
	 * or we are executing on master.
	 *
	 * TODO: eliminate aliens even on master, if not EXPLAIN ANALYZE
	 */
	estate->eliminateAliens = execute_pruned_plan && queryDesc->plannedstmt->nMotionNodes > 0 && !IS_QUERY_DISPATCHER();

	/*
	 * Assign a Motion Node to every Plan Node. This makes it
	 * easy to identify which slice any Node belongs to
	 */
	AssignParentMotionToPlanNodes(queryDesc->plannedstmt);

	/* If the interconnect has been set up; we need to catch any
	 * errors to shut it down -- so we have to wrap InitPlan in a PG_TRY() block. */
	PG_TRY();
	{
		/*
		 * Initialize the plan state tree
		 */
		Assert(CurrentMemoryContext == estate->es_query_cxt);
		InitPlan(queryDesc, eflags);

		Assert(queryDesc->planstate);

		if (Gp_role == GP_ROLE_DISPATCH &&
			queryDesc->plannedstmt->planTree->dispatch == DISPATCH_PARALLEL)
		{
			if (!(eflags & EXEC_FLAG_EXPLAIN_ONLY))
			{
				/*
				 * Since we intend to execute the plan, inventory the slice tree,
				 * allocate gangs, and associate them with slices.
				 *
				 * For now, always use segment 'gp_singleton_segindex' for
				 * singleton gangs.
				 *
				 * On return, gangs have been allocated and CDBProcess lists have
				 * been filled in in the slice table.)
				 */
				AssignGangs(queryDesc);
			}
		}

#ifdef USE_ASSERT_CHECKING
		AssertSliceTableIsValid((struct SliceTable *) estate->es_sliceTable, queryDesc->plannedstmt);
#endif

		if (Debug_print_slice_table && Gp_role == GP_ROLE_DISPATCH)
			elog_node_display(DEBUG3, "slice table", estate->es_sliceTable, true);

		/*
		 * If we're running as a QE and there's a slice table in our queryDesc,
		 * then we need to finish the EState setup we prepared for back in
		 * CdbExecQuery.
		 */
		if (Gp_role == GP_ROLE_EXECUTE && estate->es_sliceTable != NULL)
		{
			MotionState *motionstate = NULL;

			/*
			 * Note that, at this point on a QE, the estate is setup (based on the
			 * slice table transmitted from the QD via MPPEXEC) so that fields
			 * es_sliceTable, cur_root_idx and es_cur_slice_idx are correct for
			 * the QE.
			 *
			 * If responsible for a non-root slice, arrange to enter the plan at the
			 * slice's sending Motion node rather than at the top.
			 */
			if (LocallyExecutingSliceIndex(estate) != RootSliceIndex(estate))
			{
				motionstate = getMotionState(queryDesc->planstate, LocallyExecutingSliceIndex(estate));
				Assert(motionstate != NULL && IsA(motionstate, MotionState));

				/* Patch Motion node so it looks like a top node. */
				motionstate->ps.plan->nMotionNodes = estate->es_sliceTable->nMotions;
			}

			if (Debug_print_slice_table)
				elog_node_display(DEBUG3, "slice table", estate->es_sliceTable, true);

			if (gp_log_interconnect >= GPVARS_VERBOSITY_DEBUG)
				elog(DEBUG1, "seg%d executing slice%d under root slice%d",
					 GpIdentity.segindex,
					 LocallyExecutingSliceIndex(estate),
					 RootSliceIndex(estate));
		}

		/*
		 * Are we going to dispatch this plan parallel?  Only if we're running as
		 * a QD and the plan is a parallel plan.
		 */
		if (Gp_role == GP_ROLE_DISPATCH &&
			queryDesc->plannedstmt->planTree->dispatch == DISPATCH_PARALLEL &&
			!(eflags & EXEC_FLAG_EXPLAIN_ONLY))
		{
			shouldDispatch = true;
		}
		else
		{
			shouldDispatch = false;
		}

		/*
		 * if in dispatch mode, time to serialize plan and query
		 * trees, and fire off cdb_exec command to each of the qexecs
		 */
		if (shouldDispatch)
		{
			/*
			 * MPP-2869: preprocess_initplans() may
			 * dispatch. (interacted with MPP-2859, which caused an
			 * initPlan to do a write which should have happened in
			 * main body of query) We need to call
			 * ExecutorSaysTransactionDoesWrites() before any dispatch
			 * work for this query.
			 */
			needDtxTwoPhase = ExecutorSaysTransactionDoesWrites();
			dtmPreCommand("ExecutorStart", "(none)", queryDesc->plannedstmt,
						  needDtxTwoPhase, true /* wantSnapshot */, queryDesc->extended_query );

			queryDesc->ddesc->sliceTable = estate->es_sliceTable;

			queryDesc->ddesc->oidAssignments = GetAssignedOidsForDispatch();

			/*
			 * First, see whether we need to pre-execute any initPlan subplans.
			 */
			if (queryDesc->plannedstmt->nParamExec > 0)
			{
				ParamListInfoData *pli = queryDesc->params;

				/*
				 * First, use paramFetch to fetch any "lazy" parameters, so that
				 * they are dispatched along with the queries. The QE nodes cannot
				 * call the callback function on their own.
				 */
				if (pli && pli->paramFetch)
				{
					int			iparam;

					for (iparam = 0; iparam < queryDesc->params->numParams; iparam++)
					{
						ParamExternData *prm = &pli->params[iparam];

						if (!OidIsValid(prm->ptype))
							(*pli->paramFetch) (pli, iparam + 1);
					}
				}

				preprocess_initplans(queryDesc);

				/*
				 * Copy the values of the preprocessed subplans to the
				 * external parameters.
				 */
				queryDesc->params = addRemoteExecParamsToParamList(queryDesc->plannedstmt,
																   queryDesc->params,
																   queryDesc->estate->es_param_exec_vals);
			}

			/*
			 * This call returns after launching the threads that send the
			 * plan to the appropriate segdbs.  It does not wait for them to
			 * finish unless an error is detected before all slices have been
			 * dispatched.
			 */
			CdbDispatchPlan(queryDesc, needDtxTwoPhase, true);
		}

		/*
		 * Get executor identity (who does the executor serve). we can assume
		 * Forward scan direction for now just for retrieving the identity.
		 */
		if (!(eflags & EXEC_FLAG_EXPLAIN_ONLY))
			exec_identity = getGpExecIdentity(queryDesc, ForwardScanDirection, estate);
		else
			exec_identity = GP_IGNORE;

		/* non-root on QE */
		if (exec_identity == GP_NON_ROOT_ON_QE)
		{
			MotionState *motionState = getMotionState(queryDesc->planstate, LocallyExecutingSliceIndex(estate));

			Assert(motionState);

			Assert(IsA(motionState->ps.plan, Motion));

			/* update the connection information, if needed */
			if (((PlanState *) motionState)->plan->nMotionNodes > 0)
			{
				ExecUpdateTransportState((PlanState *)motionState,
										 estate->interconnect_context);
			}
		}
		else if (exec_identity == GP_ROOT_SLICE)
		{
			/* Run a root slice. */
			if (queryDesc->planstate != NULL &&
				queryDesc->planstate->plan->nMotionNodes > 0 && !estate->es_interconnect_is_setup)
			{
				Assert(!estate->interconnect_context);
				SetupInterconnect(estate);
				Assert(estate->interconnect_context);
				UpdateMotionExpectedReceivers(estate->motionlayer_context, estate->es_sliceTable);
			}

			if (estate->es_interconnect_is_setup)
			{
				ExecUpdateTransportState(queryDesc->planstate,
										 estate->interconnect_context);
			}
		}
		else if (exec_identity != GP_IGNORE)
		{
			/* should never happen */
			Assert(!"unsupported parallel execution strategy");
		}

		if(estate->es_interconnect_is_setup)
			Assert(estate->interconnect_context != NULL);

	}
	PG_CATCH();
	{
		mppExecutorCleanup(queryDesc);
		PG_RE_THROW();
	}
	PG_END_TRY();

	if (DEBUG1 >= log_min_messages)
	{
		char		msec_str[32];
		switch (check_log_duration(msec_str, false))
		{
			case 1:
			case 2:
				ereport(LOG, (errmsg("duration to ExecutorStart end: %s ms", msec_str)));
				break;
		}
	}

	END_MEMORY_ACCOUNT();

	/*
	 * Set up an AFTER-trigger statement context, unless told not to, or
	 * unless it's EXPLAIN-only mode (when ExecutorFinish won't be called).
	 */
	if (!(eflags & (EXEC_FLAG_SKIP_TRIGGERS | EXEC_FLAG_EXPLAIN_ONLY)))
		AfterTriggerBeginQuery();

	MemoryContextSwitchTo(oldcontext);
}

/* ----------------------------------------------------------------
 *		ExecutorRun
 *
 *		This is the main routine of the executor module. It accepts
 *		the query descriptor from the traffic cop and executes the
 *		query plan.
 *
 *		ExecutorStart must have been called already.
 *
 *		If direction is NoMovementScanDirection then nothing is done
 *		except to start up/shut down the destination.  Otherwise,
 *		we retrieve up to 'count' tuples in the specified direction.
 *
 *		Note: count = 0 is interpreted as no portal limit, i.e., run to
 *		completion.
 *
 *		There is no return value, but output tuples (if any) are sent to
 *		the destination receiver specified in the QueryDesc; and the number
 *		of tuples processed at the top level can be found in
 *		estate->es_processed.
 *
 *		We provide a function hook variable that lets loadable plugins
 *		get control when ExecutorRun is called.  Such a plugin would
 *		normally call standard_ExecutorRun().
 *
 *		MPP: In here we must ensure to only run the plan and not call
 *		any setup/teardown items (unless in a CATCH block).
 *
 * ----------------------------------------------------------------
 */
void
ExecutorRun(QueryDesc *queryDesc,
			ScanDirection direction, long count)
{
	if (ExecutorRun_hook)
		(*ExecutorRun_hook) (queryDesc, direction, count);
	else
		standard_ExecutorRun(queryDesc, direction, count);
}

void
standard_ExecutorRun(QueryDesc *queryDesc,
					 ScanDirection direction, long count)
{
	EState	   *estate;
	CmdType		operation;
	DestReceiver *dest;
	bool		sendTuples;
	MemoryContext oldcontext;
	/*
	 * NOTE: Any local vars that are set in the PG_TRY block and examined in the
	 * PG_CATCH block should be declared 'volatile'. (setjmp shenanigans)
	 */
	Slice              *currentSlice;
	GpExecIdentity		exec_identity;

	/* sanity checks */
	Assert(queryDesc != NULL);

	estate = queryDesc->estate;

	Assert(estate != NULL);
	Assert(!(estate->es_top_eflags & EXEC_FLAG_EXPLAIN_ONLY));

	Assert(NULL != queryDesc->plannedstmt && MEMORY_OWNER_TYPE_Undefined != queryDesc->plannedstmt->memoryAccountId);

	START_MEMORY_ACCOUNT(queryDesc->plannedstmt->memoryAccountId);

	/*
	 * Switch into per-query memory context
	 */
	oldcontext = MemoryContextSwitchTo(estate->es_query_cxt);

	/* Allow instrumentation of Executor overall runtime */
	if (queryDesc->totaltime)
		InstrStartNode(queryDesc->totaltime);

	/*
     * CDB: Update global slice id for log messages.
     */
    currentSlice = getCurrentSlice(estate, LocallyExecutingSliceIndex(estate));
    if (currentSlice)
    {
        if (Gp_role == GP_ROLE_EXECUTE ||
            sliceRunsOnQD(currentSlice))
            currentSliceId = currentSlice->sliceIndex;
    }

	/*
	 * extract information from the query descriptor and the query feature.
	 */
	operation = queryDesc->operation;
	dest = queryDesc->dest;

	/*
	 * startup tuple receiver, if we will be emitting tuples
	 */
	estate->es_processed = 0;
	estate->es_lastoid = InvalidOid;

	sendTuples = (queryDesc->tupDesc != NULL &&
				  (operation == CMD_SELECT ||
				   queryDesc->plannedstmt->hasReturning));

	if (sendTuples)
		(*dest->rStartup) (dest, operation, queryDesc->tupDesc);

	/*
	 * Need a try/catch block here so that if an ereport is called from
	 * within ExecutePlan, we can clean up by calling CdbCheckDispatchResult.
	 * This cleans up the asynchronous commands running through the threads launched from
	 * CdbDispatchCommand.
	 */
	PG_TRY();
	{
		/*
		 * Run the plan locally.  There are three ways;
		 *
		 * 1. Do nothing
		 * 2. Run a root slice
		 * 3. Run a non-root slice on a QE.
		 *
		 * Here we decide what is our identity -- root slice, non-root
		 * on QE or other (in which case we do nothing), and then run
		 * the plan if required. For more information see
		 * getGpExecIdentity() in execUtils.
		 */
		exec_identity = getGpExecIdentity(queryDesc, direction, estate);

		if (exec_identity == GP_IGNORE)
		{
			/* do nothing */
			estate->es_got_eos = true;
		}
		else if (exec_identity == GP_NON_ROOT_ON_QE)
		{
			/*
			 * Run a non-root slice on a QE.
			 *
			 * Since the top Plan node is a (Sending) Motion, run the plan
			 * forward to completion. The plan won't return tuples locally
			 * (tuples go out over the interconnect), so the destination is
			 * uninteresting.  The command type should be SELECT, however, to
			 * avoid other sorts of DML processing..
			 *
			 * This is the center of slice plan activity -- here we arrange to
			 * blunder into the middle of the plan rather than entering at the
			 * root.
			 */

			MotionState *motionState = getMotionState(queryDesc->planstate, LocallyExecutingSliceIndex(estate));

			Assert(motionState);

			ExecutePlan(estate,
						(PlanState *) motionState,
						CMD_SELECT,
						sendTuples,
						0,
						ForwardScanDirection,
						dest);
		}
		else if (exec_identity == GP_ROOT_SLICE)
		{
			/*
			 * Run a root slice
			 * It corresponds to the "normal" path through the executor
			 * in that we enter the plan at the top and count on the
			 * motion nodes at the fringe of the top slice to return
			 * without ever calling nodes below them.
			 */
			ExecutePlan(estate,
						queryDesc->planstate,
						operation,
						sendTuples,
						count,
						direction,
						dest);
		}
		else
		{
			/* should never happen */
			Assert(!"undefined parallel execution strategy");
		}
    }
	PG_CATCH();
	{
        /* If EXPLAIN ANALYZE, let qExec try to return stats to qDisp. */
        if (estate->es_sliceTable &&
            estate->es_sliceTable->instrument_options &&
            (estate->es_sliceTable->instrument_options & INSTRUMENT_CDB) &&
            Gp_role == GP_ROLE_EXECUTE)
        {
            PG_TRY();
            {
                cdbexplain_sendExecStats(queryDesc);
            }
            PG_CATCH();
            {
                /* Close down interconnect etc. */
				mppExecutorCleanup(queryDesc);
		        PG_RE_THROW();
            }
            PG_END_TRY();
        }

        /* Close down interconnect etc. */
		mppExecutorCleanup(queryDesc);
		PG_RE_THROW();
	}
	PG_END_TRY();


#ifdef FAULT_INJECTOR
	/*
	 * Allow testing of very high number of processed rows, without spending
	 * hours actually processing that many rows.
	 *
	 * Somewhat arbitrarily, only trigger this if more than 10000 rows were truly
	 * processed. This screens out some internal queries that the system might
	 * issue during planning.
	 */
	if (estate->es_processed >= 10000 && estate->es_processed <= 1000000)
	//if (estate->es_processed >= 10000)
	{
		if (FaultInjector_InjectFaultIfSet(ExecutorRunHighProcessed,
										   DDLNotSpecified,
										   "" /* databaseName */,
										   "" /* tableName */) == FaultInjectorTypeSkip)
		{
			/*
			 * For testing purposes, pretend that we have already processed
			 * almost 2^32 rows.
			 */
			estate->es_processed = UINT_MAX - 10;
		}
	}
#endif /* FAULT_INJECTOR */

	/*
	 * shutdown tuple receiver, if we started it
	 */
	if (sendTuples)
		(*dest->rShutdown) (dest);

	if (queryDesc->totaltime)
		InstrStopNode(queryDesc->totaltime, estate->es_processed);

	MemoryContextSwitchTo(oldcontext);
	END_MEMORY_ACCOUNT();
}

/* ----------------------------------------------------------------
 *		ExecutorFinish
 *
 *		This routine must be called after the last ExecutorRun call.
 *		It performs cleanup such as firing AFTER triggers.	It is
 *		separate from ExecutorEnd because EXPLAIN ANALYZE needs to
 *		include these actions in the total runtime.
 *
 *		We provide a function hook variable that lets loadable plugins
 *		get control when ExecutorFinish is called.	Such a plugin would
 *		normally call standard_ExecutorFinish().
 *
 * ----------------------------------------------------------------
 */
void
ExecutorFinish(QueryDesc *queryDesc)
{
	if (ExecutorFinish_hook)
		(*ExecutorFinish_hook) (queryDesc);
	else
		standard_ExecutorFinish(queryDesc);
}

void
standard_ExecutorFinish(QueryDesc *queryDesc)
{
	EState	   *estate;
	MemoryContext oldcontext;

	/* sanity checks */
	Assert(queryDesc != NULL);

	estate = queryDesc->estate;

	Assert(estate != NULL);
	Assert(!(estate->es_top_eflags & EXEC_FLAG_EXPLAIN_ONLY));

	/* This should be run once and only once per Executor instance */
	Assert(!estate->es_finished);

	/* Switch into per-query memory context */
	oldcontext = MemoryContextSwitchTo(estate->es_query_cxt);

	/* Allow instrumentation of Executor overall runtime */
	if (queryDesc->totaltime)
		InstrStartNode(queryDesc->totaltime);

	/* Run ModifyTable nodes to completion */
	ExecPostprocessPlan(estate);

	/* Execute queued AFTER triggers, unless told not to */
	if (!(estate->es_top_eflags & EXEC_FLAG_SKIP_TRIGGERS))
		AfterTriggerEndQuery(estate);

	if (queryDesc->totaltime)
		InstrStopNode(queryDesc->totaltime, 0);

	MemoryContextSwitchTo(oldcontext);

	estate->es_finished = true;
}

/* ----------------------------------------------------------------
 *		ExecutorEnd
 *
 *		This routine must be called at the end of execution of any
 *		query plan
 *
 *		We provide a function hook variable that lets loadable plugins
 *		get control when ExecutorEnd is called.  Such a plugin would
 *		normally call standard_ExecutorEnd().
 *
 * ----------------------------------------------------------------
 */
void
ExecutorEnd(QueryDesc *queryDesc)
{
	if (ExecutorEnd_hook)
		(*ExecutorEnd_hook) (queryDesc);
	else
		standard_ExecutorEnd(queryDesc);
}

void
standard_ExecutorEnd(QueryDesc *queryDesc)
{
	EState	   *estate;
	MemoryContext oldcontext;

	/* sanity checks */
	Assert(queryDesc != NULL);

	estate = queryDesc->estate;

	Assert(estate != NULL);

	Assert(NULL != queryDesc->plannedstmt && MEMORY_OWNER_TYPE_Undefined != queryDesc->plannedstmt->memoryAccountId);

	START_MEMORY_ACCOUNT(queryDesc->plannedstmt->memoryAccountId);

	if (DEBUG1 >= log_min_messages)
	{
		char		msec_str[32];
		switch (check_log_duration(msec_str, false))
		{
			case 1:
			case 2:
				ereport(LOG, (errmsg("duration to ExecutorEnd starting: %s ms", msec_str)));
				break;
		}
	}

	if (gp_partitioning_dynamic_selection_log &&
		estate->dynamicTableScanInfo != NULL &&
		estate->dynamicTableScanInfo->numScans > 0)
	{
		for (int scanNo = 0; scanNo < estate->dynamicTableScanInfo->numScans; scanNo++)
		{
			dumpDynamicTableScanPidIndex(estate, scanNo);
		}
	}

	/*
	 * Check that ExecutorFinish was called, unless in EXPLAIN-only mode. This
	 * Assert is needed because ExecutorFinish is new as of 9.1, and callers
	 * might forget to call it.
	 */
	Assert(estate->es_finished ||
		   (estate->es_top_eflags & EXEC_FLAG_EXPLAIN_ONLY));

	/*
	 * Switch into per-query memory context to run ExecEndPlan
	 */
	oldcontext = MemoryContextSwitchTo(estate->es_query_cxt);

    /*
     * If EXPLAIN ANALYZE, qExec returns stats to qDisp now.
     */
    if (estate->es_sliceTable &&
        estate->es_sliceTable->instrument_options &&
        (estate->es_sliceTable->instrument_options & INSTRUMENT_CDB) &&
        Gp_role == GP_ROLE_EXECUTE)
        cdbexplain_sendExecStats(queryDesc);

	/*
	 * if needed, collect mpp dispatch results and tear down
	 * all mpp specific resources (interconnect, seq server).
	 */
	PG_TRY();
	{
		mppExecutorFinishup(queryDesc);
	}
	PG_CATCH();
	{
		/*
		 * we got an error. do all the necessary cleanup.
		 */
		mppExecutorCleanup(queryDesc);

		/*
		 * Remove our own query's motion layer.
		 */
		RemoveMotionLayer(estate->motionlayer_context, true);

		/*
		 * Release EState and per-query memory context.
		 */
		FreeExecutorState(estate);

		PG_RE_THROW();
	}
	PG_END_TRY();

    /*
     * If normal termination, let each operator clean itself up.
     * Otherwise don't risk it... an error might have left some
     * structures in an inconsistent state.
     */
	ExecEndPlan(queryDesc->planstate, estate);

<<<<<<< HEAD
	WorkfileQueryspace_ReleaseEntry();

	/*
	 * Release any gangs we may have assigned.
	 */
	if (Gp_role == GP_ROLE_DISPATCH && queryDesc->plannedstmt->planTree->dispatch == DISPATCH_PARALLEL)
		ReleaseGangs(queryDesc);

	/*
	 * Remove our own query's motion layer.
	 */
	RemoveMotionLayer(estate->motionlayer_context, true);

	/*
	 * Adjust SELECT INTO count
	 * Close the SELECT INTO relation if any
	 */
	if (estate->es_select_into)
	{
		if (Gp_role == GP_ROLE_DISPATCH &&
			intoRelIsReplicatedTable(queryDesc))
			estate->es_processed = estate->es_processed / getgpsegmentCount();
		CloseIntoRel(queryDesc);
	}

=======
>>>>>>> 80edfd76
	/* do away with our snapshots */
	UnregisterSnapshot(estate->es_snapshot);
	UnregisterSnapshot(estate->es_crosscheck_snapshot);

	/*
	 * Must switch out of context before destroying it
	 */
	MemoryContextSwitchTo(oldcontext);

	queryDesc->es_processed = estate->es_processed;
	queryDesc->es_lastoid = estate->es_lastoid;

	/*
	 * Release EState and per-query memory context
	 */
	FreeExecutorState(estate);
	
	/**
	 * Perfmon related stuff.
	 */
	if (gp_enable_gpperfmon 
			&& Gp_role == GP_ROLE_DISPATCH
			&& queryDesc->gpmon_pkt)
	{			
		gpmon_qlog_query_end(queryDesc->gpmon_pkt);
		queryDesc->gpmon_pkt = NULL;
	}

	/* GPDB hook for collecting query info */
	if (query_info_collect_hook)
		(*query_info_collect_hook)(METRICS_QUERY_DONE, queryDesc);

	/* Reset queryDesc fields that no longer point to anything */
	queryDesc->tupDesc = NULL;
	queryDesc->estate = NULL;
	queryDesc->planstate = NULL;
	queryDesc->totaltime = NULL;

	if (DEBUG1 >= log_min_messages)
	{
		char		msec_str[32];
		switch (check_log_duration(msec_str, false))
		{
			case 1:
			case 2:
				ereport(LOG, (errmsg("duration to ExecutorEnd end: %s ms", msec_str)));
				break;
		}
	}
	END_MEMORY_ACCOUNT();

	ReportOOMConsumption();
}

/* ----------------------------------------------------------------
 *		ExecutorRewind
 *
 *		This routine may be called on an open queryDesc to rewind it
 *		to the start.
 * ----------------------------------------------------------------
 */
void
ExecutorRewind(QueryDesc *queryDesc)
{
	EState	   *estate;
	MemoryContext oldcontext;

	/* sanity checks */
	Assert(queryDesc != NULL);

	estate = queryDesc->estate;

	Assert(estate != NULL);

	Assert(NULL != queryDesc->plannedstmt && MEMORY_OWNER_TYPE_Undefined != queryDesc->plannedstmt->memoryAccountId);

	START_MEMORY_ACCOUNT(queryDesc->plannedstmt->memoryAccountId);

	/* It's probably not sensible to rescan updating queries */
	Assert(queryDesc->operation == CMD_SELECT);

	/*
	 * Switch into per-query memory context
	 */
	oldcontext = MemoryContextSwitchTo(estate->es_query_cxt);

	/*
	 * rescan plan
	 */
	ExecReScan(queryDesc->planstate);

	MemoryContextSwitchTo(oldcontext);

	END_MEMORY_ACCOUNT();
}


/*
 * ExecCheckRTPerms
 *		Check access permissions for all relations listed in a range table.
 *
 * Returns true if permissions are adequate.  Otherwise, throws an appropriate
 * error if ereport_on_violation is true, or simply returns false otherwise.
 */
bool
ExecCheckRTPerms(List *rangeTable, bool ereport_on_violation)
{
	ListCell   *l;
	bool		result = true;

	foreach(l, rangeTable)
	{
		RangeTblEntry *rte = (RangeTblEntry *) lfirst(l);

		result = ExecCheckRTEPerms(rte);
		if (!result)
		{
			Assert(rte->rtekind == RTE_RELATION);
			if (ereport_on_violation)
				aclcheck_error(ACLCHECK_NO_PRIV, ACL_KIND_CLASS,
							   get_rel_name(rte->relid));
			return false;
		}
	}

	if (ExecutorCheckPerms_hook)
		result = (*ExecutorCheckPerms_hook) (rangeTable,
											 ereport_on_violation);
	return result;
}

/*
 * ExecCheckRTEPerms
 *		Check access permissions for a single RTE.
 */
bool
ExecCheckRTEPerms(RangeTblEntry *rte)
{
	AclMode		requiredPerms;
	AclMode		relPerms;
	AclMode		remainingPerms;
	Oid			relOid;
	Oid			userid;
	Bitmapset  *tmpset;
	int			col;

	/*
	 * Only plain-relation RTEs need to be checked here.  Function RTEs are
	 * checked by init_fcache when the function is prepared for execution.
	 * Join, subquery, and special RTEs need no checks.
	 */
	if (rte->rtekind != RTE_RELATION)
		return true;

	/*
	 * No work if requiredPerms is empty.
	 */
	requiredPerms = rte->requiredPerms;
	if (requiredPerms == 0)
		return true;

	relOid = rte->relid;

	/*
	 * userid to check as: current user unless we have a setuid indication.
	 *
	 * Note: GetUserId() is presently fast enough that there's no harm in
	 * calling it separately for each RTE.	If that stops being true, we could
	 * call it once in ExecCheckRTPerms and pass the userid down from there.
	 * But for now, no need for the extra clutter.
	 */
	userid = rte->checkAsUser ? rte->checkAsUser : GetUserId();

	/*
	 * We must have *all* the requiredPerms bits, but some of the bits can be
	 * satisfied from column-level rather than relation-level permissions.
	 * First, remove any bits that are satisfied by relation permissions.
	 */
	relPerms = pg_class_aclmask(relOid, userid, requiredPerms, ACLMASK_ALL);
	remainingPerms = requiredPerms & ~relPerms;
	if (remainingPerms != 0)
	{
		/*
		 * If we lack any permissions that exist only as relation permissions,
		 * we can fail straight away.
		 */
		if (remainingPerms & ~(ACL_SELECT | ACL_INSERT | ACL_UPDATE))
			return false;

		/*
		 * Check to see if we have the needed privileges at column level.
		 *
		 * Note: failures just report a table-level error; it would be nicer
		 * to report a column-level error if we have some but not all of the
		 * column privileges.
		 */
		if (remainingPerms & ACL_SELECT)
		{
			/*
			 * When the query doesn't explicitly reference any columns (for
			 * example, SELECT COUNT(*) FROM table), allow the query if we
			 * have SELECT on any column of the rel, as per SQL spec.
			 */
			if (bms_is_empty(rte->selectedCols))
			{
				if (pg_attribute_aclcheck_all(relOid, userid, ACL_SELECT,
											  ACLMASK_ANY) != ACLCHECK_OK)
					return false;
			}

			tmpset = bms_copy(rte->selectedCols);
			while ((col = bms_first_member(tmpset)) >= 0)
			{
				/* remove the column number offset */
				col += FirstLowInvalidHeapAttributeNumber;
				if (col == InvalidAttrNumber)
				{
					/* Whole-row reference, must have priv on all cols */
					if (pg_attribute_aclcheck_all(relOid, userid, ACL_SELECT,
												  ACLMASK_ALL) != ACLCHECK_OK)
						return false;
				}
				else
				{
					if (pg_attribute_aclcheck(relOid, col, userid,
											  ACL_SELECT) != ACLCHECK_OK)
						return false;
				}
			}
			bms_free(tmpset);
		}

		/*
		 * Basically the same for the mod columns, with either INSERT or
		 * UPDATE privilege as specified by remainingPerms.
		 */
		remainingPerms &= ~ACL_SELECT;
		if (remainingPerms != 0)
		{
			/*
			 * When the query doesn't explicitly change any columns, allow the
			 * query if we have permission on any column of the rel.  This is
			 * to handle SELECT FOR UPDATE as well as possible corner cases in
			 * INSERT and UPDATE.
			 */
			if (bms_is_empty(rte->modifiedCols))
			{
				if (pg_attribute_aclcheck_all(relOid, userid, remainingPerms,
											  ACLMASK_ANY) != ACLCHECK_OK)
					return false;
			}

			tmpset = bms_copy(rte->modifiedCols);
			while ((col = bms_first_member(tmpset)) >= 0)
			{
				/* remove the column number offset */
				col += FirstLowInvalidHeapAttributeNumber;
				if (col == InvalidAttrNumber)
				{
					/* whole-row reference can't happen here */
					elog(ERROR, "whole-row update is not implemented");
				}
				else
				{
					if (pg_attribute_aclcheck(relOid, col, userid,
											  remainingPerms) != ACLCHECK_OK)
						return false;
				}
			}
			bms_free(tmpset);
		}
	}
	return true;
}

/*
 * Check that the query does not imply any writes to non-temp tables.
 *
 * This function is used to check if the current statement will perform any writes.
 * It is used to enforce:
 *  (1) read-only mode (both fts and transcation isolation level read only)
 *      as well as
 *  (2) to keep track of when a distributed transaction becomes
 *      "dirty" and will require 2pc.
 *
 * Note: in a Hot Standby slave this would need to reject writes to temp
 * tables as well; but an HS slave can't have created any temp tables
 * in the first place, so no need to check that.
 *
 * In GPDB, an important side-effect of this is to call
 * ExecutorMarkTransactionDoesWrites(), if the query is not read-only. That
 * ensures that we use two-phase commit for this transaction.
 */
static void
ExecCheckXactReadOnly(PlannedStmt *plannedstmt)
{
	ListCell   *l;
    int         rti;

<<<<<<< HEAD
	/*
	 * CREATE TABLE AS or SELECT INTO?
	 *
	 * XXX should we allow this if the destination is temp?  Considering that
	 * it would still require catalog changes, probably not.
	 */
	if (plannedstmt->intoClause != NULL)
	{
		Assert(plannedstmt->intoClause->rel);
		if (plannedstmt->intoClause->rel->relpersistence == RELPERSISTENCE_TEMP)
			ExecutorMarkTransactionDoesWrites();
		else
			PreventCommandIfReadOnly(CreateCommandTag((Node *) plannedstmt));
	}

=======
>>>>>>> 80edfd76
	/* Fail if write permissions are requested on any non-temp table */
    rti = 0;
	foreach(l, plannedstmt->rtable)
	{
		RangeTblEntry *rte = (RangeTblEntry *) lfirst(l);

		rti++;

		if (rte->rtekind != RTE_RELATION)
			continue;

		if ((rte->requiredPerms & (~ACL_SELECT)) == 0)
			continue;

		if (isTempNamespace(get_rel_namespace(rte->relid)))
		{
			ExecutorMarkTransactionDoesWrites();
			continue;
		}

        /* CDB: Allow SELECT FOR SHARE/UPDATE *
         *
         */
        if ((rte->requiredPerms & ~(ACL_SELECT | ACL_SELECT_FOR_UPDATE)) == 0)
        {
        	ListCell   *cell;
        	bool foundRTI = false;

        	foreach(cell, plannedstmt->rowMarks)
			{
				RowMarkClause *rmc = lfirst(cell);
				if( rmc->rti == rti )
				{
					foundRTI = true;
					break;
				}
			}

			if (foundRTI)
				continue;
        }

		PreventCommandIfReadOnly(CreateCommandTag((Node *) plannedstmt));
	}
}


/* ----------------------------------------------------------------
 *		InitPlan
 *
 *		Initializes the query plan: open files, allocate storage
 *		and start up the rule manager
 * ----------------------------------------------------------------
 */
static void
InitPlan(QueryDesc *queryDesc, int eflags)
{
	CmdType		operation = queryDesc->operation;
	PlannedStmt *plannedstmt = queryDesc->plannedstmt;
	Plan	   *plan = plannedstmt->planTree;
	List	   *rangeTable = plannedstmt->rtable;
	EState	   *estate = queryDesc->estate;
	PlanState  *planstate;
	TupleDesc	tupType;
	ListCell   *l;
	bool		shouldDispatch = Gp_role == GP_ROLE_DISPATCH && plannedstmt->planTree->dispatch == DISPATCH_PARALLEL;

	Assert(plannedstmt->intoPolicy == NULL ||
		GpPolicyIsPartitioned(plannedstmt->intoPolicy) ||
		GpPolicyIsReplicated(plannedstmt->intoPolicy));

	if (DEBUG1 >= log_min_messages)
	{
		char msec_str[32];
		switch (check_log_duration(msec_str, false))
		{
			case 1:
			case 2:
				ereport(LOG, (errmsg("duration to InitPlan start: %s ms", msec_str)));
				break;
			default:
				/* do nothing */
				break;
		}
	}

	/*
	 * Do permissions checks
	 */
	if (operation != CMD_SELECT ||
		(Gp_role != GP_ROLE_EXECUTE &&
		 !(shouldDispatch && cdbpathlocus_querysegmentcatalogs)))
	{
		ExecCheckRTPerms(rangeTable, true);
	}
	else
	{
		/*
		 * We don't check the rights here, so we can query pg_statistic even if we are a non-privileged user.
		 * This shouldn't cause a problem, because "cdbpathlocus_querysegmentcatalogs" can only be true if we
		 * are doing special catalog queries for ANALYZE.  Otherwise, the QD will execute the normal access right
		 * check.  This does open a security hole, as it's possible for a hacker to connect to a segdb with GP_ROLE_EXECUTE,
		 * (at least, in theory, although it isn't easy) and then do a query.  But all they can see is
		 * pg_statistic and pg_class, and pg_class is normally readable by everyone.
		 */

		ListCell *lc = NULL;

		foreach(lc, rangeTable)
		{
			RangeTblEntry *rte = lfirst(lc);

			if (rte->rtekind != RTE_RELATION)
				continue;

			if (rte->requiredPerms == 0)
				continue;

			/*
			 * Ignore access rights check on pg_statistic and pg_class, so
			 * the QD can retrieve the statistics from the QEs.
			 */
			if (rte->relid != StatisticRelationId && rte->relid != RelationRelationId)
			{
				ExecCheckRTEPerms(rte);
			}
		}
	}

	/*
	 * initialize the node's execution state
	 */
	estate->es_range_table = rangeTable;
	estate->es_plannedstmt = plannedstmt;

	/*
	 * initialize result relation stuff, and open/lock the result rels.
	 *
	 * We must do this before initializing the plan tree, else we might try to
	 * do a lock upgrade if a result rel is also a source rel.
	 *
	 * CDB: Note that we need this info even if we aren't the slice that will be doing
	 * the actual updating, since it's where we learn things, such as if the row needs to
	 * contain OIDs or not.
	 */
	if (plannedstmt->resultRelations)
	{
		List	   *resultRelations = plannedstmt->resultRelations;
		int			numResultRelations = list_length(resultRelations);
		ResultRelInfo *resultRelInfos;
		ResultRelInfo *resultRelInfo;

		/*
		 * MPP-2879: The QEs don't pass their MPPEXEC statements through
		 * the parse (where locks would ordinarily get acquired). So we
		 * need to take some care to pick them up here (otherwise we get
		 * some very strange interactions with QE-local operations (vacuum?
		 * utility-mode ?)).
		 *
		 * NOTE: There is a comment in lmgr.c which reads forbids use of
		 * heap_open/relation_open with "NoLock" followed by use of
		 * RelationOidLock/RelationLock with a stronger lock-mode:
		 * RelationOidLock/RelationLock expect a relation to already be
		 * locked.
		 *
		 * But we also need to serialize CMD_UPDATE && CMD_DELETE to preserve
		 * order on mirrors.
		 *
		 * So we're going to ignore the "NoLock" issue above.
		 */

		/* CDB: we must promote locks for UPDATE and DELETE operations for ao table. */
		LOCKMODE    lockmode;
		lockmode = (Gp_role != GP_ROLE_EXECUTE || Gp_is_writer) ? RowExclusiveLock : NoLock;

		resultRelInfos = (ResultRelInfo *)
			palloc(numResultRelations * sizeof(ResultRelInfo));
		resultRelInfo = resultRelInfos;
		foreach(l, plannedstmt->resultRelations)
		{
			Index		resultRelationIndex = lfirst_int(l);
			Oid			resultRelationOid;
			Relation	resultRelation;

			resultRelationOid = getrelid(resultRelationIndex, rangeTable);
			if (operation == CMD_UPDATE || operation == CMD_DELETE)
			{
				resultRelation = CdbOpenRelation(resultRelationOid,
													 lockmode,
													 false, /* noWait */
													 NULL); /* lockUpgraded */
			}
			else
			{
				resultRelation = heap_open(resultRelationOid, lockmode);
			}
			InitResultRelInfo(resultRelInfo,
							  resultRelation,
							  resultRelationIndex,
							  estate->es_instrument);
			resultRelInfo++;
		}
		estate->es_result_relations = resultRelInfos;
		estate->es_num_result_relations = numResultRelations;

		/* es_result_relation_info is NULL except when within ModifyTable */
		estate->es_result_relation_info = NULL;

		/*
		 * In some occasions when inserting data into a target relations we
		 * need to pass some specific information from the QD to the QEs.
		 * we do this information exchange here, via the parseTree. For now
		 * this is used for partitioned and append-only tables.
		 */
		if (Gp_role == GP_ROLE_EXECUTE)
		{
			estate->es_result_partitions = plannedstmt->result_partitions;
			estate->es_result_aosegnos = plannedstmt->result_aosegnos;
		}
		else
		{
			List	   *resultRelations = plannedstmt->resultRelations;
			int			numResultRelations = list_length(resultRelations);
			List 	*all_relids = NIL;
			Oid		 relid = getrelid(linitial_int(plannedstmt->resultRelations), rangeTable);

			if (rel_is_child_partition(relid))
			{
				relid = rel_partition_get_master(relid);
			}

			estate->es_result_partitions = BuildPartitionNodeFromRoot(relid);

			/*
			 * list all the relids that may take part in this insert operation
			 */
			all_relids = lappend_oid(all_relids, relid);
			all_relids = list_concat(all_relids,
									 all_partition_relids(estate->es_result_partitions));

			/*
			 * We also assign a segno for a deletion operation.
			 * That segno will later be touched to ensure a correct
			 * incremental backup.
			 */
			estate->es_result_aosegnos = assignPerRelSegno(all_relids);

			plannedstmt->result_partitions = estate->es_result_partitions;
			plannedstmt->result_aosegnos = estate->es_result_aosegnos;

			/* Set any QD resultrels segno, just in case. The QEs set their own in ExecInsert(). */
			int relno = 0;
			ResultRelInfo* relinfo;
			for (relno = 0; relno < numResultRelations; relno ++)
			{
				relinfo = &(resultRelInfos[relno]);
				ResultRelInfoSetSegno(relinfo, estate->es_result_aosegnos);
			}
		}
	}
	else
	{
		/*
		 * if no result relation, then set state appropriately
		 */
		estate->es_result_relations = NULL;
		estate->es_num_result_relations = 0;
		estate->es_result_relation_info = NULL;
		estate->es_result_partitions = NULL;
		estate->es_result_aosegnos = NIL;
	}

	estate->es_partition_state = NULL;
	if (estate->es_result_partitions)
	{
		estate->es_partition_state = createPartitionState(estate->es_result_partitions,
														  estate->es_num_result_relations);
	}

	/*
	 * If there are partitions involved in the query, initialize partitioning metadata.
	 */
	InitializeQueryPartsMetadata(plannedstmt, estate);

	/*
	 * set the number of partition selectors for every dynamic scan id
	 */
	estate->dynamicTableScanInfo->numSelectorsPerScanId = plannedstmt->numSelectorsPerScanId;

	/*
	 * Similarly, we have to lock relations selected FOR UPDATE/FOR SHARE
	 * before we initialize the plan tree, else we'd be risking lock upgrades.
	 * While we are at it, build the ExecRowMark list.
	 */
	estate->es_rowMarks = NIL;
	foreach(l, plannedstmt->rowMarks)
	{
		PlanRowMark *rc = (PlanRowMark *) lfirst(l);
		Oid			relid;
		Relation	relation;
		ExecRowMark *erm;

		/* ignore "parent" rowmarks; they are irrelevant at runtime */
		if (rc->isParent)
			continue;

		switch (rc->markType)
		{
			case ROW_MARK_TABLE_EXCLUSIVE:
				/* CDB: On QD, lock whole table in X mode, if distributed ao able. */
				relid = getrelid(rc->rti, rangeTable);
				relation = heap_open(relid, ExclusiveLock);
				break;
			case ROW_MARK_TABLE_SHARE:
				/* CDB: On QD, lock whole table in S mode, if distributed. */
				relid = getrelid(rc->rti, rangeTable);
				relation = heap_open(relid, RowShareLock);
				break;
			case ROW_MARK_EXCLUSIVE:
			case ROW_MARK_SHARE:
				relid = getrelid(rc->rti, rangeTable);
				relation = heap_open(relid, RowShareLock);
				break;
			case ROW_MARK_REFERENCE:
				relid = getrelid(rc->rti, rangeTable);
				relation = heap_open(relid, AccessShareLock);
				break;
			case ROW_MARK_COPY:
				/* there's no real table here ... */
				relation = NULL;
				break;
			default:
				elog(ERROR, "unrecognized markType: %d", rc->markType);
				relation = NULL;	/* keep compiler quiet */
				break;
		}

		/*
		 * Check that relation is a legal target for marking.
		 *
		 * In most cases parser and/or planner should have noticed this
		 * already, but they don't cover all cases.
		 */
		if (relation)
		{
			switch (relation->rd_rel->relkind)
			{
				case RELKIND_RELATION:
					/* OK */
					break;
				case RELKIND_SEQUENCE:
					/* Must disallow this because we don't vacuum sequences */
					ereport(ERROR,
							(errcode(ERRCODE_WRONG_OBJECT_TYPE),
							 errmsg("cannot lock rows in sequence \"%s\"",
									RelationGetRelationName(relation))));
					break;
				case RELKIND_TOASTVALUE:
					/* This will be disallowed in 9.1, but for now OK */
					break;
				case RELKIND_VIEW:
					/* Should not get here */
					ereport(ERROR,
							(errcode(ERRCODE_WRONG_OBJECT_TYPE),
							 errmsg("cannot lock rows in view \"%s\"",
									RelationGetRelationName(relation))));
					break;
				default:
					ereport(ERROR,
							(errcode(ERRCODE_WRONG_OBJECT_TYPE),
							 errmsg("cannot lock rows in relation \"%s\"",
									RelationGetRelationName(relation))));
					break;
			}
		}

		/* Check that relation is a legal target for marking */
		if (relation)
			CheckValidRowMarkRel(relation, rc->markType);

		erm = (ExecRowMark *) palloc(sizeof(ExecRowMark));
		erm->relation = relation;
		erm->rti = rc->rti;
		erm->prti = rc->prti;
		erm->rowmarkId = rc->rowmarkId;
		erm->markType = rc->markType;
		erm->noWait = rc->noWait;
		ItemPointerSetInvalid(&(erm->curCtid));
		estate->es_rowMarks = lappend(estate->es_rowMarks, erm);
	}

	/*
	 * Initialize the executor's tuple table to empty.
	 */
	estate->es_tupleTable = NIL;
	estate->es_trig_tuple_slot = NULL;
	estate->es_trig_oldtup_slot = NULL;
	estate->es_trig_newtup_slot = NULL;

	/* mark EvalPlanQual not active */
	estate->es_epqTuple = NULL;
	estate->es_epqTupleSet = NULL;
	estate->es_epqScanDone = NULL;

	/*
	 * Initialize the slice table.
	 */
	if (Gp_role == GP_ROLE_DISPATCH)
		FillSliceTable(estate, plannedstmt);

	/*
	 * Initialize private state information for each SubPlan.  We must do this
	 * before running ExecInitNode on the main query tree, since
	 * ExecInitSubPlan expects to be able to find these entries.
	 */
	Assert(estate->es_subplanstates == NIL);
	Bitmapset *locallyExecutableSubplans = NULL;
	Plan *start_plan_node = plannedstmt->planTree;

	/*
	 * If eliminateAliens is true then we extract the local Motion node
	 * and subplans for our current slice. This enables us to call ExecInitNode
	 * for only a subset of the plan tree.
	 */
	if (estate->eliminateAliens)
	{
		Motion *m = findSenderMotion(plannedstmt, LocallyExecutingSliceIndex(estate));

		/*
		 * We may not have any motion in the current slice, e.g., in insert query
		 * the root may not have any motion.
		 */
		if (NULL != m)
		{
			start_plan_node = (Plan *) m;
		}
		/* Compute SubPlans' root plan nodes for SubPlans reachable from this plan root */
		locallyExecutableSubplans = getLocallyExecutableSubplans(plannedstmt, start_plan_node);
	}

	int subplan_idx = 0;
	foreach(l, plannedstmt->subplans)
	{
		PlanState  *subplanstate = NULL;
		int			sp_eflags = 0;

		/*
		 * Initialize only the subplans that are reachable from our local slice.
		 * If alien elimination is not turned on, then all subplans are considered
		 * reachable.
		 */
		if (!estate->eliminateAliens || bms_is_member(subplan_idx, locallyExecutableSubplans))
		{
			/*
			 * A subplan will never need to do BACKWARD scan nor MARK/RESTORE.
			 *
			 * GPDB: We always set the REWIND flag, to delay eagerfree.
			 */
			sp_eflags = eflags & EXEC_FLAG_EXPLAIN_ONLY;
			sp_eflags |= EXEC_FLAG_REWIND;

			Plan	   *subplan = (Plan *) lfirst(l);
			subplanstate = ExecInitNode(subplan, estate, sp_eflags);
		}

		estate->es_subplanstates = lappend(estate->es_subplanstates, subplanstate);

		++subplan_idx;
	}

	/* No more use for locallyExecutableSubplans */
	bms_free(locallyExecutableSubplans);

	/* Extract all precomputed parameters from init plans */
	ExtractParamsFromInitPlans(plannedstmt, plannedstmt->planTree, estate);

	/*
	 * Initialize the private state information for all the nodes in the query
	 * tree.  This opens files, allocates storage and leaves us ready to start
	 * processing tuples.
	 */
	planstate = ExecInitNode(start_plan_node, estate, eflags);

	queryDesc->planstate = planstate;

	Assert(queryDesc->planstate);

	/* GPDB hook for collecting query info */
	if (query_info_collect_hook)
		(*query_info_collect_hook)(METRICS_PLAN_NODE_INITIALIZE, queryDesc);

	if (RootSliceIndex(estate) != LocallyExecutingSliceIndex(estate))
		return;

	/*
	 * Get the tuple descriptor describing the type of tuples to return.
	 */
	tupType = ExecGetResultType(planstate);

	/*
	 * Initialize the junk filter if needed.  SELECT queries need a filter if
	 * there are any junk attrs in the top-level tlist.
	 */
	if (operation == CMD_SELECT)
	{
		bool		junk_filter_needed = false;
		ListCell   *tlist;

		foreach(tlist, plan->targetlist)
		{
			TargetEntry *tle = (TargetEntry *) lfirst(tlist);

			if (tle->resjunk)
			{
				junk_filter_needed = true;
				break;
			}
		}

		if (junk_filter_needed)
		{
			JunkFilter *j;

			j = ExecInitJunkFilter(planstate->plan->targetlist,
								   tupType->tdhasoid,
								   ExecInitExtraTupleSlot(estate));
			estate->es_junkFilter = j;

			/* Want to return the cleaned tuple type */
			tupType = j->jf_cleanTupType;
		}
	}

	queryDesc->tupDesc = tupType;
<<<<<<< HEAD

	/*
	 * If doing SELECT INTO, initialize the "into" relation.  We must wait
	 * till now so we have the "clean" result tuple type to create the new
	 * table from.
	 *
	 * If EXPLAIN, skip creating the "into" relation.
	 */
	if (estate->es_select_into && !(eflags & EXEC_FLAG_EXPLAIN_ONLY) &&
			/* Only create the table if root slice */
	        (Gp_role != GP_ROLE_EXECUTE || Gp_is_writer) )
		OpenIntoRel(queryDesc);


	if (DEBUG1 >= log_min_messages)
			{
				char		msec_str[32];
				switch (check_log_duration(msec_str, false))
				{
					case 1:
					case 2:
						ereport(LOG, (errmsg("duration to InitPlan end: %s ms", msec_str)));
						break;
				}
			}
=======
	queryDesc->planstate = planstate;
>>>>>>> 80edfd76
}

/*
 * Check that a proposed result relation is a legal target for the operation
 *
 * In most cases parser and/or planner should have noticed this already, but
 * let's make sure.  In the view case we do need a test here, because if the
 * view wasn't rewritten by a rule, it had better have an INSTEAD trigger.
 *
 * Note: when changing this function, you probably also need to look at
 * CheckValidRowMarkRel.
 */
void
CheckValidResultRel(Relation resultRel, CmdType operation)
{
	TriggerDesc *trigDesc = resultRel->trigdesc;

	switch (resultRel->rd_rel->relkind)
	{
		case RELKIND_RELATION:
			/* OK */
			break;
		case RELKIND_SEQUENCE:
			ereport(ERROR,
					(errcode(ERRCODE_WRONG_OBJECT_TYPE),
					 errmsg("cannot change sequence \"%s\"",
							RelationGetRelationName(resultRel))));
			break;
		case RELKIND_TOASTVALUE:
			ereport(ERROR,
					(errcode(ERRCODE_WRONG_OBJECT_TYPE),
					 errmsg("cannot change TOAST relation \"%s\"",
							RelationGetRelationName(resultRel))));
			break;
		case RELKIND_VIEW:
			/*
			 * GPDB_91_MERGE_FIXME: In Greenplum, views are treated as non
			 * partitioned relations, gp_distribution_policy contains no entry
			 * for views.  Consequently, flow of a ModifyTable node for a view
			 * is determined such that it is not dispatched to segments.
			 * Things get confused if the DML statement has a where clause that
			 * results in a direct dispatch to one segment.  Underlying scan
			 * nodes have direct dispatch set but when it's time to commit, the
			 * direct dispatch information is not passed on to the DTM and it
			 * sends PREPARE to all segments, causing "Distributed transaction
			 * ... not found" error.  Until this is fixed, INSTEAD OF triggers
			 * and DML on views need to be disabled.
			 */
			ereport(ERROR,
					(errcode(ERRCODE_GP_FEATURE_NOT_YET),
					 errmsg("cannot change view \"%s\"",
							RelationGetRelationName(resultRel)),
					 errhint("changing views is not supported in Greenplum")));

			switch (operation)
			{
				case CMD_INSERT:
					if (!trigDesc || !trigDesc->trig_insert_instead_row)
						ereport(ERROR,
						  (errcode(ERRCODE_OBJECT_NOT_IN_PREREQUISITE_STATE),
						   errmsg("cannot insert into view \"%s\"",
								  RelationGetRelationName(resultRel)),
						   errhint("You need an unconditional ON INSERT DO INSTEAD rule or an INSTEAD OF INSERT trigger.")));
					break;
				case CMD_UPDATE:
					if (!trigDesc || !trigDesc->trig_update_instead_row)
						ereport(ERROR,
						  (errcode(ERRCODE_OBJECT_NOT_IN_PREREQUISITE_STATE),
						   errmsg("cannot update view \"%s\"",
								  RelationGetRelationName(resultRel)),
						   errhint("You need an unconditional ON UPDATE DO INSTEAD rule or an INSTEAD OF UPDATE trigger.")));
					break;
				case CMD_DELETE:
					if (!trigDesc || !trigDesc->trig_delete_instead_row)
						ereport(ERROR,
						  (errcode(ERRCODE_OBJECT_NOT_IN_PREREQUISITE_STATE),
						   errmsg("cannot delete from view \"%s\"",
								  RelationGetRelationName(resultRel)),
						   errhint("You need an unconditional ON DELETE DO INSTEAD rule or an INSTEAD OF DELETE trigger.")));
					break;
				default:
					elog(ERROR, "unrecognized CmdType: %d", (int) operation);
					break;
			}
			break;
		case RELKIND_FOREIGN_TABLE:
			ereport(ERROR,
					(errcode(ERRCODE_WRONG_OBJECT_TYPE),
					 errmsg("cannot change foreign table \"%s\"",
							RelationGetRelationName(resultRel))));
			break;

		/* GPDB additions */
		case RELKIND_AOSEGMENTS:
			if (!allowSystemTableModsDML)
				ereport(ERROR,
						(errcode(ERRCODE_WRONG_OBJECT_TYPE),
						 errmsg("cannot change AO segment listing relation \"%s\"",
								RelationGetRelationName(resultRel))));
			break;
		case RELKIND_AOBLOCKDIR:
			if (!allowSystemTableModsDML)
				ereport(ERROR,
						(errcode(ERRCODE_WRONG_OBJECT_TYPE),
						 errmsg("cannot change AO block directory relation \"%s\"",
								RelationGetRelationName(resultRel))));
			break;
		case RELKIND_AOVISIMAP:
			if (!allowSystemTableModsDML)
				ereport(ERROR,
						(errcode(ERRCODE_WRONG_OBJECT_TYPE),
						 errmsg("cannot change AO visibility map relation \"%s\"",
								RelationGetRelationName(resultRel))));
			break;

		default:
			ereport(ERROR,
					(errcode(ERRCODE_WRONG_OBJECT_TYPE),
					 errmsg("cannot change relation \"%s\"",
							RelationGetRelationName(resultRel))));
			break;
	}
}

/*
 * Check that a proposed rowmark target relation is a legal target
 *
 * In most cases parser and/or planner should have noticed this already, but
 * they don't cover all cases.
 */
static void
CheckValidRowMarkRel(Relation rel, RowMarkType markType)
{
	switch (rel->rd_rel->relkind)
	{
		case RELKIND_RELATION:
			/* OK */
			break;
		case RELKIND_SEQUENCE:
			/* Must disallow this because we don't vacuum sequences */
			ereport(ERROR,
					(errcode(ERRCODE_WRONG_OBJECT_TYPE),
					 errmsg("cannot lock rows in sequence \"%s\"",
							RelationGetRelationName(rel))));
			break;
		case RELKIND_TOASTVALUE:
			/* We could allow this, but there seems no good reason to */
			ereport(ERROR,
					(errcode(ERRCODE_WRONG_OBJECT_TYPE),
					 errmsg("cannot lock rows in TOAST relation \"%s\"",
							RelationGetRelationName(rel))));
			break;
		case RELKIND_VIEW:
			/* Should not get here */
			ereport(ERROR,
					(errcode(ERRCODE_WRONG_OBJECT_TYPE),
					 errmsg("cannot lock rows in view \"%s\"",
							RelationGetRelationName(rel))));
			break;
		case RELKIND_FOREIGN_TABLE:
			/* Perhaps we can support this someday, but not today */
			ereport(ERROR,
					(errcode(ERRCODE_WRONG_OBJECT_TYPE),
					 errmsg("cannot lock rows in foreign table \"%s\"",
							RelationGetRelationName(rel))));
			break;
		default:
			ereport(ERROR,
					(errcode(ERRCODE_WRONG_OBJECT_TYPE),
					 errmsg("cannot lock rows in relation \"%s\"",
							RelationGetRelationName(rel))));
			break;
	}
}

/*
 * Initialize ResultRelInfo data for one result relation
 *
 * Caution: before Postgres 9.1, this function included the relkind checking
 * that's now in CheckValidResultRel, and it also did ExecOpenIndices if
 * appropriate.  Be sure callers cover those needs.
 */
void
InitResultRelInfo(ResultRelInfo *resultRelInfo,
				  Relation resultRelationDesc,
				  Index resultRelationIndex,
				  int instrument_options)
{
	MemSet(resultRelInfo, 0, sizeof(ResultRelInfo));
	resultRelInfo->type = T_ResultRelInfo;
	resultRelInfo->ri_RangeTableIndex = resultRelationIndex;
	resultRelInfo->ri_RelationDesc = resultRelationDesc;
	resultRelInfo->ri_NumIndices = 0;
	resultRelInfo->ri_IndexRelationDescs = NULL;
	resultRelInfo->ri_IndexRelationInfo = NULL;
	/* make a copy so as not to depend on relcache info not changing... */
	resultRelInfo->ri_TrigDesc = CopyTriggerDesc(resultRelationDesc->trigdesc);
	if (resultRelInfo->ri_TrigDesc)
	{
		int			n = resultRelInfo->ri_TrigDesc->numtriggers;

		resultRelInfo->ri_TrigFunctions = (FmgrInfo *)
			palloc0(n * sizeof(FmgrInfo));
		resultRelInfo->ri_TrigWhenExprs = (List **)
			palloc0(n * sizeof(List *));
		if (instrument_options)
			resultRelInfo->ri_TrigInstrument = InstrAlloc(n, instrument_options);
	}
	else
	{
		resultRelInfo->ri_TrigFunctions = NULL;
		resultRelInfo->ri_TrigWhenExprs = NULL;
		resultRelInfo->ri_TrigInstrument = NULL;
	}
	resultRelInfo->ri_ConstraintExprs = NULL;
	resultRelInfo->ri_junkFilter = NULL;
	resultRelInfo->ri_projectReturning = NULL;
	resultRelInfo->ri_aoInsertDesc = NULL;
	resultRelInfo->ri_aocsInsertDesc = NULL;
	resultRelInfo->ri_extInsertDesc = NULL;
	resultRelInfo->ri_deleteDesc = NULL;
	resultRelInfo->ri_updateDesc = NULL;
	resultRelInfo->ri_aosegno = InvalidFileSegNumber;
}


void
CloseResultRelInfo(ResultRelInfo *resultRelInfo)
{
	/* end (flush) the INSERT operation in the access layer */
	if (resultRelInfo->ri_aoInsertDesc)
		appendonly_insert_finish(resultRelInfo->ri_aoInsertDesc);
	if (resultRelInfo->ri_aocsInsertDesc)
		aocs_insert_finish(resultRelInfo->ri_aocsInsertDesc);
	if (resultRelInfo->ri_extInsertDesc)
		external_insert_finish(resultRelInfo->ri_extInsertDesc);

	if (resultRelInfo->ri_deleteDesc != NULL)
	{
		if (RelationIsAoRows(resultRelInfo->ri_RelationDesc))
			appendonly_delete_finish(resultRelInfo->ri_deleteDesc);
		else
		{
			Assert(RelationIsAoCols(resultRelInfo->ri_RelationDesc));
			aocs_delete_finish(resultRelInfo->ri_deleteDesc);
		}
		resultRelInfo->ri_deleteDesc = NULL;
	}
	if (resultRelInfo->ri_updateDesc != NULL)
	{
		if (RelationIsAoRows(resultRelInfo->ri_RelationDesc))
			appendonly_update_finish(resultRelInfo->ri_updateDesc);
		else
		{
			Assert(RelationIsAoCols(resultRelInfo->ri_RelationDesc));
			aocs_update_finish(resultRelInfo->ri_updateDesc);
		}
		resultRelInfo->ri_updateDesc = NULL;
	}

	if (resultRelInfo->ri_resultSlot)
	{
		Assert(resultRelInfo->ri_resultSlot->tts_tupleDescriptor);
		ReleaseTupleDesc(resultRelInfo->ri_resultSlot->tts_tupleDescriptor);
		ExecClearTuple(resultRelInfo->ri_resultSlot);
	}

	if (resultRelInfo->ri_PartitionParent)
		relation_close(resultRelInfo->ri_PartitionParent, AccessShareLock);

	/* Close indices and then the relation itself */
	ExecCloseIndices(resultRelInfo);
	heap_close(resultRelInfo->ri_RelationDesc, NoLock);

	/* Recurse into partitions */
	/* Examine each hash table entry. */
	if (resultRelInfo->ri_partition_hash)
	{
		HASH_SEQ_STATUS hash_seq_status;
		ResultPartHashEntry *entry;

		hash_freeze(resultRelInfo->ri_partition_hash);
		hash_seq_init(&hash_seq_status, resultRelInfo->ri_partition_hash);
		while ((entry = hash_seq_search(&hash_seq_status)) != NULL)
		{
			CloseResultRelInfo(&entry->resultRelInfo);
		}
		/* No need for hash_seq_term() since we iterated to end. */
	}
}

/*
 * ResultRelInfoSetSegno
 *
 * based on a list of relid->segno mapping, look for our own resultRelInfo
 * relid in the mapping and find the segfile number that this resultrel should
 * use if it is inserting into an AO relation. for any non AO relation this is
 * irrelevant and will return early.
 *
 * Note that we rely on the fact that the caller has a well constructed mapping
 * and that it includes all the relids of *any* AO relation that may insert
 * data during this transaction. For non partitioned tables the mapping list
 * will have only one element - our table. for partitioning it may have
 * multiple (depending on how many partitions are AO).
 *
 */
void
ResultRelInfoSetSegno(ResultRelInfo *resultRelInfo, List *mapping)
{
   	ListCell *relid_to_segno;
   	bool	  found = false;

	/* only relevant for AO relations */
	if(!relstorage_is_ao(RelinfoGetStorage(resultRelInfo)))
		return;

	Assert(mapping);
	Assert(resultRelInfo->ri_RelationDesc);

   	/* lookup the segfile # to write into, according to my relid */

   	foreach(relid_to_segno, mapping)
   	{
		SegfileMapNode *n = (SegfileMapNode *)lfirst(relid_to_segno);
		Oid myrelid = RelationGetRelid(resultRelInfo->ri_RelationDesc);
		if(n->relid == myrelid)
		{
			Assert(n->segno != InvalidFileSegNumber);
			resultRelInfo->ri_aosegno = n->segno;

			elogif(Debug_appendonly_print_insert, LOG,
				"Appendonly: setting pre-assigned segno %d in result "
				"relation with relid %d", n->segno, n->relid);

			found = true;
		}
	}

	Assert(found);
}

/*
 *		ExecGetTriggerResultRel
 *
 * Get a ResultRelInfo for a trigger target relation.  Most of the time,
 * triggers are fired on one of the result relations of the query, and so
 * we can just return a member of the es_result_relations array.  (Note: in
 * self-join situations there might be multiple members with the same OID;
 * if so it doesn't matter which one we pick.)  However, it is sometimes
 * necessary to fire triggers on other relations; this happens mainly when an
 * RI update trigger queues additional triggers on other relations, which will
 * be processed in the context of the outer query.	For efficiency's sake,
 * we want to have a ResultRelInfo for those triggers too; that can avoid
 * repeated re-opening of the relation.  (It also provides a way for EXPLAIN
 * ANALYZE to report the runtimes of such triggers.)  So we make additional
 * ResultRelInfo's as needed, and save them in es_trig_target_relations.
 */
ResultRelInfo *
ExecGetTriggerResultRel(EState *estate, Oid relid)
{
	ResultRelInfo *rInfo;
	int			nr;
	ListCell   *l;
	Relation	rel;
	MemoryContext oldcontext;

	/* First, search through the query result relations */
	rInfo = estate->es_result_relations;
	nr = estate->es_num_result_relations;
	while (nr > 0)
	{
		if (RelationGetRelid(rInfo->ri_RelationDesc) == relid)
			return rInfo;
		rInfo++;
		nr--;
	}
	/* Nope, but maybe we already made an extra ResultRelInfo for it */
	foreach(l, estate->es_trig_target_relations)
	{
		rInfo = (ResultRelInfo *) lfirst(l);
		if (RelationGetRelid(rInfo->ri_RelationDesc) == relid)
			return rInfo;
	}
	/* Nope, so we need a new one */

	/*
	 * Open the target relation's relcache entry.  We assume that an
	 * appropriate lock is still held by the backend from whenever the trigger
	 * event got queued, so we need take no new lock here.	Also, we need not
	 * recheck the relkind, so no need for CheckValidResultRel.
	 */
	rel = heap_open(relid, NoLock);

	/*
	 * Make the new entry in the right context.
	 */
	oldcontext = MemoryContextSwitchTo(estate->es_query_cxt);
	rInfo = makeNode(ResultRelInfo);
	InitResultRelInfo(rInfo,
					  rel,
					  0,		/* dummy rangetable index */
					  estate->es_instrument);
	estate->es_trig_target_relations =
		lappend(estate->es_trig_target_relations, rInfo);
	MemoryContextSwitchTo(oldcontext);

	/*
	 * Currently, we don't need any index information in ResultRelInfos used
	 * only for triggers, so no need to call ExecOpenIndices.
	 */

	return rInfo;
}

/*
 *		ExecContextForcesOids
 *
 * This is pretty grotty: when doing INSERT, UPDATE, or CREATE TABLE AS,
 * we need to ensure that result tuples have space for an OID iff they are
 * going to be stored into a relation that has OIDs.  In other contexts
 * we are free to choose whether to leave space for OIDs in result tuples
 * (we generally don't want to, but we do if a physical-tlist optimization
 * is possible).  This routine checks the plan context and returns TRUE if the
 * choice is forced, FALSE if the choice is not forced.  In the TRUE case,
 * *hasoids is set to the required value.
 *
 * One reason this is ugly is that all plan nodes in the plan tree will emit
 * tuples with space for an OID, though we really only need the topmost node
 * to do so.  However, node types like Sort don't project new tuples but just
 * return their inputs, and in those cases the requirement propagates down
 * to the input node.  Eventually we might make this code smart enough to
 * recognize how far down the requirement really goes, but for now we just
 * make all plan nodes do the same thing if the top level forces the choice.
 *
 * We assume that if we are generating tuples for INSERT or UPDATE,
 * estate->es_result_relation_info is already set up to describe the target
 * relation.  Note that in an UPDATE that spans an inheritance tree, some of
 * the target relations may have OIDs and some not.  We have to make the
 * decisions on a per-relation basis as we initialize each of the subplans of
 * the ModifyTable node, so ModifyTable has to set es_result_relation_info
 * while initializing each subplan.
 *
 * CREATE TABLE AS is even uglier, because we don't have the target relation's
 * descriptor available when this code runs; we have to look aside at the
 * flags passed to ExecutorStart().
 */
bool
ExecContextForcesOids(PlanState *planstate, bool *hasoids)
{
	/*
	 * In PostgreSQL, we check the "currently active" result relation,
	 * es_result_relation_info. In GPDB, however, the node that produces
	 * the tuple can be in a different slice than the ModifyTable node,
	 * and thanks to "alien elimination" in InitPlan, we might not have
	 * initialized the ModifyTable node at all in this process. Therefore,
	 * force OIDs if there are any result relations that need OIDs.
	 */
	int			i;

	for (i = 0; i < planstate->state->es_num_result_relations; i++)
	{
		ResultRelInfo *ri = &planstate->state->es_result_relations[i];
		Relation	rel = ri->ri_RelationDesc;

		if (rel != NULL)
		{
			*hasoids = rel->rd_rel->relhasoids;
			return true;
		}
	}

	if (planstate->state->es_top_eflags & EXEC_FLAG_WITH_OIDS)
	{
		*hasoids = true;
		return true;
	}
	if (planstate->state->es_top_eflags & EXEC_FLAG_WITHOUT_OIDS)
	{
		*hasoids = false;
		return true;
	}

	return false;
}

void
SendAOTupCounts(EState *estate)
{
	StringInfoData buf;
	ResultRelInfo *resultRelInfo;
	int			i;
	List	   *all_ao_rels = NIL;
	ListCell   *lc;

	/*
	 * If we're inserting into partitions, send tuple counts for
	 * AO tables back to the QD.
	 */
	if (Gp_role != GP_ROLE_EXECUTE || !estate->es_result_partitions)
		return;

	resultRelInfo = estate->es_result_relations;
	for (i = 0; i < estate->es_num_result_relations; i++)
	{
		resultRelInfo = &estate->es_result_relations[i];

		if (relstorage_is_ao(RelinfoGetStorage(resultRelInfo)))
			all_ao_rels = lappend(all_ao_rels, resultRelInfo);

		if (resultRelInfo->ri_partition_hash)
		{
			HASH_SEQ_STATUS hash_seq_status;
			ResultPartHashEntry *entry;

			hash_seq_init(&hash_seq_status, resultRelInfo->ri_partition_hash);
			while ((entry = hash_seq_search(&hash_seq_status)) != NULL)
			{
				if (relstorage_is_ao(RelinfoGetStorage(&entry->resultRelInfo)))
					all_ao_rels = lappend(all_ao_rels, &entry->resultRelInfo);
			}
		}
	}

	if (!all_ao_rels)
		return;

	if (Debug_appendonly_print_insert)
		ereport(LOG,(errmsg("QE sending tuple counts of %d partitioned "
							"AO relations... ", list_length(all_ao_rels))));

	pq_beginmessage(&buf, 'o');
	pq_sendint(&buf, list_length(all_ao_rels), 4);

	foreach(lc, all_ao_rels)
	{
		resultRelInfo = (ResultRelInfo *) lfirst(lc);
		Oid			relid = RelationGetRelid(resultRelInfo->ri_RelationDesc);
		uint64		tupcount = resultRelInfo->ri_aoprocessed;

		pq_sendint(&buf, relid, 4);
		pq_sendint64(&buf, tupcount);

		if (Debug_appendonly_print_insert)
			ereport(LOG,(errmsg("sent tupcount " INT64_FORMAT " for "
								"relation %d", tupcount, relid)));

	}
	pq_endmessage(&buf);
}

/* ----------------------------------------------------------------
 *		ExecPostprocessPlan
 *
 *		Give plan nodes a final chance to execute before shutdown
 * ----------------------------------------------------------------
 */
static void
ExecPostprocessPlan(EState *estate)
{
	ListCell   *lc;

	/*
	 * Make sure nodes run forward.
	 */
	estate->es_direction = ForwardScanDirection;

	/*
	 * Run any secondary ModifyTable nodes to completion, in case the main
	 * query did not fetch all rows from them.	(We do this to ensure that
	 * such nodes have predictable results.)
	 */
	foreach(lc, estate->es_auxmodifytables)
	{
		PlanState  *ps = (PlanState *) lfirst(lc);

		for (;;)
		{
			TupleTableSlot *slot;

			/* Reset the per-output-tuple exprcontext each time */
			ResetPerTupleExprContext(estate);

			slot = ExecProcNode(ps);

			if (TupIsNull(slot))
				break;
		}
	}
}

/* ----------------------------------------------------------------
 *		ExecEndPlan
 *
 *		Cleans up the query plan -- closes files and frees up storage
 *
 * NOTE: we are no longer very worried about freeing storage per se
 * in this code; FreeExecutorState should be guaranteed to release all
 * memory that needs to be released.  What we are worried about doing
 * is closing relations and dropping buffer pins.  Thus, for example,
 * tuple tables must be cleared or dropped to ensure pins are released.
 * ----------------------------------------------------------------
 */
void
ExecEndPlan(PlanState *planstate, EState *estate)
{
	ResultRelInfo *resultRelInfo;
	int			i;
	ListCell   *l;

	/*
	 * shut down the node-type-specific query processing
	 */
	if (planstate != NULL)
		ExecEndNode(planstate);

	/*
	 * for subplans too
	 */
	foreach(l, estate->es_subplanstates)
	{
		PlanState  *subplanstate = (PlanState *) lfirst(l);
		if (subplanstate != NULL)
		{
			ExecEndNode(subplanstate);
		}
	}

	/*
	 * destroy the executor's tuple table.  Actually we only care about
	 * releasing buffer pins and tupdesc refcounts; there's no need to pfree
	 * the TupleTableSlots, since the containing memory context is about to go
	 * away anyway.
	 */
	ExecResetTupleTable(estate->es_tupleTable, false);

	/* Report how many tuples we may have inserted into AO tables */
	SendAOTupCounts(estate);

	/* Adjust INSERT/UPDATE/DELETE count for replicated table ON QD */
	AdjustReplicatedTableCounts(estate);

	/*
	 * close the result relation(s) if any, but hold locks until xact commit.
	 */
	resultRelInfo = estate->es_result_relations;
	for (i = 0; i < estate->es_num_result_relations; i++)
	{
		CloseResultRelInfo(resultRelInfo);
		resultRelInfo++;
	}

	/*
	 * likewise close any trigger target relations
	 */
	foreach(l, estate->es_trig_target_relations)
	{
		resultRelInfo = (ResultRelInfo *) lfirst(l);
		/* Close indices and then the relation itself */
		ExecCloseIndices(resultRelInfo);
		heap_close(resultRelInfo->ri_RelationDesc, NoLock);
	}

	/*
	 * close any relations selected FOR UPDATE/FOR SHARE, again keeping locks
	 */
	foreach(l, estate->es_rowMarks)
	{
		ExecRowMark *erm = (ExecRowMark *) lfirst(l);

		if (erm->relation)
			heap_close(erm->relation, NoLock);
	}
}

/* ----------------------------------------------------------------
 *		ExecutePlan
 *
 *		Processes the query plan until we have processed 'numberTuples' tuples,
 *		moving in the specified direction.
 *
 *		Runs to completion if numberTuples is 0
 *
 * Note: the ctid attribute is a 'junk' attribute that is removed before the
 * user can see it
 * ----------------------------------------------------------------
 */
static void
ExecutePlan(EState *estate,
			PlanState *planstate,
			CmdType operation,
			bool sendTuples,
			long numberTuples,
			ScanDirection direction,
			DestReceiver *dest)
{
	TupleTableSlot *slot;
	long		current_tuple_count;

	/*
	 * initialize local variables
	 */
	current_tuple_count = 0;

	/*
	 * Set the direction.
	 */
	estate->es_direction = direction;

	/*
	 * Make sure slice dependencies are met
	 */
	ExecSliceDependencyNode(planstate);

	/*
	 * Loop until we've processed the proper number of tuples from the plan.
	 */
	for (;;)
	{
		/* Reset the per-output-tuple exprcontext */
		ResetPerTupleExprContext(estate);

		/*
		 * Execute the plan and obtain a tuple
		 */
		slot = ExecProcNode(planstate);

		/*
		 * if the tuple is null, then we assume there is nothing more to
		 * process so we just end the loop...
		 */
		if (TupIsNull(slot))
		{
			/*
			 * We got end-of-stream. We need to mark it since with a cursor
			 * end-of-stream will only be received with the fetch that
			 * returns the last tuple. ExecutorEnd needs to know if EOS was
			 * received in order to do the right cleanup.
			 */
			estate->es_got_eos = true;
			break;
		}

		/*
		 * If we have a junk filter, then project a new tuple with the junk
		 * removed.
		 *
		 * Store this new "clean" tuple in the junkfilter's resultSlot.
		 * (Formerly, we stored it back over the "dirty" tuple, which is WRONG
		 * because that tuple slot has the wrong descriptor.)
		 */
		if (estate->es_junkFilter != NULL)
			slot = ExecFilterJunk(estate->es_junkFilter, slot);

		if (operation != CMD_SELECT && Gp_role == GP_ROLE_EXECUTE && !Gp_is_writer)
		{
			elog(ERROR, "INSERT/UPDATE/DELETE must be executed by a writer segworker group");
		}

		/*
		 * If we are supposed to send the tuple somewhere, do so. (In
		 * practice, this is probably always the case at this point.)
		 */
		if (sendTuples)
			(*dest->receiveSlot) (slot, dest);

		/*
		 * Count tuples processed, if this is a SELECT.  (For other operation
		 * types, the ModifyTable plan node must count the appropriate
		 * events.)
		 */
		if (operation == CMD_SELECT)
		{
			(estate->es_processed)++;

#ifdef FAULT_INJECTOR
			/*
			 * bump es_processed using the fault injector, but only if the number rows is in a certain range
			 * this avoids bumping the counter every time after we bumped it once
			 */
			if (estate->es_processed >= 10000 && estate->es_processed <= 1000000)
			{
				if (FaultInjector_InjectFaultIfSet(ExecutorRunHighProcessed,
												   DDLNotSpecified,
												   "" /* databaseName */,
												   "" /* tableName */) == FaultInjectorTypeSkip)
				{
					/*
					 * For testing purposes, pretend that we have already processed
					 * almost 2^32 rows.
					 */
					estate->es_processed = UINT_MAX - 10;
				}
			}
#endif /* FAULT_INJECTOR */
		}

		/*
		 * check our tuple count.. if we've processed the proper number then
		 * quit, else loop again and process more tuples.  Zero numberTuples
		 * means no limit.
		 */
		current_tuple_count++;
		if (numberTuples && numberTuples == current_tuple_count)
			break;
	}
}


/*
 * ExecRelCheck --- check that tuple meets constraints for result relation
 */
static const char *
ExecRelCheck(ResultRelInfo *resultRelInfo,
			 TupleTableSlot *slot, EState *estate)
{
	Relation	rel = resultRelInfo->ri_RelationDesc;
	int			ncheck = rel->rd_att->constr->num_check;
	ConstrCheck *check = rel->rd_att->constr->check;
	ExprContext *econtext;
	MemoryContext oldContext;
	List	   *qual;
	int			i;

	/*
	 * If first time through for this result relation, build expression
	 * nodetrees for rel's constraint expressions.  Keep them in the per-query
	 * memory context so they'll survive throughout the query.
	 */
	if (resultRelInfo->ri_ConstraintExprs == NULL)
	{
		oldContext = MemoryContextSwitchTo(estate->es_query_cxt);
		resultRelInfo->ri_ConstraintExprs =
			(List **) palloc(ncheck * sizeof(List *));
		for (i = 0; i < ncheck; i++)
		{
			/* ExecQual wants implicit-AND form */
			qual = make_ands_implicit(stringToNode(check[i].ccbin));
			resultRelInfo->ri_ConstraintExprs[i] = (List *)
				ExecPrepareExpr((Expr *) qual, estate);
		}
		MemoryContextSwitchTo(oldContext);
	}

	/*
	 * We will use the EState's per-tuple context for evaluating constraint
	 * expressions (creating it if it's not already there).
	 */
	econtext = GetPerTupleExprContext(estate);

	/* Arrange for econtext's scan tuple to be the tuple under test */
	econtext->ecxt_scantuple = slot;

	/* And evaluate the constraints */
	for (i = 0; i < ncheck; i++)
	{
		qual = resultRelInfo->ri_ConstraintExprs[i];

		/*
		 * NOTE: SQL92 specifies that a NULL result from a constraint
		 * expression is not to be treated as a failure.  Therefore, tell
		 * ExecQual to return TRUE for NULL.
		 */
		if (!ExecQual(qual, econtext, true))
			return check[i].ccname;
	}

	/* NULL result means no error */
	return NULL;
}

void
ExecConstraints(ResultRelInfo *resultRelInfo,
				TupleTableSlot *slot, EState *estate)
{
	Relation	rel = resultRelInfo->ri_RelationDesc;
	TupleConstr *constr = rel->rd_att->constr;

	Assert(constr);

	if (constr->has_not_null)
	{
		int			natts = rel->rd_att->natts;
		int			attrChk;

		for (attrChk = 1; attrChk <= natts; attrChk++)
		{
			if (rel->rd_att->attrs[attrChk - 1]->attnotnull &&
				slot_attisnull(slot, attrChk))
				ereport(ERROR,
						(errcode(ERRCODE_NOT_NULL_VIOLATION),
						 errmsg("null value in column \"%s\" violates not-null constraint",
						  NameStr(rel->rd_att->attrs[attrChk - 1]->attname)),
						 errdetail("Failing row contains %s.",
								   ExecBuildSlotValueDescription(slot, 64))));
		}
	}

	if (constr->num_check > 0)
	{
		const char *failed;

		if ((failed = ExecRelCheck(resultRelInfo, slot, estate)) != NULL)
			ereport(ERROR,
					(errcode(ERRCODE_CHECK_VIOLATION),
					 errmsg("new row for relation \"%s\" violates check constraint \"%s\"",
							RelationGetRelationName(rel), failed),
					 errdetail("Failing row contains %s.",
							   ExecBuildSlotValueDescription(slot, 64))));
	}
}

/*
 * ExecBuildSlotValueDescription -- construct a string representing a tuple
 *
 * This is intentionally very similar to BuildIndexValueDescription, but
 * unlike that function, we truncate long field values.  That seems necessary
 * here since heap field values could be very long, whereas index entries
 * typically aren't so wide.
 */
static char *
ExecBuildSlotValueDescription(TupleTableSlot *slot, int maxfieldlen)
{
	StringInfoData buf;
	TupleDesc	tupdesc = slot->tts_tupleDescriptor;
	int			i;

	/* Make sure the tuple is fully deconstructed */
	slot_getallattrs(slot);

	initStringInfo(&buf);

	appendStringInfoChar(&buf, '(');

	for (i = 0; i < tupdesc->natts; i++)
	{
		char	   *val;
		int			vallen;

		if (slot->tts_isnull[i])
			val = "null";
		else
		{
			Oid			foutoid;
			bool		typisvarlena;

			getTypeOutputInfo(tupdesc->attrs[i]->atttypid,
							  &foutoid, &typisvarlena);
			val = OidOutputFunctionCall(foutoid, slot->tts_values[i]);
		}

		if (i > 0)
			appendStringInfoString(&buf, ", ");

		/* truncate if needed */
		vallen = strlen(val);
		if (vallen <= maxfieldlen)
			appendStringInfoString(&buf, val);
		else
		{
			vallen = pg_mbcliplen(val, vallen, maxfieldlen);
			appendBinaryStringInfo(&buf, val, vallen);
			appendStringInfoString(&buf, "...");
		}
	}

	appendStringInfoChar(&buf, ')');

	return buf.data;
}


/*
 * ExecFindRowMark -- find the ExecRowMark struct for given rangetable index
 */
ExecRowMark *
ExecFindRowMark(EState *estate, Index rti)
{
	ListCell   *lc;

	foreach(lc, estate->es_rowMarks)
	{
		ExecRowMark *erm = (ExecRowMark *) lfirst(lc);

		if (erm->rti == rti)
			return erm;
	}
	elog(ERROR, "failed to find ExecRowMark for rangetable index %u", rti);
	return NULL;				/* keep compiler quiet */
}

/*
 * ExecBuildAuxRowMark -- create an ExecAuxRowMark struct
 *
 * Inputs are the underlying ExecRowMark struct and the targetlist of the
 * input plan node (not planstate node!).  We need the latter to find out
 * the column numbers of the resjunk columns.
 */
ExecAuxRowMark *
ExecBuildAuxRowMark(ExecRowMark *erm, List *targetlist)
{
	ExecAuxRowMark *aerm = (ExecAuxRowMark *) palloc0(sizeof(ExecAuxRowMark));
	char		resname[32];

	aerm->rowmark = erm;

	/* Look up the resjunk columns associated with this rowmark */
	if (erm->relation)
	{
		Assert(erm->markType != ROW_MARK_COPY);

		/* if child rel, need tableoid */
		if (erm->rti != erm->prti)
		{
			snprintf(resname, sizeof(resname), "tableoid%u", erm->rowmarkId);
			aerm->toidAttNo = ExecFindJunkAttributeInTlist(targetlist,
														   resname);
			if (!AttributeNumberIsValid(aerm->toidAttNo))
				elog(ERROR, "could not find junk %s column", resname);
		}

		/* always need ctid for real relations */
		snprintf(resname, sizeof(resname), "ctid%u", erm->rowmarkId);
		aerm->ctidAttNo = ExecFindJunkAttributeInTlist(targetlist,
													   resname);
		if (!AttributeNumberIsValid(aerm->ctidAttNo))
			elog(ERROR, "could not find junk %s column", resname);
	}
	else
	{
		Assert(erm->markType == ROW_MARK_COPY);

		snprintf(resname, sizeof(resname), "wholerow%u", erm->rowmarkId);
		aerm->wholeAttNo = ExecFindJunkAttributeInTlist(targetlist,
														resname);
		if (!AttributeNumberIsValid(aerm->wholeAttNo))
			elog(ERROR, "could not find junk %s column", resname);
	}

	return aerm;
}


/*
 * EvalPlanQual logic --- recheck modified tuple(s) to see if we want to
 * process the updated version under READ COMMITTED rules.
 *
 * See backend/executor/README for some info about how this works.
 */


/*
 * Check a modified tuple to see if we want to process its updated version
 * under READ COMMITTED rules.
 *
 *	estate - outer executor state data
 *	epqstate - state for EvalPlanQual rechecking
 *	relation - table containing tuple
 *	rti - rangetable index of table containing tuple
 *	*tid - t_ctid from the outdated tuple (ie, next updated version)
 *	priorXmax - t_xmax from the outdated tuple
 *
 * *tid is also an output parameter: it's modified to hold the TID of the
 * latest version of the tuple (note this may be changed even on failure)
 *
 * Returns a slot containing the new candidate update/delete tuple, or
 * NULL if we determine we shouldn't process the row.
 */
TupleTableSlot *
EvalPlanQual(EState *estate, EPQState *epqstate,
			 Relation relation, Index rti,
			 ItemPointer tid, TransactionId priorXmax)
{
	TupleTableSlot *slot;
	HeapTuple	copyTuple;

	Assert(rti > 0);

	/*
	 * Get and lock the updated version of the row; if fail, return NULL.
	 */
	copyTuple = EvalPlanQualFetch(estate, relation, LockTupleExclusive,
								  tid, priorXmax);

	if (copyTuple == NULL)
		return NULL;

	/*
	 * For UPDATE/DELETE we have to return tid of actual row we're executing
	 * PQ for.
	 */
	*tid = copyTuple->t_self;

	/*
	 * Need to run a recheck subquery.	Initialize or reinitialize EPQ state.
	 */
	EvalPlanQualBegin(epqstate, estate);

	/*
	 * Free old test tuple, if any, and store new tuple where relation's scan
	 * node will see it
	 */
	EvalPlanQualSetTuple(epqstate, rti, copyTuple);

	/*
	 * Fetch any non-locked source rows
	 */
	EvalPlanQualFetchRowMarks(epqstate);

	/*
	 * Run the EPQ query.  We assume it will return at most one tuple.
	 */
	slot = EvalPlanQualNext(epqstate);

	/*
	 * If we got a tuple, force the slot to materialize the tuple so that it
	 * is not dependent on any local state in the EPQ query (in particular,
	 * it's highly likely that the slot contains references to any pass-by-ref
	 * datums that may be present in copyTuple).  As with the next step, this
	 * is to guard against early re-use of the EPQ query.
	 */
	if (!TupIsNull(slot))
		(void) ExecMaterializeSlot(slot);

	/*
	 * Clear out the test tuple.  This is needed in case the EPQ query is
	 * re-used to test a tuple for a different relation.  (Not clear that can
	 * really happen, but let's be safe.)
	 */
	EvalPlanQualSetTuple(epqstate, rti, NULL);

	return slot;
}

/*
 * Fetch a copy of the newest version of an outdated tuple
 *
 *	estate - executor state data
 *	relation - table containing tuple
 *	lockmode - requested tuple lock mode
 *	*tid - t_ctid from the outdated tuple (ie, next updated version)
 *	priorXmax - t_xmax from the outdated tuple
 *
 * Returns a palloc'd copy of the newest tuple version, or NULL if we find
 * that there is no newest version (ie, the row was deleted not updated).
 * If successful, we have locked the newest tuple version, so caller does not
 * need to worry about it changing anymore.
 *
 * Note: properly, lockmode should be declared as enum LockTupleMode,
 * but we use "int" to avoid having to include heapam.h in executor.h.
 */
HeapTuple
EvalPlanQualFetch(EState *estate, Relation relation, int lockmode,
				  ItemPointer tid, TransactionId priorXmax)
{
	HeapTuple	copyTuple = NULL;
	HeapTupleData tuple;
	SnapshotData SnapshotDirty;

	/*
	 * fetch target tuple
	 *
	 * Loop here to deal with updated or busy tuples
	 */
	InitDirtySnapshot(SnapshotDirty);
	tuple.t_self = *tid;
	for (;;)
	{
		Buffer		buffer;

		if (heap_fetch(relation, &SnapshotDirty, &tuple, &buffer, true, NULL))
		{
			HTSU_Result test;
			ItemPointerData update_ctid;
			TransactionId update_xmax;

			/*
			 * If xmin isn't what we're expecting, the slot must have been
			 * recycled and reused for an unrelated tuple.	This implies that
			 * the latest version of the row was deleted, so we need do
			 * nothing.  (Should be safe to examine xmin without getting
			 * buffer's content lock, since xmin never changes in an existing
			 * tuple.)
			 */
			if (!TransactionIdEquals(HeapTupleHeaderGetXmin(tuple.t_data),
									 priorXmax))
			{
				ReleaseBuffer(buffer);
				return NULL;
			}

			/* otherwise xmin should not be dirty... */
			if (TransactionIdIsValid(SnapshotDirty.xmin))
				elog(ERROR, "t_xmin is uncommitted in tuple to be updated");

			/*
			 * If tuple is being updated by other transaction then we have to
			 * wait for its commit/abort.
			 */
			if (TransactionIdIsValid(SnapshotDirty.xmax))
			{
				ReleaseBuffer(buffer);
				XactLockTableWait(SnapshotDirty.xmax);
				continue;		/* loop back to repeat heap_fetch */
			}

			/*
			 * If tuple was inserted by our own transaction, we have to check
			 * cmin against es_output_cid: cmin >= current CID means our
			 * command cannot see the tuple, so we should ignore it.  Without
			 * this we are open to the "Halloween problem" of indefinitely
			 * re-updating the same tuple. (We need not check cmax because
			 * HeapTupleSatisfiesDirty will consider a tuple deleted by our
			 * transaction dead, regardless of cmax.)  We just checked that
			 * priorXmax == xmin, so we can test that variable instead of
			 * doing HeapTupleHeaderGetXmin again.
			 */
			if (TransactionIdIsCurrentTransactionId(priorXmax) &&
				HeapTupleHeaderGetCmin(tuple.t_data) >= estate->es_output_cid)
			{
				ReleaseBuffer(buffer);
				return NULL;
			}

			/*
			 * This is a live tuple, so now try to lock it.
			 */
			test = heap_lock_tuple(relation, &tuple, &buffer,
								   &update_ctid, &update_xmax,
								   estate->es_output_cid,
								   lockmode, false);
			/* We now have two pins on the buffer, get rid of one */
			ReleaseBuffer(buffer);

			switch (test)
			{
				case HeapTupleSelfUpdated:
					/* treat it as deleted; do not process */
					ReleaseBuffer(buffer);
					return NULL;

				case HeapTupleMayBeUpdated:
					/* successfully locked */
					break;

				case HeapTupleUpdated:
					ReleaseBuffer(buffer);
					if (IsolationUsesXactSnapshot())
						ereport(ERROR,
								(errcode(ERRCODE_T_R_SERIALIZATION_FAILURE),
								 errmsg("could not serialize access due to concurrent update")));
					if (!ItemPointerEquals(&update_ctid, &tuple.t_self))
					{
						/* it was updated, so look at the updated version */
						tuple.t_self = update_ctid;
						/* updated row should have xmin matching this xmax */
						priorXmax = update_xmax;
						continue;
					}
					/* tuple was deleted, so give up */
					return NULL;

				default:
					ReleaseBuffer(buffer);
					elog(ERROR, "unrecognized heap_lock_tuple status: %u",
						 test);
					return NULL;	/* keep compiler quiet */
			}

			/*
			 * We got tuple - now copy it for use by recheck query.
			 */
			copyTuple = heap_copytuple(&tuple);
			ReleaseBuffer(buffer);
			break;
		}

		/*
		 * If the referenced slot was actually empty, the latest version of
		 * the row must have been deleted, so we need do nothing.
		 */
		if (tuple.t_data == NULL)
		{
			ReleaseBuffer(buffer);
			return NULL;
		}

		/*
		 * As above, if xmin isn't what we're expecting, do nothing.
		 */
		if (!TransactionIdEquals(HeapTupleHeaderGetXmin(tuple.t_data),
								 priorXmax))
		{
			ReleaseBuffer(buffer);
			return NULL;
		}

		/*
		 * If we get here, the tuple was found but failed SnapshotDirty.
		 * Assuming the xmin is either a committed xact or our own xact (as it
		 * certainly should be if we're trying to modify the tuple), this must
		 * mean that the row was updated or deleted by either a committed xact
		 * or our own xact.  If it was deleted, we can ignore it; if it was
		 * updated then chain up to the next version and repeat the whole
		 * process.
		 *
		 * As above, it should be safe to examine xmax and t_ctid without the
		 * buffer content lock, because they can't be changing.
		 */
		if (ItemPointerEquals(&tuple.t_self, &tuple.t_data->t_ctid))
		{
			/* deleted, so forget about it */
			ReleaseBuffer(buffer);
			return NULL;
		}

		/* updated, so look at the updated row */
		tuple.t_self = tuple.t_data->t_ctid;
		/* updated row should have xmin matching this xmax */
		priorXmax = HeapTupleHeaderGetXmax(tuple.t_data);
		ReleaseBuffer(buffer);
		/* loop back to fetch next in chain */
	}

	/*
	 * Return the copied tuple
	 */
	return copyTuple;
}

/*
 * EvalPlanQualInit -- initialize during creation of a plan state node
 * that might need to invoke EPQ processing.
 *
 * Note: subplan/auxrowmarks can be NULL/NIL if they will be set later
 * with EvalPlanQualSetPlan.
 */
void
EvalPlanQualInit(EPQState *epqstate, EState *estate,
				 Plan *subplan, List *auxrowmarks, int epqParam)
{
	/* Mark the EPQ state inactive */
	epqstate->estate = NULL;
	epqstate->planstate = NULL;
	epqstate->origslot = NULL;
	/* ... and remember data that EvalPlanQualBegin will need */
	epqstate->plan = subplan;
	epqstate->arowMarks = auxrowmarks;
	epqstate->epqParam = epqParam;
}

/*
 * EvalPlanQualSetPlan -- set or change subplan of an EPQState.
 *
 * We need this so that ModifyTuple can deal with multiple subplans.
 */
void
EvalPlanQualSetPlan(EPQState *epqstate, Plan *subplan, List *auxrowmarks)
{
	/* If we have a live EPQ query, shut it down */
	EvalPlanQualEnd(epqstate);
	/* And set/change the plan pointer */
	epqstate->plan = subplan;
	/* The rowmarks depend on the plan, too */
	epqstate->arowMarks = auxrowmarks;
}

/*
 * Install one test tuple into EPQ state, or clear test tuple if tuple == NULL
 *
 * NB: passed tuple must be palloc'd; it may get freed later
 */
void
EvalPlanQualSetTuple(EPQState *epqstate, Index rti, HeapTuple tuple)
{
	EState	   *estate = epqstate->estate;

	Assert(rti > 0);

	/*
	 * free old test tuple, if any, and store new tuple where relation's scan
	 * node will see it
	 */
	if (estate->es_epqTuple[rti - 1] != NULL)
		heap_freetuple(estate->es_epqTuple[rti - 1]);
	estate->es_epqTuple[rti - 1] = tuple;
	estate->es_epqTupleSet[rti - 1] = true;
}

/*
 * Fetch back the current test tuple (if any) for the specified RTI
 */
HeapTuple
EvalPlanQualGetTuple(EPQState *epqstate, Index rti)
{
	EState	   *estate = epqstate->estate;

	Assert(rti > 0);

	return estate->es_epqTuple[rti - 1];
}

/*
 * Fetch the current row values for any non-locked relations that need
 * to be scanned by an EvalPlanQual operation.	origslot must have been set
 * to contain the current result row (top-level row) that we need to recheck.
 */
void
EvalPlanQualFetchRowMarks(EPQState *epqstate)
{
	ListCell   *l;

	Assert(epqstate->origslot != NULL);

	foreach(l, epqstate->arowMarks)
	{
		ExecAuxRowMark *aerm = (ExecAuxRowMark *) lfirst(l);
		ExecRowMark *erm = aerm->rowmark;
		Datum		datum;
		bool		isNull;
		HeapTupleData tuple;

		if (RowMarkRequiresRowShareLock(erm->markType))
			elog(ERROR, "EvalPlanQual doesn't support locking rowmarks");

		/* clear any leftover test tuple for this rel */
		EvalPlanQualSetTuple(epqstate, erm->rti, NULL);

		if (erm->relation)
		{
			Buffer		buffer;

			Assert(erm->markType == ROW_MARK_REFERENCE);

			/* if child rel, must check whether it produced this row */
			if (erm->rti != erm->prti)
			{
				Oid			tableoid;

				datum = ExecGetJunkAttribute(epqstate->origslot,
											 aerm->toidAttNo,
											 &isNull);
				/* non-locked rels could be on the inside of outer joins */
				if (isNull)
					continue;
				tableoid = DatumGetObjectId(datum);

				if (tableoid != RelationGetRelid(erm->relation))
				{
					/* this child is inactive right now */
					continue;
				}
			}

			/* fetch the tuple's ctid */
			datum = ExecGetJunkAttribute(epqstate->origslot,
										 aerm->ctidAttNo,
										 &isNull);
			/* non-locked rels could be on the inside of outer joins */
			if (isNull)
				continue;
			tuple.t_self = *((ItemPointer) DatumGetPointer(datum));

			/* okay, fetch the tuple */
			if (!heap_fetch(erm->relation, SnapshotAny, &tuple, &buffer,
							false, NULL))
				elog(ERROR, "failed to fetch tuple for EvalPlanQual recheck");

			/* successful, copy and store tuple */
			EvalPlanQualSetTuple(epqstate, erm->rti,
								 heap_copytuple(&tuple));
			ReleaseBuffer(buffer);
		}
		else
		{
			HeapTupleHeader td;

			Assert(erm->markType == ROW_MARK_COPY);

			/* fetch the whole-row Var for the relation */
			datum = ExecGetJunkAttribute(epqstate->origslot,
										 aerm->wholeAttNo,
										 &isNull);
			/* non-locked rels could be on the inside of outer joins */
			if (isNull)
				continue;
			td = DatumGetHeapTupleHeader(datum);

			/* build a temporary HeapTuple control structure */
			tuple.t_len = HeapTupleHeaderGetDatumLength(td);
			ItemPointerSetInvalid(&(tuple.t_self));
			tuple.t_data = td;

			/* copy and store tuple */
			EvalPlanQualSetTuple(epqstate, erm->rti,
								 heap_copytuple(&tuple));
		}
	}
}

/*
 * Fetch the next row (if any) from EvalPlanQual testing
 *
 * (In practice, there should never be more than one row...)
 */
TupleTableSlot *
EvalPlanQualNext(EPQState *epqstate)
{
	MemoryContext oldcontext;
	TupleTableSlot *slot;

	oldcontext = MemoryContextSwitchTo(epqstate->estate->es_query_cxt);
	slot = ExecProcNode(epqstate->planstate);
	MemoryContextSwitchTo(oldcontext);

	return slot;
}

/*
 * Initialize or reset an EvalPlanQual state tree
 */
void
EvalPlanQualBegin(EPQState *epqstate, EState *parentestate)
{
	EState	   *estate = epqstate->estate;

	if (estate == NULL)
	{
		/* First time through, so create a child EState */
		EvalPlanQualStart(epqstate, parentestate, epqstate->plan);
	}
	else
	{
		/*
		 * We already have a suitable child EPQ tree, so just reset it.
		 */
		int			rtsize = list_length(parentestate->es_range_table);
		PlanState  *planstate = epqstate->planstate;

		MemSet(estate->es_epqScanDone, 0, rtsize * sizeof(bool));

		/* Recopy current values of parent parameters */
		if (parentestate->es_plannedstmt->nParamExec > 0)
		{
			int			i = parentestate->es_plannedstmt->nParamExec;

			while (--i >= 0)
			{
				/* copy value if any, but not execPlan link */
				estate->es_param_exec_vals[i].value =
					parentestate->es_param_exec_vals[i].value;
				estate->es_param_exec_vals[i].isnull =
					parentestate->es_param_exec_vals[i].isnull;
			}
		}

		/*
		 * Mark child plan tree as needing rescan at all scan nodes.  The
		 * first ExecProcNode will take care of actually doing the rescan.
		 */
		planstate->chgParam = bms_add_member(planstate->chgParam,
											 epqstate->epqParam);
	}
}

/*
 * Start execution of an EvalPlanQual plan tree.
 *
 * This is a cut-down version of ExecutorStart(): we copy some state from
 * the top-level estate rather than initializing it fresh.
 */
static void
EvalPlanQualStart(EPQState *epqstate, EState *parentestate, Plan *planTree)
{
	EState	   *estate;
	int			rtsize;
	MemoryContext oldcontext;
	ListCell   *l;

	rtsize = list_length(parentestate->es_range_table);

	epqstate->estate = estate = CreateExecutorState();

	oldcontext = MemoryContextSwitchTo(estate->es_query_cxt);

	/*
	 * Child EPQ EStates share the parent's copy of unchanging state such as
	 * the snapshot, rangetable, result-rel info, and external Param info.
	 * They need their own copies of local state, including a tuple table,
	 * es_param_exec_vals, etc.
	 */
	estate->es_direction = ForwardScanDirection;
	estate->es_snapshot = parentestate->es_snapshot;
	estate->es_crosscheck_snapshot = parentestate->es_crosscheck_snapshot;
	estate->es_range_table = parentestate->es_range_table;
	estate->es_plannedstmt = parentestate->es_plannedstmt;
	estate->es_junkFilter = parentestate->es_junkFilter;
	estate->es_output_cid = parentestate->es_output_cid;
	estate->es_result_relations = parentestate->es_result_relations;
	estate->es_num_result_relations = parentestate->es_num_result_relations;
	estate->es_result_relation_info = parentestate->es_result_relation_info;
	/* es_trig_target_relations must NOT be copied */
	estate->es_rowMarks = parentestate->es_rowMarks;
	estate->es_top_eflags = parentestate->es_top_eflags;
	estate->es_instrument = parentestate->es_instrument;
	/* es_auxmodifytables must NOT be copied */

	/*
	 * The external param list is simply shared from parent.  The internal
	 * param workspace has to be local state, but we copy the initial values
	 * from the parent, so as to have access to any param values that were
	 * already set from other parts of the parent's plan tree.
	 */
	estate->es_param_list_info = parentestate->es_param_list_info;
	if (parentestate->es_plannedstmt->nParamExec > 0)
	{
		int			i = parentestate->es_plannedstmt->nParamExec;

		estate->es_param_exec_vals = (ParamExecData *)
			palloc0(i * sizeof(ParamExecData));
		while (--i >= 0)
		{
			/* copy value if any, but not execPlan link */
			estate->es_param_exec_vals[i].value =
				parentestate->es_param_exec_vals[i].value;
			estate->es_param_exec_vals[i].isnull =
				parentestate->es_param_exec_vals[i].isnull;
		}
	}

	/*
	 * Each EState must have its own es_epqScanDone state, but if we have
	 * nested EPQ checks they should share es_epqTuple arrays.	This allows
	 * sub-rechecks to inherit the values being examined by an outer recheck.
	 */
	estate->es_epqScanDone = (bool *) palloc0(rtsize * sizeof(bool));
	if (parentestate->es_epqTuple != NULL)
	{
		estate->es_epqTuple = parentestate->es_epqTuple;
		estate->es_epqTupleSet = parentestate->es_epqTupleSet;
	}
	else
	{
		estate->es_epqTuple = (HeapTuple *)
			palloc0(rtsize * sizeof(HeapTuple));
		estate->es_epqTupleSet = (bool *)
			palloc0(rtsize * sizeof(bool));
	}

	/*
	 * Each estate also has its own tuple table.
	 */
	estate->es_tupleTable = NIL;

	/*
	 * Initialize private state information for each SubPlan.  We must do this
	 * before running ExecInitNode on the main query tree, since
	 * ExecInitSubPlan expects to be able to find these entries. Some of the
	 * SubPlans might not be used in the part of the plan tree we intend to
	 * run, but since it's not easy to tell which, we just initialize them
	 * all.
	 */
	Assert(estate->es_subplanstates == NIL);
	foreach(l, parentestate->es_plannedstmt->subplans)
	{
		Plan	   *subplan = (Plan *) lfirst(l);
		PlanState  *subplanstate;

		subplanstate = ExecInitNode(subplan, estate, 0);
		estate->es_subplanstates = lappend(estate->es_subplanstates,
										   subplanstate);
	}

	/*
	 * Initialize the private state information for all the nodes in the part
	 * of the plan tree we need to run.  This opens files, allocates storage
	 * and leaves us ready to start processing tuples.
	 */
	epqstate->planstate = ExecInitNode(planTree, estate, 0);

	MemoryContextSwitchTo(oldcontext);
}

/*
 * EvalPlanQualEnd -- shut down at termination of parent plan state node,
 * or if we are done with the current EPQ child.
 *
 * This is a cut-down version of ExecutorEnd(); basically we want to do most
 * of the normal cleanup, but *not* close result relations (which we are
 * just sharing from the outer query).	We do, however, have to close any
 * trigger target relations that got opened, since those are not shared.
 * (There probably shouldn't be any of the latter, but just in case...)
 */
void
EvalPlanQualEnd(EPQState *epqstate)
{
	EState	   *estate = epqstate->estate;
	MemoryContext oldcontext;
	ListCell   *l;

	if (estate == NULL)
		return;					/* idle, so nothing to do */

	oldcontext = MemoryContextSwitchTo(estate->es_query_cxt);

	ExecEndNode(epqstate->planstate);

	foreach(l, estate->es_subplanstates)
	{
		PlanState  *subplanstate = (PlanState *) lfirst(l);

		ExecEndNode(subplanstate);
	}

	/* throw away the per-estate tuple table */
	ExecResetTupleTable(estate->es_tupleTable, false);

	/* close any trigger target relations attached to this EState */
	foreach(l, estate->es_trig_target_relations)
	{
		ResultRelInfo *resultRelInfo = (ResultRelInfo *) lfirst(l);

		/* Close indices and then the relation itself */
		ExecCloseIndices(resultRelInfo);
		heap_close(resultRelInfo->ri_RelationDesc, NoLock);
	}

	MemoryContextSwitchTo(oldcontext);

	FreeExecutorState(estate);

	/* Mark EPQState idle */
	epqstate->estate = NULL;
	epqstate->planstate = NULL;
	epqstate->origslot = NULL;
<<<<<<< HEAD
}

/*
 * Support for SELECT INTO (a/k/a CREATE TABLE AS)
 *
 * We implement SELECT INTO by diverting SELECT's normal output with
 * a specialized DestReceiver type.
 */

typedef struct
{
	DestReceiver pub;			/* publicly-known function pointers */
	EState	   *estate;			/* EState we are working with */
	Relation	rel;			/* Relation to write to */
	int			hi_options;		/* heap_insert performance options */
	BulkInsertState bistate;	/* bulk insert state */

	struct AppendOnlyInsertDescData *ao_insertDesc; /* descriptor to AO tables */
	struct AOCSInsertDescData *aocs_ins;           /* descriptor for aocs */

	ItemPointerData last_heap_tid;

} DR_intorel;

/*
 * OpenIntoRel --- actually create the SELECT INTO target relation
 *
 * This also replaces QueryDesc->dest with the special DestReceiver for
 * SELECT INTO.  We assume that the correct result tuple type has already
 * been placed in queryDesc->tupDesc.
 */
static void
OpenIntoRel(QueryDesc *queryDesc)
{
	IntoClause *into = queryDesc->plannedstmt->intoClause;
	EState	   *estate = queryDesc->estate;
	Relation	intoRelationDesc;
	char	   *intoName;
	char		relkind = RELKIND_RELATION;
	char		relstorage;
	Oid			namespaceId;
	Oid			tablespaceId;
	Datum		reloptions;
	StdRdOptions *stdRdOptions;
	Oid			intoRelationId;
	TupleDesc	tupdesc;
	DR_intorel *myState;
	static char *validnsps[] = HEAP_RELOPT_NAMESPACES;
	char	   *intoTableSpaceName;
    GpPolicy   *targetPolicy;
	bool		use_wal;
	bool		validate_reloptions;

	RelFileNode relFileNode;
	
	targetPolicy = queryDesc->plannedstmt->intoPolicy;

	Assert(into);

	/*
	 * XXX This code needs to be kept in sync with DefineRelation(). Maybe we
	 * should try to use that function instead.
	 */

	/*
	 * Check consistency of arguments
	 */
	if (into->onCommit != ONCOMMIT_NOOP
		&& into->rel->relpersistence != RELPERSISTENCE_TEMP)
		ereport(ERROR,
				(errcode(ERRCODE_INVALID_TABLE_DEFINITION),
				 errmsg("ON COMMIT can only be used on temporary tables")));

	/*
	 * Security check: disallow creating temp tables from security-restricted
	 * code.  This is needed because calling code might not expect untrusted
	 * tables to appear in pg_temp at the front of its search path.
	 */
	if (into->rel->relpersistence == RELPERSISTENCE_TEMP
		&& InSecurityRestrictedOperation())
		ereport(ERROR,
				(errcode(ERRCODE_INSUFFICIENT_PRIVILEGE),
				 errmsg("cannot create temporary table within security-restricted operation")));

	/*
	 * Find namespace to create in, check its permissions
	 */
	intoName = into->rel->relname;
	namespaceId = RangeVarGetAndCheckCreationNamespace(into->rel);

	/*
	 * Select tablespace to use.  If not specified, use default tablespace
	 * (which may in turn default to database's default).
	 *
	 * In PostgreSQL, we resolve default tablespace here. In GPDB, that's
	 * done earlier, because we need to dispatch the final tablespace name,
	 * after resolving any defaults, to the segments. (Otherwise, we would
	 * rely on the assumption that default_tablespace GUC is kept in sync
	 * in all segment connections. That actually seems to be the case, as of
	 * this writing, but better to not rely on it.) So usually, we already
	 * have the fully-resolved tablespace name stashed in queryDesc->ddesc->
	 * intoTableSpaceName. In the dispatcher, we filled it in earlier, and
	 * in executor nodes, we received it from the dispatcher along with the
	 * query. In utility mode, however, queryDesc->ddesc is not set at all,
	 * and we follow the PostgreSQL codepath, resolving the defaults here.
	 */
	if (queryDesc->ddesc)
		intoTableSpaceName = queryDesc->ddesc->intoTableSpaceName;
	else
		intoTableSpaceName = into->tableSpaceName;

	if (intoTableSpaceName)
	{
		tablespaceId = get_tablespace_oid(intoTableSpaceName, false);
	}
	else
	{
		tablespaceId = GetDefaultTablespace(into->rel->relpersistence);
		/* note InvalidOid is OK in this case */
	}

	/* Check permissions except when using the database's default space */
	if (OidIsValid(tablespaceId) && tablespaceId != MyDatabaseTableSpace)
	{
		AclResult	aclresult;

		aclresult = pg_tablespace_aclcheck(tablespaceId, GetUserId(),
										   ACL_CREATE);

		if (aclresult != ACLCHECK_OK)
			aclcheck_error(aclresult, ACL_KIND_TABLESPACE,
						   get_tablespace_name(tablespaceId));
	}

	/* In all cases disallow placing user relations in pg_global */
	if (tablespaceId == GLOBALTABLESPACE_OID)
		ereport(ERROR,
		        (errcode(ERRCODE_INVALID_PARAMETER_VALUE),
		         errmsg("only shared relations can be placed in pg_global tablespace")));

	/* Parse and validate any reloptions */
	reloptions = transformRelOptions((Datum) 0,
									 into->options,
									 NULL,
									 validnsps,
									 true,
									 false);

	/* get the relstorage (heap or AO tables) */
	if (queryDesc->ddesc)
		validate_reloptions = queryDesc->ddesc->validate_reloptions;
	else
		validate_reloptions = true;

	stdRdOptions = (StdRdOptions*) heap_reloptions(relkind, reloptions, validate_reloptions);
	if(stdRdOptions->appendonly)
		relstorage = stdRdOptions->columnstore ? RELSTORAGE_AOCOLS : RELSTORAGE_AOROWS;
	else
		relstorage = RELSTORAGE_HEAP;

	/* Copy the tupdesc because heap_create_with_catalog modifies it */
	tupdesc = CreateTupleDescCopy(queryDesc->tupDesc);

	/* MPP-8405: disallow OIDS on partitioned tables */
	if (tupdesc->tdhasoid && IsNormalProcessingMode() && Gp_role == GP_ROLE_DISPATCH)
	{
		if (relstorage == RELSTORAGE_AOCOLS)
			ereport(ERROR,
					(errcode(ERRCODE_INVALID_PARAMETER_VALUE),
					 errmsg("OIDS=TRUE is not allowed on tables that use column-oriented storage. Use OIDS=FALSE")));
		else
			ereport(NOTICE,
					(errmsg("OIDS=TRUE is not recommended for user-created tables. Use OIDS=FALSE to prevent wrap-around of the OID counter")));
	}

	/*
	 * We can skip WAL-logging the insertions for FileRep on segments, but not on
	 * master since we are using the WAL based physical replication.
	 *
	 * GPDP does not support PITR.
	 */
	use_wal = XLogIsNeeded();

	/* Now we can actually create the new relation */
	intoRelationId = heap_create_with_catalog(intoName,
											  namespaceId,
											  tablespaceId,
											  InvalidOid,
											  InvalidOid,
											  InvalidOid,
											  GetUserId(),
											  tupdesc,
											  NIL,
											  /* relam */ InvalidOid,
											  relkind,
											  into->rel->relpersistence,
											  relstorage,
											  false,
											  false,
											  true,
											  0,
											  into->onCommit,
											  targetPolicy,  	/* MPP */
											  reloptions,
											  true,
											  allowSystemTableModsDDL,
											  /* valid_opts */ !validate_reloptions,
											  /* is_part_child */ false,
											  /* is_part_parent */ false);
	Assert(intoRelationId != InvalidOid);

	FreeTupleDesc(tupdesc);

	/*
	 * Advance command counter so that the newly-created relation's catalog
	 * tuples will be visible to heap_open.
	 */
	CommandCounterIncrement();

	/*
	 * If necessary, create a TOAST table for the new relation, or an Append
	 * Only segment table. Note that AlterTableCreateXXXTable ends with
	 * CommandCounterIncrement(), so that the new tables will be visible for
	 * insertion.
	 */
	reloptions = transformRelOptions((Datum) 0,
									 into->options,
									 "toast",
									 validnsps,
									 true,
									 false);

	(void) heap_reloptions(RELKIND_TOASTVALUE, reloptions, true);
	AlterTableCreateToastTable(intoRelationId, reloptions, false, true);
	AlterTableCreateAoSegTable(intoRelationId, false);
	AlterTableCreateAoVisimapTable(intoRelationId, false);

    /* don't create AO block directory here, it'll be created when needed */
	/*
	 * And open the constructed table for writing.
	 */
	intoRelationDesc = heap_open(intoRelationId, AccessExclusiveLock);
	
	/*
	 * Add column encoding entries based on the WITH clause.
	 *
	 * NOTE:  we could also do this expansion during parse analysis, by
	 * expanding the IntoClause options field into some attr_encodings field
	 * (cf. CreateStmt and transformCreateStmt()). As it stands, there's no real
	 * benefit for doing that from a code complexity POV. In fact, it would mean
	 * more code. If, however, we supported column encoding syntax during CTAS,
	 * it would be a good time to relocate this code.
	 */
	AddDefaultRelationAttributeOptions(intoRelationDesc,
									   into->options);

	/*
	 * Now replace the query's DestReceiver with one for SELECT INTO
	 */
	queryDesc->dest = CreateDestReceiver(DestIntoRel);
	myState = (DR_intorel *) queryDesc->dest;
	Assert(myState->pub.mydest == DestIntoRel);
	myState->estate = estate;
	myState->rel = intoRelationDesc;

	/*
	 * We can skip WAL-logging the insertions, unless PITR or streaming
	 * replication is in use. We can skip the FSM in any case.
	 */
	myState->hi_options = HEAP_INSERT_SKIP_FSM |
		(use_wal ? 0 : HEAP_INSERT_SKIP_WAL);
	myState->bistate = GetBulkInsertState();

	/* Not using WAL requires smgr_targblock be initially invalid */
	Assert(RelationGetTargetBlock(intoRelationDesc) == InvalidBlockNumber);

	relFileNode.spcNode = tablespaceId;
	relFileNode.dbNode = MyDatabaseId;
	relFileNode.relNode = intoRelationId;
}

/*
 * CloseIntoRel --- clean up SELECT INTO at ExecutorEnd time
 */
static void
CloseIntoRel(QueryDesc *queryDesc)
{
	DR_intorel *myState = (DR_intorel *) queryDesc->dest;

	/* Partition with SELECT INTO is not supported */
	Assert(!PointerIsValid(queryDesc->estate->es_result_partitions));

	/* OpenIntoRel might never have gotten called */
	if (myState && myState->pub.mydest == DestIntoRel && myState->rel)
	{
		Relation	rel = myState->rel;

		FreeBulkInsertState(myState->bistate);

		/*
		 * APPEND_ONLY is closed in the intorel_shutdown.
		 * If we skipped using WAL, must heap_sync before commit.
		 */
		if (RelationIsHeap(rel) && (myState->hi_options & HEAP_INSERT_SKIP_WAL) != 0)
		{
			FlushRelationBuffers(rel);
			/* FlushRelationBuffers will have opened rd_smgr */
			smgrimmedsync(rel->rd_smgr, MAIN_FORKNUM);
		}

		/* close rel, but keep lock until commit */
		heap_close(rel, NoLock);

		myState->rel = NULL;
	}
}

/*
 * Get the OID of the relation created for SELECT INTO or CREATE TABLE AS.
 *
 * To be called between ExecutorStart and ExecutorEnd.
 */
Oid
GetIntoRelOid(QueryDesc *queryDesc)
{
	DR_intorel *myState = (DR_intorel *) queryDesc->dest;

	if (myState && myState->pub.mydest == DestIntoRel && myState->rel)
		return RelationGetRelid(myState->rel);
	else
		return InvalidOid;
}

/*
 * CreateIntoRelDestReceiver -- create a suitable DestReceiver object
 */
DestReceiver *
CreateIntoRelDestReceiver(void)
{
	DR_intorel *self = (DR_intorel *) palloc0(sizeof(DR_intorel));

	self->pub.receiveSlot = intorel_receive;
	self->pub.rStartup = intorel_startup;
	self->pub.rShutdown = intorel_shutdown;
	self->pub.rDestroy = intorel_destroy;
	self->pub.mydest = DestIntoRel;

	self->estate = NULL;
	self->ao_insertDesc = NULL;
	self->aocs_ins = NULL;

	/* private fields will be set by OpenIntoRel */

	return (DestReceiver *) self;
}

/*
 * intorel_startup --- executor startup
 */
static void
intorel_startup(DestReceiver *self, int operation, TupleDesc typeinfo)
{
	/* no-op */
}

/*
 * intorel_receive --- receive one tuple
 */
static void
intorel_receive(TupleTableSlot *slot, DestReceiver *self)
{
	DR_intorel *myState = (DR_intorel *) self;
	Relation	into_rel = myState->rel;

	Assert(myState->estate->es_result_partitions == NULL);

	if (RelationIsAoRows(into_rel))
	{
		MemTuple	tuple = ExecCopySlotMemTuple(slot);
		AOTupleId	aoTupleId;

		if (myState->ao_insertDesc == NULL)
			myState->ao_insertDesc = appendonly_insert_init(into_rel, RESERVED_SEGNO, false);

		appendonly_insert(myState->ao_insertDesc, tuple, InvalidOid, &aoTupleId);
		pfree(tuple);
	}
	else if (RelationIsAoCols(into_rel))
	{
		if(myState->aocs_ins == NULL)
			myState->aocs_ins = aocs_insert_init(into_rel, RESERVED_SEGNO, false);

		aocs_insert(myState->aocs_ins, slot);
	}
	else
	{
		HeapTuple	tuple;

		/*
		 * get the heap tuple out of the tuple table slot, making sure we have a
		 * writable copy
		 */
		tuple = ExecMaterializeSlot(slot);

		/*
		 * force assignment of new OID (see comments in ExecInsert)
		 */
		if (myState->rel->rd_rel->relhasoids)
			HeapTupleSetOid(tuple, InvalidOid);

		heap_insert(into_rel,
					tuple,
					myState->estate->es_output_cid,
					myState->hi_options,
					myState->bistate,
					GetCurrentTransactionId());

		myState->last_heap_tid = tuple->t_self;
	}

	/* We know this is a newly created relation, so there are no indexes */
}

/*
 * intorel_shutdown --- executor end
 */
static void
intorel_shutdown(DestReceiver *self)
{
	/* If target was append only, finalise */
	DR_intorel *myState = (DR_intorel *) self;
	Relation	into_rel = myState->rel;


	if (RelationIsAoRows(into_rel) && myState->ao_insertDesc)
		appendonly_insert_finish(myState->ao_insertDesc);
	else if (RelationIsAoCols(into_rel) && myState->aocs_ins)
        aocs_insert_finish(myState->aocs_ins);
}

/*
 * intorel_destroy --- release DestReceiver object
 */
static void
intorel_destroy(DestReceiver *self)
{
	pfree(self);
}

/*
 * Calculate the part to use for the given key, then find or calculate
 * and cache required information about that part in the hash table
 * anchored in estate.
 * 
 * Return a pointer to the information, an entry in the table
 * estate->es_result_relations.  Note that the first entry in this
 * table is for the partitioned table itself and that the entire table
 * may be reallocated, changing the addresses of its entries.  
 *
 * Thus, it is important to avoid holding long-lived pointers to 
 * table entries (such as the pointer returned from this function).
 */
static ResultRelInfo *
get_part(EState *estate, Datum *values, bool *isnull, TupleDesc tupdesc,
		 bool openIndices)
{
	Oid			targetid;

	/* add a short term memory context if one wasn't assigned already */
	Assert(estate->es_partition_state != NULL &&
		estate->es_partition_state->accessMethods != NULL);
	if (!estate->es_partition_state->accessMethods->part_cxt)
		estate->es_partition_state->accessMethods->part_cxt =
			GetPerTupleExprContext(estate)->ecxt_per_tuple_memory;

	targetid = selectPartition(estate->es_result_partitions, values,
							   isnull, tupdesc, estate->es_partition_state->accessMethods);

	if (!OidIsValid(targetid))
		ereport(ERROR,
				(errcode(ERRCODE_NO_PARTITION_FOR_PARTITIONING_KEY),
				 errmsg("no partition for partitioning key")));

	return targetid_get_partition(targetid, estate, openIndices);
}

ResultRelInfo *
targetid_get_partition(Oid targetid, EState *estate, bool openIndices)
{
	ResultRelInfo *parentInfo = estate->es_result_relations;
	ResultRelInfo *childInfo = estate->es_result_relations;
	ResultPartHashEntry *entry;
	bool		found;

	if (parentInfo->ri_partition_hash == NULL)
	{
		HASHCTL ctl;

		ctl.keysize = sizeof(Oid);
		ctl.entrysize = sizeof(*entry);
		ctl.hash = oid_hash;

		parentInfo->ri_partition_hash =
			hash_create("Partition Result Relation Hash",
						10,
						&ctl,
						HASH_ELEM | HASH_FUNCTION);
	}

	entry = hash_search(parentInfo->ri_partition_hash,
						&targetid,
						HASH_ENTER,
						&found);

	childInfo = &entry->resultRelInfo;
	if (found)
	{
		Assert(RelationGetRelid(childInfo->ri_RelationDesc) == targetid);
	}
	else
	{
		int			natts;
		Relation	resultRelation;

		natts = parentInfo->ri_RelationDesc->rd_att->natts; /* in base relation */

		resultRelation = heap_open(targetid, RowExclusiveLock);
		InitResultRelInfo(childInfo,
						  resultRelation,
						  1,
						  estate->es_instrument);

		if (openIndices)
			ExecOpenIndices(childInfo);

		map_part_attrs(parentInfo->ri_RelationDesc,
					   childInfo->ri_RelationDesc,
					   &(childInfo->ri_partInsertMap),
					   TRUE); /* throw on error, so result not needed */
	}
	return childInfo;
}

ResultRelInfo *
values_get_partition(Datum *values, bool *nulls, TupleDesc tupdesc,
					 EState *estate, bool openIndices)
{
	ResultRelInfo *relinfo;

	Assert(PointerIsValid(estate->es_result_partitions));

	relinfo = get_part(estate, values, nulls, tupdesc, openIndices);

	return relinfo;
}

/*
 * Find the partition we want and get the ResultRelInfo for the
 * partition.
 */
ResultRelInfo *
slot_get_partition(TupleTableSlot *slot, EState *estate)
{
	ResultRelInfo *resultRelInfo;
	AttrNumber max_attr;
	Datum *values;
	bool *nulls;

	Assert(PointerIsValid(estate->es_result_partitions));

	max_attr = estate->es_partition_state->max_partition_attr;

	slot_getsomeattrs(slot, max_attr);
	values = slot_get_values(slot);
	nulls = slot_get_isnull(slot);

	resultRelInfo = get_part(estate, values, nulls, slot->tts_tupleDescriptor,
							 true);

	return resultRelInfo;
}

/* Wrap an attribute map (presumably from base partitioned table to part
 * as created by map_part_attrs in execMain.c) with an AttrMap. The new
 * AttrMap will contain a copy of the argument map.  The caller retains
 * the responsibility to dispose of the argument map eventually.
 *
 * If the input AttrNumber vector is empty or null, it is taken as an
 * identity map, i.e., a null AttrMap.
 */
AttrMap *makeAttrMap(int base_count, AttrNumber *base_map)
{
	int i, n, p;
	AttrMap *map;
	
	if ( base_count < 1 || base_map == NULL )
		return NULL;
	
	map = palloc0(sizeof(AttrMap) + base_count * sizeof(AttrNumber));
	
	for ( i = n = p = 0; i <= base_count; i++ )
	{
		map->attr_map[i] = base_map[i];
		
		if ( map->attr_map[i] != 0 ) 
		{
			if ( map->attr_map[i] > p ) p = map->attr_map[i];
			n++;
		}
	}	
	
	map->live_count = n;
	map->attr_max = p;
	map->attr_count = base_count;
	
	return map;
}

/* Use the given attribute map to convert an attribute number in the
 * base relation to an attribute number in the other relation.  Forgive
 * out-of-range attributes by mapping them to zero.  Treat null as
 * the identity map.
 */
AttrNumber attrMap(AttrMap *map, AttrNumber anum)
{
	if ( map == NULL )
		return anum;
	if ( 0 < anum && anum <= map->attr_count )
		return map->attr_map[anum];
	return 0;
}

/* For attrMapExpr below.
 *
 * Mutate Var nodes in an expression using the given attribute map.
 * Insist the Var nodes have varno == 1 and the that the mapping
 * yields a live attribute number (non-zero).
 */
static Node *apply_attrmap_mutator(Node *node, AttrMap *map)
{
	if ( node == NULL )
		return NULL;
	
	if (IsA(node, Var) )
	{
		AttrNumber anum = 0;
		Var *var = (Var*)node;
		Assert(var->varno == 1); /* in CHECK constraints */
		anum = attrMap(map, var->varattno);
		
		if ( anum == 0 )
		{
			/* Should never happen, but best caught early. */
			elog(ERROR, "attribute map discrepancy");
		}
		else if ( anum != var->varattno )
		{
			var = copyObject(var);
			var->varattno = anum;
		}
		return (Node *)var;
	}
	return expression_tree_mutator(node, apply_attrmap_mutator, (void *)map);
}

/* Apply attrMap over the Var nodes in an expression.
 */
Node *attrMapExpr(AttrMap *map, Node *expr)
{
	return apply_attrmap_mutator(expr, map);
}


/* Check compatibility of the attributes of the given partitioned
 * table and part for purposes of INSERT (through the partitioned
 * table) or EXCHANGE (of the part into the partitioned table).
 * Don't use any partitioning catalogs, because this must run
 * on the segment databases as well as on the entry database.
 *
 * If requested and needed, make a vector mapping the attribute
 * numbers of the partitioned table to corresponding attribute 
 * numbers in the part.  Represent the "unneeded" identity map
 * as null.
 *
 * base -- the partitioned table
 * part -- the part table
 * map_ptr -- where to store a pointer to the result, or NULL
 * throw -- whether to throw an error in case of incompatibility
 *
 * The implicit result is a vector one longer than the number
 * of attributes (existing or not) in the base relation.
 * It is returned through the map_ptr argument, if that argument
 * is non-null.
 *
 * The explicit result indicates whether the part is compatible
 * with the base relation.  If the throw argument is true, however,
 * an error is issued rather than returning false.
 *
 * Note that, in the map, element 0 is wasted and is always zero, 
 * so the vector is indexed by attribute number (origin 1).
 *
 * The i-th element of the map is the attribute number in 
 * the part relation that corresponds to attribute i of the  
 * base relation, or it is zero to indicate that attribute 
 * i of the base relation doesn't exist (has been dropped).
 *
 * This is a handy map for renumbering attributes for use with
 * part relations that may have a different configuration of 
 * "holes" than the partitioned table in which they occur.
 * 
 * Be sure to call this in the memory context in which the result
 * vector ought to be stored.
 *
 * Though some error checking is done, it is not comprehensive.
 * If internal assumptions about possible tuple formats are
 * correct, errors should not occur.  Still, the downside is
 * incorrect data, so use errors (not assertions) for the case.
 *
 * Checks include same number of non-dropped attributes in all 
 * parts of a partitioned table, non-dropped attributes in 
 * corresponding relative positions must match in name, type
 * and alignment, attribute numbers must agree with their
 * position in tuple, etc.
 */
bool 
map_part_attrs(Relation base, Relation part, AttrMap **map_ptr, bool throw)
{	
	AttrNumber i = 1;
	AttrNumber n = base->rd_att->natts;
	FormData_pg_attribute *battr = NULL;
	
	AttrNumber j = 1;
	AttrNumber m = part->rd_att->natts;
	FormData_pg_attribute *pattr = NULL;
	
	AttrNumber *v = NULL;
	
	/* If we might want a map, allocate one. */
	if ( map_ptr != NULL )
	{
		v = palloc0(sizeof(AttrNumber)*(n+1));
		*map_ptr = NULL;
	}
	
	bool is_identical = TRUE;
	bool is_compatible = TRUE;
	
	/* For each matched pair of attributes ... */
	while ( i <= n && j <= m )
	{
		battr = base->rd_att->attrs[i-1];
		pattr = part->rd_att->attrs[j-1];
		
		/* Skip dropped attributes. */
		
		if ( battr->attisdropped )
		{
			i++;
			continue;
		}
		
		if ( pattr->attisdropped )
		{
			j++;
			continue;
		}
		
		/* Check attribute conformability requirements. */
		
		/* -- Names must match. */
		if ( strncmp(NameStr(battr->attname), NameStr(pattr->attname), NAMEDATALEN) != 0 )
		{
			if ( throw )
				ereport(ERROR,
						(errcode(ERRCODE_SYNTAX_ERROR),
						 errmsg("relation \"%s\" must have the same "
								"column names and column order as \"%s\"",
								RelationGetRelationName(part),
								RelationGetRelationName(base))));
			is_compatible = FALSE;
			break;
		}
		
		/* -- Types must match. */
		if (battr->atttypid != pattr->atttypid)
		{
			if ( throw )
				ereport(ERROR,
						(errcode(ERRCODE_SYNTAX_ERROR),
						 errmsg("type mismatch for attribute \"%s\"",
								NameStr((battr->attname)))));
			is_compatible = FALSE;
			break;
		}
		
		/* -- Alignment should match, but check just to be safe. */
		if (battr->attalign != pattr->attalign )
		{
			if ( throw )
				ereport(ERROR,
						(errcode(ERRCODE_SYNTAX_ERROR),
						 errmsg("alignment mismatch for attribute \"%s\"",
								NameStr((battr->attname)))));
			is_compatible = FALSE;
			break;
		}
		
		/* -- Attribute numbers must match position (+1) in tuple. 
		 *    This is a hard requirement so always throw.  This could
		 *    be an assertion, except that we want to fail even in a 
		 *    distribution build.
		 */
		if ( battr->attnum != i || pattr->attnum != j )
			elog(ERROR,
				 "attribute numbers out of order");
		
		/* Note any attribute number difference. */
		if ( i != j )
			is_identical = FALSE;
		
		/* If we're building a map, update it. */
		if ( v != NULL )
			v[i] = j;
		
		i++;
		j++;
	}
	
	if ( is_compatible )
	{
		/* Any excess attributes in parent better be marked dropped */
		for ( ; i <= n; i++ )
		{
			if ( !base->rd_att->attrs[i-1]->attisdropped )
			{
				if ( throw )
				/* the partitioned table has more columns than the part */
					ereport(ERROR,
							(errcode(ERRCODE_SYNTAX_ERROR),
							 errmsg("relation \"%s\" must have the same number columns as relation \"%s\"",
									RelationGetRelationName(part),
									RelationGetRelationName(base))));
				is_compatible = FALSE;
			}
		}

		/* Any excess attributes in part better be marked dropped */
		for ( ; j <= m; j++ )
		{
			if ( !part->rd_att->attrs[j-1]->attisdropped )
			{
				if ( throw )
				/* the partitioned table has fewer columns than the part */
					ereport(ERROR,
							(errcode(ERRCODE_SYNTAX_ERROR),
							 errmsg("relation \"%s\" must have the same number columns as relation \"%s\"",
									RelationGetRelationName(part),
									RelationGetRelationName(base))));
				is_compatible = FALSE;
			}
		}
	}

	/* Identical tuple descriptors should have the same number of columns */
	if (n != m)
	{
		is_identical = FALSE;
	}
	
	if ( !is_compatible )
	{
		Assert( !throw );
		if ( v != NULL )
			pfree(v);
		return FALSE;
	}

	/* If parent and part are the same, don't use a map */
	if ( is_identical && v != NULL )
	{
		pfree(v);
		v = NULL;
	}
	
	if ( map_ptr != NULL && v != NULL )
	{
		*map_ptr = makeAttrMap(n, v);
		pfree(v);
	}
	return TRUE;
}

#if 0 /* for debugging purposes only */
char *
DumpSliceTable(SliceTable *table)
{
	StringInfoData buf;
	ListCell *lc;

	if (!table)
		return "No slice table";

	initStringInfo(&buf);

	foreach(lc, table->slices)
	{
		Slice *slice = (Slice *) lfirst(lc);

		appendStringInfo(&buf, "Slice %d: rootIndex %d gangType %d parent %d\n",
						 slice->sliceIndex, slice->rootIndex, slice->gangType, slice->parentIndex);
	}
	return buf.data;
}
#endif

typedef struct
{
	plan_tree_base_prefix prefix;
	EState	   *estate;
	int			currentSliceId;
} FillSliceTable_cxt;

static bool
FillSliceTable_walker(Node *node, void *context)
{
	FillSliceTable_cxt *cxt = (FillSliceTable_cxt *) context;
	PlannedStmt *stmt = (PlannedStmt *) cxt->prefix.node;
	EState	   *estate = cxt->estate;
	SliceTable *sliceTable = estate->es_sliceTable;
	int			parentSliceIndex = cxt->currentSliceId;
	bool		result;

	if (node == NULL)
		return false;

	/*
	 * When we encounter a ModifyTable node, mark the slice it's in as the
	 * primary writer slice. (There should be only one.)
	 */
	if (IsA(node, ModifyTable))
	{
		ModifyTable *mt = (ModifyTable *) node;

		if (list_length(mt->resultRelations) > 0)
		{
			ListCell   *lc = list_head(mt->resultRelations);
			int			idx = lfirst_int(lc);
			Oid			reloid = getrelid(idx, stmt->rtable);
			GpPolicyType policyType;

			policyType = GpPolicyFetch(CurrentMemoryContext, reloid)->ptype;

#ifdef USE_ASSERT_CHECKING
			{
				lc = lc->next;
				for (; lc != NULL; lc = lnext(lc))
				{
					idx = lfirst_int(lc);
					reloid = getrelid(idx, stmt->rtable);

					if (policyType != GpPolicyFetch(CurrentMemoryContext, reloid)->ptype)
						elog(ERROR, "ModifyTable mixes distributed and entry-only tables");

				}
			}
#endif

			if (policyType != POLICYTYPE_ENTRY)
			{
				Slice	   *currentSlice = (Slice *) list_nth(sliceTable->slices, cxt->currentSliceId);

				currentSlice->gangType = GANGTYPE_PRIMARY_WRITER;
				currentSlice->gangSize = getgpsegmentCount();
			}
		}
	}
	/* A DML node is the same as a ModifyTable node, in ORCA plans. */
	if (IsA(node, DML))
	{
		DML		   *dml = (DML *) node;
		int			idx = dml->scanrelid;
		Oid			reloid = getrelid(idx, stmt->rtable);
		GpPolicyType policyType;

		policyType = GpPolicyFetch(CurrentMemoryContext, reloid)->ptype;

		if (policyType != POLICYTYPE_ENTRY)
		{
			Slice	   *currentSlice = (Slice *) list_nth(sliceTable->slices, cxt->currentSliceId);

			currentSlice->gangType = GANGTYPE_PRIMARY_WRITER;
			currentSlice->gangSize = getgpsegmentCount();
		}
	}

	if (IsA(node, Motion))
	{
		Motion	   *motion = (Motion *) node;
		MemoryContext oldcxt = MemoryContextSwitchTo(estate->es_query_cxt);
		Flow	   *sendFlow;
		Slice	   *sendSlice;
		Slice	   *recvSlice;

		/* Top node of subplan should have a Flow node. */
		Insist(motion->plan.lefttree && motion->plan.lefttree->flow);
		sendFlow = motion->plan.lefttree->flow;

		/* Look up the sending gang's slice table entry. */
		sendSlice = (Slice *) list_nth(sliceTable->slices, motion->motionID);

		/* Look up the receiving (parent) gang's slice table entry. */
		recvSlice = (Slice *)list_nth(sliceTable->slices, parentSliceIndex);

		Assert(IsA(recvSlice, Slice));
		Assert(recvSlice->sliceIndex == parentSliceIndex);
		Assert(recvSlice->rootIndex == 0 ||
			   (recvSlice->rootIndex > sliceTable->nMotions &&
				recvSlice->rootIndex < list_length(sliceTable->slices)));

		/* Sending slice become a children of recv slice */
		recvSlice->children = lappend_int(recvSlice->children, sendSlice->sliceIndex);
		sendSlice->parentIndex = parentSliceIndex;
		sendSlice->rootIndex = recvSlice->rootIndex;

		/* The gang beneath a Motion will be a reader. */
		sendSlice->gangType = GANGTYPE_PRIMARY_READER;

		if (sendFlow->flotype != FLOW_SINGLETON)
		{
			sendSlice->gangSize = getgpsegmentCount();
			sendSlice->gangType = GANGTYPE_PRIMARY_READER;
		}
		else
		{
			sendSlice->gangSize = 1;
			sendSlice->gangType =
				sendFlow->segindex == -1 ?
				GANGTYPE_ENTRYDB_READER : GANGTYPE_SINGLETON_READER;
		}

		sendSlice->numGangMembersToBeActive =
			sliceCalculateNumSendingProcesses(sendSlice);

		MemoryContextSwitchTo(oldcxt);

		/* recurse into children */
		cxt->currentSliceId = motion->motionID;
		result = plan_tree_walker(node, FillSliceTable_walker, cxt);
		cxt->currentSliceId = parentSliceIndex;
		return result;
	}

	if (IsA(node, SubPlan))
	{
		SubPlan *subplan = (SubPlan *) node;

		if (subplan->is_initplan)
		{
			cxt->currentSliceId = subplan->qDispSliceId;
			result = plan_tree_walker(node, FillSliceTable_walker, cxt);
			cxt->currentSliceId = parentSliceIndex;
			return result;
		}
	}

	return plan_tree_walker(node, FillSliceTable_walker, cxt);
}

/*
 * Set up the parent-child relationships in the slice table.
 *
 * We used to do this as part of ExecInitMotion(), but because ExecInitNode()
 * no longer recurses into subplans, at SubPlan nodes, we cannot easily track
 * the parent-child slice relationships across SubPlan nodes at that phase
 * anymore. We now do this separate walk of the whole plantree, recursing
 * into SubPlan nodes, to do the same.
 */
static void
FillSliceTable(EState *estate, PlannedStmt *stmt)
{
	FillSliceTable_cxt cxt;
	SliceTable *sliceTable = estate->es_sliceTable;

	if (!sliceTable)
		return;

	cxt.prefix.node = (Node *) stmt;
	cxt.estate = estate;
	cxt.currentSliceId = 0;

	if (stmt->intoClause)
	{
		Slice	   *currentSlice = (Slice *) linitial(sliceTable->slices);

		currentSlice->gangType = GANGTYPE_PRIMARY_WRITER;
		currentSlice->gangSize = getgpsegmentCount();
	}

	/*
	 * NOTE: We depend on plan_tree_walker() to recurse into subplans of
	 * SubPlan nodes.
	 */
	FillSliceTable_walker((Node *) stmt->planTree, &cxt);
}



/*
 * BuildPartitionNodeFromRoot
 *   Build PartitionNode for the root partition of a given partition oid.
 */
static PartitionNode *
BuildPartitionNodeFromRoot(Oid relid)
{
	PartitionNode *partitionNode;

	if (rel_is_child_partition(relid))
	{
		relid = rel_partition_get_master(relid);
	}

	partitionNode = RelationBuildPartitionDescByOid(relid, false /* inctemplate */);

	return partitionNode;
}

/*
 * createPartitionAccessMethods
 *   Create a PartitionAccessMethods object.
 *
 * Note that the memory context for the access method is not set at this point. It will
 * be set during execution.
 */
static PartitionAccessMethods *
createPartitionAccessMethods(int numLevels)
{
	PartitionAccessMethods *accessMethods = palloc(sizeof(PartitionAccessMethods));;
	accessMethods->partLevels = numLevels;
	accessMethods->amstate = palloc0(numLevels * sizeof(void *));
	accessMethods->part_cxt = NULL;

	return accessMethods;
}

/*
 * createPartitionState
 *   Create a PartitionState object.
 *
 * Note that the memory context for the access method is not set at this point. It will
 * be set during execution.
 */
PartitionState *
createPartitionState(PartitionNode *partsAndRules,
					 int resultPartSize)
{
	Assert(partsAndRules != NULL);

	PartitionState *partitionState = makeNode(PartitionState);
	partitionState->accessMethods = createPartitionAccessMethods(num_partition_levels(partsAndRules));
	partitionState->max_partition_attr = max_partition_attr(partsAndRules);

	return partitionState;
}

/*
 * InitializeQueryPartsMetadata
 *   Initialize partitioning metadata for all partitions involved in the query.
 */
static void
InitializeQueryPartsMetadata(PlannedStmt *plannedstmt, EState *estate)
{
	Assert(plannedstmt != NULL && estate != NULL);

	if (plannedstmt->queryPartOids == NIL)
	{
		plannedstmt->queryPartsMetadata = NIL;
		return;
	}

	if (Gp_role != GP_ROLE_EXECUTE)
	{
		/*
		 * Non-QEs populate the partitioning metadata for all
		 * relevant partitions in the query.
		 */
		plannedstmt->queryPartsMetadata = NIL;
		ListCell *lc = NULL;
		foreach (lc, plannedstmt->queryPartOids)
		{
			Oid relid = (Oid)lfirst_oid(lc);
			PartitionNode *partitionNode = BuildPartitionNodeFromRoot(relid);
			Assert(partitionNode != NULL);
			plannedstmt->queryPartsMetadata =
				lappend(plannedstmt->queryPartsMetadata, partitionNode);
		}
	}

	/* Populate the partitioning metadata to EState */
	Assert(estate->dynamicTableScanInfo != NULL);

	MemoryContext oldContext = MemoryContextSwitchTo(estate->es_query_cxt);

	ListCell *lc = NULL;
	foreach(lc, plannedstmt->queryPartsMetadata)
	{
		PartitionNode *partsAndRules = (PartitionNode *)lfirst(lc);

		PartitionMetadata *metadata = palloc(sizeof(PartitionMetadata));
		metadata->partsAndRules = partsAndRules;
		Assert(metadata->partsAndRules != NULL);
		metadata->accessMethods = createPartitionAccessMethods(num_partition_levels(metadata->partsAndRules));
		estate->dynamicTableScanInfo->partsMetadata =
			lappend(estate->dynamicTableScanInfo->partsMetadata, metadata);
	}

	MemoryContextSwitchTo(oldContext);
}

/*
 * InitializePartsMetadata
 *   Initialize partitioning metadata for the given partitioned table oid
 */
List *
InitializePartsMetadata(Oid rootOid)
{
	PartitionMetadata *metadata = palloc(sizeof(PartitionMetadata));
	metadata->partsAndRules = BuildPartitionNodeFromRoot(rootOid);
	Assert(metadata->partsAndRules != NULL);

	metadata->accessMethods = createPartitionAccessMethods(num_partition_levels(metadata->partsAndRules));
	return list_make1(metadata);
}

/*
 * Adjust INSERT/UPDATE/DELETE count for replicated table ON QD
 */
static void
AdjustReplicatedTableCounts(EState *estate)
{
	int i;
	ResultRelInfo *resultRelInfo;
	bool containReplicatedTable = false;

	if (Gp_role != GP_ROLE_DISPATCH)
		return;

	/* check if result_relations contain replicated table*/
	for (i = 0; i < estate->es_num_result_relations; i++)
	{
		resultRelInfo = estate->es_result_relations + i;

		if (!resultRelInfo->ri_RelationDesc->rd_cdbpolicy)
			continue;

		if (GpPolicyIsReplicated(resultRelInfo->ri_RelationDesc->rd_cdbpolicy))
			containReplicatedTable = true;
		else if (containReplicatedTable)
		{
			/*
			 * If one is replicated table, assert that other
			 * tables are also replicated table.
 			 */
			Insist(0);
		}
	}

	if (containReplicatedTable)
		estate->es_processed = estate->es_processed / getgpsegmentCount();
}

static bool
intoRelIsReplicatedTable(QueryDesc *queryDesc)
{
	DR_intorel *into = (DR_intorel *) queryDesc->dest;

	if (into && into->pub.mydest == DestIntoRel &&
		into->rel && GpPolicyIsReplicated(into->rel->rd_cdbpolicy))
		return true;

	return false;
=======
>>>>>>> 80edfd76
}<|MERGE_RESOLUTION|>--- conflicted
+++ resolved
@@ -26,13 +26,9 @@
  *	before ExecutorEnd.  This can be omitted only in case of EXPLAIN,
  *	which should also omit ExecutorRun.
  *
-<<<<<<< HEAD
  * Portions Copyright (c) 2005-2010, Greenplum inc
  * Portions Copyright (c) 2012-Present Pivotal Software, Inc.
- * Portions Copyright (c) 1996-2011, PostgreSQL Global Development Group
-=======
  * Portions Copyright (c) 1996-2012, PostgreSQL Global Development Group
->>>>>>> 80edfd76
  * Portions Copyright (c) 1994, Regents of the University of California
  *
  *
@@ -43,20 +39,14 @@
  */
 #include "postgres.h"
 
-<<<<<<< HEAD
 #include "access/aosegfiles.h"
 #include "access/appendonlywriter.h"
 #include "access/fileam.h"
-#include "access/reloptions.h"
-=======
->>>>>>> 80edfd76
 #include "access/sysattr.h"
 #include "access/transam.h"
 #include "access/xact.h"
 #include "catalog/namespace.h"
-<<<<<<< HEAD
 #include "catalog/pg_tablespace.h"
-#include "catalog/toasting.h"
 #include "catalog/aoseg.h"
 #include "catalog/aoblkdir.h"
 #include "catalog/aovisimap.h"
@@ -64,20 +54,16 @@
 #include "catalog/pg_attribute_encoding.h"
 #include "catalog/pg_type.h"
 #include "cdb/cdbpartition.h"
+#include "commands/createas.h"
 #include "commands/tablecmds.h" /* XXX: temp for get_parts() */
 #include "commands/tablespace.h"
-=======
->>>>>>> 80edfd76
 #include "commands/trigger.h"
 #include "executor/execDML.h"
 #include "executor/execdebug.h"
-<<<<<<< HEAD
 #include "executor/execUtils.h"
 #include "executor/instrument.h"
 #include "libpq/pqformat.h"
-=======
 #include "mb/pg_wchar.h"
->>>>>>> 80edfd76
 #include "miscadmin.h"
 #include "optimizer/clauses.h"
 #include "parser/parsetree.h"
@@ -85,13 +71,13 @@
 #include "storage/lmgr.h"
 #include "tcop/utility.h"
 #include "utils/acl.h"
+#include "utils/builtins.h" /* dumpDynamicTableScanPidIndex() */
 #include "utils/lsyscache.h"
 #include "utils/memutils.h"
 #include "utils/snapmgr.h"
 #include "utils/tqual.h"
 #include "utils/metrics_utils.h"
 
-#include "utils/builtins.h"
 #include "utils/ps_status.h"
 #include "utils/snapmgr.h"
 #include "utils/typcache.h"
@@ -153,7 +139,6 @@
 static PartitionNode *BuildPartitionNodeFromRoot(Oid relid);
 static void InitializeQueryPartsMetadata(PlannedStmt *plannedstmt, EState *estate);
 static void AdjustReplicatedTableCounts(EState *estate);
-static bool intoRelIsReplicatedTable(QueryDesc *queryDesc);
 
 /*
  * For a partitioned insert target only:  
@@ -271,7 +256,6 @@
 	GpExecIdentity exec_identity;
 	bool		shouldDispatch;
 	bool		needDtxTwoPhase;
-	QueryDispatchDesc *ddesc;
 
 	/* sanity checks: queryDesc must not be started already */
 	Assert(queryDesc != NULL);
@@ -441,13 +425,11 @@
 	 */
 	if (Gp_role == GP_ROLE_DISPATCH && queryDesc->plannedstmt->planTree->dispatch == DISPATCH_PARALLEL)
 	{
-		ddesc = makeNode(QueryDispatchDesc);
-		queryDesc->ddesc = ddesc;
-
-		if (queryDesc->dest->mydest == DestIntoRel)
-			queryDesc->ddesc->validate_reloptions = false;
-		else
-			queryDesc->ddesc->validate_reloptions = true;
+		if (queryDesc->ddesc == NULL)
+		{
+			queryDesc->ddesc = makeNode(QueryDispatchDesc);;
+			queryDesc->ddesc->useChangedAOOpts = true;
+		}
 
 		/*
 		 * If this is an extended query (normally cursor or bind/exec) - before
@@ -497,7 +479,7 @@
 			if (intoClause->tableSpaceName)
 			{
 				reltablespace = get_tablespace_oid(intoClause->tableSpaceName, false);
-				ddesc->intoTableSpaceName = intoClause->tableSpaceName;
+				queryDesc->ddesc->intoTableSpaceName = intoClause->tableSpaceName;
 			}
 			else
 			{
@@ -507,13 +489,13 @@
 				if (!OidIsValid(reltablespace))
 					reltablespace = MyDatabaseTableSpace;
 
-				ddesc->intoTableSpaceName = get_tablespace_name(reltablespace);
+				queryDesc->ddesc->intoTableSpaceName = get_tablespace_name(reltablespace);
 			}
 		}
 	}
 	else if (Gp_role == GP_ROLE_EXECUTE)
 	{
-		ddesc = queryDesc->ddesc;
+		QueryDispatchDesc *ddesc = queryDesc->ddesc;
 
 		/* qDisp should have sent us a slice table via MPPEXEC */
 		if (ddesc && ddesc->sliceTable != NULL)
@@ -521,13 +503,13 @@
 			SliceTable *sliceTable;
 			Slice	   *slice;
 
-			sliceTable = queryDesc->ddesc->sliceTable;
+			sliceTable = ddesc->sliceTable;
 			Assert(IsA(sliceTable, SliceTable));
 			slice = (Slice *)list_nth(sliceTable->slices, sliceTable->localSlice);
 			Assert(IsA(slice, Slice));
 
 			estate->es_sliceTable = sliceTable;
-			estate->es_cursorPositions = queryDesc->ddesc->cursorPositions;
+			estate->es_cursorPositions = ddesc->cursorPositions;
 
 			estate->currentSliceIdInPlan = slice->rootIndex;
 			estate->currentExecutingSliceId = slice->rootIndex;
@@ -692,9 +674,11 @@
 			dtmPreCommand("ExecutorStart", "(none)", queryDesc->plannedstmt,
 						  needDtxTwoPhase, true /* wantSnapshot */, queryDesc->extended_query );
 
-			queryDesc->ddesc->sliceTable = estate->es_sliceTable;
-
-			queryDesc->ddesc->oidAssignments = GetAssignedOidsForDispatch();
+			if (queryDesc->ddesc != NULL)
+			{
+				queryDesc->ddesc->sliceTable = estate->es_sliceTable;
+				queryDesc->ddesc->oidAssignments = GetAssignedOidsForDispatch();
+			}
 
 			/*
 			 * First, see whether we need to pre-execute any initPlan subplans.
@@ -1257,7 +1241,6 @@
      */
 	ExecEndPlan(queryDesc->planstate, estate);
 
-<<<<<<< HEAD
 	WorkfileQueryspace_ReleaseEntry();
 
 	/*
@@ -1271,20 +1254,6 @@
 	 */
 	RemoveMotionLayer(estate->motionlayer_context, true);
 
-	/*
-	 * Adjust SELECT INTO count
-	 * Close the SELECT INTO relation if any
-	 */
-	if (estate->es_select_into)
-	{
-		if (Gp_role == GP_ROLE_DISPATCH &&
-			intoRelIsReplicatedTable(queryDesc))
-			estate->es_processed = estate->es_processed / getgpsegmentCount();
-		CloseIntoRel(queryDesc);
-	}
-
-=======
->>>>>>> 80edfd76
 	/* do away with our snapshots */
 	UnregisterSnapshot(estate->es_snapshot);
 	UnregisterSnapshot(estate->es_crosscheck_snapshot);
@@ -1584,7 +1553,6 @@
 	ListCell   *l;
     int         rti;
 
-<<<<<<< HEAD
 	/*
 	 * CREATE TABLE AS or SELECT INTO?
 	 *
@@ -1600,8 +1568,6 @@
 			PreventCommandIfReadOnly(CreateCommandTag((Node *) plannedstmt));
 	}
 
-=======
->>>>>>> 80edfd76
 	/* Fail if write permissions are requested on any non-temp table */
     rti = 0;
 	foreach(l, plannedstmt->rtable)
@@ -2136,20 +2102,14 @@
 	}
 
 	queryDesc->tupDesc = tupType;
-<<<<<<< HEAD
-
-	/*
-	 * If doing SELECT INTO, initialize the "into" relation.  We must wait
-	 * till now so we have the "clean" result tuple type to create the new
-	 * table from.
-	 *
-	 * If EXPLAIN, skip creating the "into" relation.
-	 */
-	if (estate->es_select_into && !(eflags & EXEC_FLAG_EXPLAIN_ONLY) &&
-			/* Only create the table if root slice */
-	        (Gp_role != GP_ROLE_EXECUTE || Gp_is_writer) )
-		OpenIntoRel(queryDesc);
-
+
+	/*
+	 * GPDB: Hack for CTAS/MatView:
+	 *   Need to switch to IntoRelDest for CTAS.
+	 *   Also need to create tables in advance.
+	 */
+	if (queryDesc->plannedstmt->intoClause != NULL)
+		intorel_initplan(queryDesc, eflags);
 
 	if (DEBUG1 >= log_min_messages)
 			{
@@ -2162,9 +2122,6 @@
 						break;
 				}
 			}
-=======
-	queryDesc->planstate = planstate;
->>>>>>> 80edfd76
 }
 
 /*
@@ -2388,6 +2345,10 @@
 	resultRelInfo->ri_deleteDesc = NULL;
 	resultRelInfo->ri_updateDesc = NULL;
 	resultRelInfo->ri_aosegno = InvalidFileSegNumber;
+	resultRelInfo->bufferedTuplesSize = 0;
+	resultRelInfo->nBufferedTuples = 0;
+	resultRelInfo->bufferedTuples = NULL;
+	resultRelInfo->biState = GetBulkInsertState();
 }
 
 
@@ -2438,6 +2399,12 @@
 	/* Close indices and then the relation itself */
 	ExecCloseIndices(resultRelInfo);
 	heap_close(resultRelInfo->ri_RelationDesc, NoLock);
+
+	if (resultRelInfo->biState != NULL)
+	{
+		FreeBulkInsertState(resultRelInfo->biState);
+		resultRelInfo->biState = NULL;
+	}
 
 	/* Recurse into partitions */
 	/* Examine each hash table entry. */
@@ -3103,7 +3070,7 @@
 		char	   *val;
 		int			vallen;
 
-		if (slot->tts_isnull[i])
+		if (slot->PRIVATE_tts_isnull[i])
 			val = "null";
 		else
 		{
@@ -3112,7 +3079,7 @@
 
 			getTypeOutputInfo(tupdesc->attrs[i]->atttypid,
 							  &foutoid, &typisvarlena);
-			val = OidOutputFunctionCall(foutoid, slot->tts_values[i]);
+			val = OidOutputFunctionCall(foutoid, slot->PRIVATE_tts_values[i]);
 		}
 
 		if (i > 0)
@@ -3899,454 +3866,6 @@
 	epqstate->estate = NULL;
 	epqstate->planstate = NULL;
 	epqstate->origslot = NULL;
-<<<<<<< HEAD
-}
-
-/*
- * Support for SELECT INTO (a/k/a CREATE TABLE AS)
- *
- * We implement SELECT INTO by diverting SELECT's normal output with
- * a specialized DestReceiver type.
- */
-
-typedef struct
-{
-	DestReceiver pub;			/* publicly-known function pointers */
-	EState	   *estate;			/* EState we are working with */
-	Relation	rel;			/* Relation to write to */
-	int			hi_options;		/* heap_insert performance options */
-	BulkInsertState bistate;	/* bulk insert state */
-
-	struct AppendOnlyInsertDescData *ao_insertDesc; /* descriptor to AO tables */
-	struct AOCSInsertDescData *aocs_ins;           /* descriptor for aocs */
-
-	ItemPointerData last_heap_tid;
-
-} DR_intorel;
-
-/*
- * OpenIntoRel --- actually create the SELECT INTO target relation
- *
- * This also replaces QueryDesc->dest with the special DestReceiver for
- * SELECT INTO.  We assume that the correct result tuple type has already
- * been placed in queryDesc->tupDesc.
- */
-static void
-OpenIntoRel(QueryDesc *queryDesc)
-{
-	IntoClause *into = queryDesc->plannedstmt->intoClause;
-	EState	   *estate = queryDesc->estate;
-	Relation	intoRelationDesc;
-	char	   *intoName;
-	char		relkind = RELKIND_RELATION;
-	char		relstorage;
-	Oid			namespaceId;
-	Oid			tablespaceId;
-	Datum		reloptions;
-	StdRdOptions *stdRdOptions;
-	Oid			intoRelationId;
-	TupleDesc	tupdesc;
-	DR_intorel *myState;
-	static char *validnsps[] = HEAP_RELOPT_NAMESPACES;
-	char	   *intoTableSpaceName;
-    GpPolicy   *targetPolicy;
-	bool		use_wal;
-	bool		validate_reloptions;
-
-	RelFileNode relFileNode;
-	
-	targetPolicy = queryDesc->plannedstmt->intoPolicy;
-
-	Assert(into);
-
-	/*
-	 * XXX This code needs to be kept in sync with DefineRelation(). Maybe we
-	 * should try to use that function instead.
-	 */
-
-	/*
-	 * Check consistency of arguments
-	 */
-	if (into->onCommit != ONCOMMIT_NOOP
-		&& into->rel->relpersistence != RELPERSISTENCE_TEMP)
-		ereport(ERROR,
-				(errcode(ERRCODE_INVALID_TABLE_DEFINITION),
-				 errmsg("ON COMMIT can only be used on temporary tables")));
-
-	/*
-	 * Security check: disallow creating temp tables from security-restricted
-	 * code.  This is needed because calling code might not expect untrusted
-	 * tables to appear in pg_temp at the front of its search path.
-	 */
-	if (into->rel->relpersistence == RELPERSISTENCE_TEMP
-		&& InSecurityRestrictedOperation())
-		ereport(ERROR,
-				(errcode(ERRCODE_INSUFFICIENT_PRIVILEGE),
-				 errmsg("cannot create temporary table within security-restricted operation")));
-
-	/*
-	 * Find namespace to create in, check its permissions
-	 */
-	intoName = into->rel->relname;
-	namespaceId = RangeVarGetAndCheckCreationNamespace(into->rel);
-
-	/*
-	 * Select tablespace to use.  If not specified, use default tablespace
-	 * (which may in turn default to database's default).
-	 *
-	 * In PostgreSQL, we resolve default tablespace here. In GPDB, that's
-	 * done earlier, because we need to dispatch the final tablespace name,
-	 * after resolving any defaults, to the segments. (Otherwise, we would
-	 * rely on the assumption that default_tablespace GUC is kept in sync
-	 * in all segment connections. That actually seems to be the case, as of
-	 * this writing, but better to not rely on it.) So usually, we already
-	 * have the fully-resolved tablespace name stashed in queryDesc->ddesc->
-	 * intoTableSpaceName. In the dispatcher, we filled it in earlier, and
-	 * in executor nodes, we received it from the dispatcher along with the
-	 * query. In utility mode, however, queryDesc->ddesc is not set at all,
-	 * and we follow the PostgreSQL codepath, resolving the defaults here.
-	 */
-	if (queryDesc->ddesc)
-		intoTableSpaceName = queryDesc->ddesc->intoTableSpaceName;
-	else
-		intoTableSpaceName = into->tableSpaceName;
-
-	if (intoTableSpaceName)
-	{
-		tablespaceId = get_tablespace_oid(intoTableSpaceName, false);
-	}
-	else
-	{
-		tablespaceId = GetDefaultTablespace(into->rel->relpersistence);
-		/* note InvalidOid is OK in this case */
-	}
-
-	/* Check permissions except when using the database's default space */
-	if (OidIsValid(tablespaceId) && tablespaceId != MyDatabaseTableSpace)
-	{
-		AclResult	aclresult;
-
-		aclresult = pg_tablespace_aclcheck(tablespaceId, GetUserId(),
-										   ACL_CREATE);
-
-		if (aclresult != ACLCHECK_OK)
-			aclcheck_error(aclresult, ACL_KIND_TABLESPACE,
-						   get_tablespace_name(tablespaceId));
-	}
-
-	/* In all cases disallow placing user relations in pg_global */
-	if (tablespaceId == GLOBALTABLESPACE_OID)
-		ereport(ERROR,
-		        (errcode(ERRCODE_INVALID_PARAMETER_VALUE),
-		         errmsg("only shared relations can be placed in pg_global tablespace")));
-
-	/* Parse and validate any reloptions */
-	reloptions = transformRelOptions((Datum) 0,
-									 into->options,
-									 NULL,
-									 validnsps,
-									 true,
-									 false);
-
-	/* get the relstorage (heap or AO tables) */
-	if (queryDesc->ddesc)
-		validate_reloptions = queryDesc->ddesc->validate_reloptions;
-	else
-		validate_reloptions = true;
-
-	stdRdOptions = (StdRdOptions*) heap_reloptions(relkind, reloptions, validate_reloptions);
-	if(stdRdOptions->appendonly)
-		relstorage = stdRdOptions->columnstore ? RELSTORAGE_AOCOLS : RELSTORAGE_AOROWS;
-	else
-		relstorage = RELSTORAGE_HEAP;
-
-	/* Copy the tupdesc because heap_create_with_catalog modifies it */
-	tupdesc = CreateTupleDescCopy(queryDesc->tupDesc);
-
-	/* MPP-8405: disallow OIDS on partitioned tables */
-	if (tupdesc->tdhasoid && IsNormalProcessingMode() && Gp_role == GP_ROLE_DISPATCH)
-	{
-		if (relstorage == RELSTORAGE_AOCOLS)
-			ereport(ERROR,
-					(errcode(ERRCODE_INVALID_PARAMETER_VALUE),
-					 errmsg("OIDS=TRUE is not allowed on tables that use column-oriented storage. Use OIDS=FALSE")));
-		else
-			ereport(NOTICE,
-					(errmsg("OIDS=TRUE is not recommended for user-created tables. Use OIDS=FALSE to prevent wrap-around of the OID counter")));
-	}
-
-	/*
-	 * We can skip WAL-logging the insertions for FileRep on segments, but not on
-	 * master since we are using the WAL based physical replication.
-	 *
-	 * GPDP does not support PITR.
-	 */
-	use_wal = XLogIsNeeded();
-
-	/* Now we can actually create the new relation */
-	intoRelationId = heap_create_with_catalog(intoName,
-											  namespaceId,
-											  tablespaceId,
-											  InvalidOid,
-											  InvalidOid,
-											  InvalidOid,
-											  GetUserId(),
-											  tupdesc,
-											  NIL,
-											  /* relam */ InvalidOid,
-											  relkind,
-											  into->rel->relpersistence,
-											  relstorage,
-											  false,
-											  false,
-											  true,
-											  0,
-											  into->onCommit,
-											  targetPolicy,  	/* MPP */
-											  reloptions,
-											  true,
-											  allowSystemTableModsDDL,
-											  /* valid_opts */ !validate_reloptions,
-											  /* is_part_child */ false,
-											  /* is_part_parent */ false);
-	Assert(intoRelationId != InvalidOid);
-
-	FreeTupleDesc(tupdesc);
-
-	/*
-	 * Advance command counter so that the newly-created relation's catalog
-	 * tuples will be visible to heap_open.
-	 */
-	CommandCounterIncrement();
-
-	/*
-	 * If necessary, create a TOAST table for the new relation, or an Append
-	 * Only segment table. Note that AlterTableCreateXXXTable ends with
-	 * CommandCounterIncrement(), so that the new tables will be visible for
-	 * insertion.
-	 */
-	reloptions = transformRelOptions((Datum) 0,
-									 into->options,
-									 "toast",
-									 validnsps,
-									 true,
-									 false);
-
-	(void) heap_reloptions(RELKIND_TOASTVALUE, reloptions, true);
-	AlterTableCreateToastTable(intoRelationId, reloptions, false, true);
-	AlterTableCreateAoSegTable(intoRelationId, false);
-	AlterTableCreateAoVisimapTable(intoRelationId, false);
-
-    /* don't create AO block directory here, it'll be created when needed */
-	/*
-	 * And open the constructed table for writing.
-	 */
-	intoRelationDesc = heap_open(intoRelationId, AccessExclusiveLock);
-	
-	/*
-	 * Add column encoding entries based on the WITH clause.
-	 *
-	 * NOTE:  we could also do this expansion during parse analysis, by
-	 * expanding the IntoClause options field into some attr_encodings field
-	 * (cf. CreateStmt and transformCreateStmt()). As it stands, there's no real
-	 * benefit for doing that from a code complexity POV. In fact, it would mean
-	 * more code. If, however, we supported column encoding syntax during CTAS,
-	 * it would be a good time to relocate this code.
-	 */
-	AddDefaultRelationAttributeOptions(intoRelationDesc,
-									   into->options);
-
-	/*
-	 * Now replace the query's DestReceiver with one for SELECT INTO
-	 */
-	queryDesc->dest = CreateDestReceiver(DestIntoRel);
-	myState = (DR_intorel *) queryDesc->dest;
-	Assert(myState->pub.mydest == DestIntoRel);
-	myState->estate = estate;
-	myState->rel = intoRelationDesc;
-
-	/*
-	 * We can skip WAL-logging the insertions, unless PITR or streaming
-	 * replication is in use. We can skip the FSM in any case.
-	 */
-	myState->hi_options = HEAP_INSERT_SKIP_FSM |
-		(use_wal ? 0 : HEAP_INSERT_SKIP_WAL);
-	myState->bistate = GetBulkInsertState();
-
-	/* Not using WAL requires smgr_targblock be initially invalid */
-	Assert(RelationGetTargetBlock(intoRelationDesc) == InvalidBlockNumber);
-
-	relFileNode.spcNode = tablespaceId;
-	relFileNode.dbNode = MyDatabaseId;
-	relFileNode.relNode = intoRelationId;
-}
-
-/*
- * CloseIntoRel --- clean up SELECT INTO at ExecutorEnd time
- */
-static void
-CloseIntoRel(QueryDesc *queryDesc)
-{
-	DR_intorel *myState = (DR_intorel *) queryDesc->dest;
-
-	/* Partition with SELECT INTO is not supported */
-	Assert(!PointerIsValid(queryDesc->estate->es_result_partitions));
-
-	/* OpenIntoRel might never have gotten called */
-	if (myState && myState->pub.mydest == DestIntoRel && myState->rel)
-	{
-		Relation	rel = myState->rel;
-
-		FreeBulkInsertState(myState->bistate);
-
-		/*
-		 * APPEND_ONLY is closed in the intorel_shutdown.
-		 * If we skipped using WAL, must heap_sync before commit.
-		 */
-		if (RelationIsHeap(rel) && (myState->hi_options & HEAP_INSERT_SKIP_WAL) != 0)
-		{
-			FlushRelationBuffers(rel);
-			/* FlushRelationBuffers will have opened rd_smgr */
-			smgrimmedsync(rel->rd_smgr, MAIN_FORKNUM);
-		}
-
-		/* close rel, but keep lock until commit */
-		heap_close(rel, NoLock);
-
-		myState->rel = NULL;
-	}
-}
-
-/*
- * Get the OID of the relation created for SELECT INTO or CREATE TABLE AS.
- *
- * To be called between ExecutorStart and ExecutorEnd.
- */
-Oid
-GetIntoRelOid(QueryDesc *queryDesc)
-{
-	DR_intorel *myState = (DR_intorel *) queryDesc->dest;
-
-	if (myState && myState->pub.mydest == DestIntoRel && myState->rel)
-		return RelationGetRelid(myState->rel);
-	else
-		return InvalidOid;
-}
-
-/*
- * CreateIntoRelDestReceiver -- create a suitable DestReceiver object
- */
-DestReceiver *
-CreateIntoRelDestReceiver(void)
-{
-	DR_intorel *self = (DR_intorel *) palloc0(sizeof(DR_intorel));
-
-	self->pub.receiveSlot = intorel_receive;
-	self->pub.rStartup = intorel_startup;
-	self->pub.rShutdown = intorel_shutdown;
-	self->pub.rDestroy = intorel_destroy;
-	self->pub.mydest = DestIntoRel;
-
-	self->estate = NULL;
-	self->ao_insertDesc = NULL;
-	self->aocs_ins = NULL;
-
-	/* private fields will be set by OpenIntoRel */
-
-	return (DestReceiver *) self;
-}
-
-/*
- * intorel_startup --- executor startup
- */
-static void
-intorel_startup(DestReceiver *self, int operation, TupleDesc typeinfo)
-{
-	/* no-op */
-}
-
-/*
- * intorel_receive --- receive one tuple
- */
-static void
-intorel_receive(TupleTableSlot *slot, DestReceiver *self)
-{
-	DR_intorel *myState = (DR_intorel *) self;
-	Relation	into_rel = myState->rel;
-
-	Assert(myState->estate->es_result_partitions == NULL);
-
-	if (RelationIsAoRows(into_rel))
-	{
-		MemTuple	tuple = ExecCopySlotMemTuple(slot);
-		AOTupleId	aoTupleId;
-
-		if (myState->ao_insertDesc == NULL)
-			myState->ao_insertDesc = appendonly_insert_init(into_rel, RESERVED_SEGNO, false);
-
-		appendonly_insert(myState->ao_insertDesc, tuple, InvalidOid, &aoTupleId);
-		pfree(tuple);
-	}
-	else if (RelationIsAoCols(into_rel))
-	{
-		if(myState->aocs_ins == NULL)
-			myState->aocs_ins = aocs_insert_init(into_rel, RESERVED_SEGNO, false);
-
-		aocs_insert(myState->aocs_ins, slot);
-	}
-	else
-	{
-		HeapTuple	tuple;
-
-		/*
-		 * get the heap tuple out of the tuple table slot, making sure we have a
-		 * writable copy
-		 */
-		tuple = ExecMaterializeSlot(slot);
-
-		/*
-		 * force assignment of new OID (see comments in ExecInsert)
-		 */
-		if (myState->rel->rd_rel->relhasoids)
-			HeapTupleSetOid(tuple, InvalidOid);
-
-		heap_insert(into_rel,
-					tuple,
-					myState->estate->es_output_cid,
-					myState->hi_options,
-					myState->bistate,
-					GetCurrentTransactionId());
-
-		myState->last_heap_tid = tuple->t_self;
-	}
-
-	/* We know this is a newly created relation, so there are no indexes */
-}
-
-/*
- * intorel_shutdown --- executor end
- */
-static void
-intorel_shutdown(DestReceiver *self)
-{
-	/* If target was append only, finalise */
-	DR_intorel *myState = (DR_intorel *) self;
-	Relation	into_rel = myState->rel;
-
-
-	if (RelationIsAoRows(into_rel) && myState->ao_insertDesc)
-		appendonly_insert_finish(myState->ao_insertDesc);
-	else if (RelationIsAoCols(into_rel) && myState->aocs_ins)
-        aocs_insert_finish(myState->aocs_ins);
-}
-
-/*
- * intorel_destroy --- release DestReceiver object
- */
-static void
-intorel_destroy(DestReceiver *self)
-{
-	pfree(self);
 }
 
 /*
@@ -4990,7 +4509,7 @@
 	cxt.estate = estate;
 	cxt.currentSliceId = 0;
 
-	if (stmt->intoClause)
+	if (stmt->intoClause != NULL)
 	{
 		Slice	   *currentSlice = (Slice *) linitial(sliceTable->slices);
 
@@ -5168,18 +4687,4 @@
 
 	if (containReplicatedTable)
 		estate->es_processed = estate->es_processed / getgpsegmentCount();
-}
-
-static bool
-intoRelIsReplicatedTable(QueryDesc *queryDesc)
-{
-	DR_intorel *into = (DR_intorel *) queryDesc->dest;
-
-	if (into && into->pub.mydest == DestIntoRel &&
-		into->rel && GpPolicyIsReplicated(into->rel->rd_cdbpolicy))
-		return true;
-
-	return false;
-=======
->>>>>>> 80edfd76
 }