/*-------------------------------------------------------------------------
 *
 * execMain.c
 *	  top level executor interface routines
 *
 * INTERFACE ROUTINES
 *	ExecutorStart()
 *	ExecutorRun()
 *	ExecutorFinish()
 *	ExecutorEnd()
 *
 *	These four procedures are the external interface to the executor.
 *	In each case, the query descriptor is required as an argument.
 *
 *	ExecutorStart must be called at the beginning of execution of any
 *	query plan and ExecutorEnd must always be called at the end of
 *	execution of a plan (unless it is aborted due to error).
 *
 *	ExecutorRun accepts direction and count arguments that specify whether
 *	the plan is to be executed forwards, backwards, and for how many tuples.
 *	In some cases ExecutorRun may be called multiple times to process all
 *	the tuples for a plan.  It is also acceptable to stop short of executing
 *	the whole plan (but only if it is a SELECT).
 *
 *	ExecutorFinish must be called after the final ExecutorRun call and
 *	before ExecutorEnd.  This can be omitted only in case of EXPLAIN,
 *	which should also omit ExecutorRun.
 *
 * Portions Copyright (c) 2005-2010, Greenplum inc
 * Portions Copyright (c) 2012-Present Pivotal Software, Inc.
 * Portions Copyright (c) 1996-2015, PostgreSQL Global Development Group
 * Portions Copyright (c) 1994, Regents of the University of California
 *
 *
 * IDENTIFICATION
 *	  src/backend/executor/execMain.c
 *
 *-------------------------------------------------------------------------
 */
#include "postgres.h"

#include "access/aosegfiles.h"
#include "access/appendonlywriter.h"
#include "access/fileam.h"
#include "access/htup_details.h"
#include "access/sysattr.h"
#include "access/transam.h"
#include "access/xact.h"
#include "catalog/namespace.h"
#include "catalog/pg_tablespace.h"
#include "catalog/aoseg.h"
#include "catalog/aoblkdir.h"
#include "catalog/aovisimap.h"
#include "catalog/catalog.h"
#include "catalog/oid_dispatch.h"
#include "catalog/pg_attribute_encoding.h"
#include "catalog/pg_type.h"
#include "cdb/cdbpartition.h"
#include "commands/copy.h"
#include "commands/createas.h"
#include "commands/matview.h"
#include "commands/tablecmds.h" /* XXX: temp for get_parts() */
#include "commands/tablespace.h"
#include "commands/trigger.h"
#include "executor/execDML.h"
#include "executor/execdebug.h"
#include "executor/execUtils.h"
#include "executor/instrument.h"
#include "executor/nodeSubplan.h"
#include "foreign/fdwapi.h"
#include "libpq/pqformat.h"
#include "mb/pg_wchar.h"
#include "miscadmin.h"
#include "optimizer/clauses.h"
#include "parser/parsetree.h"
#include "storage/bufmgr.h"
#include "storage/lmgr.h"
#include "tcop/utility.h"
#include "utils/acl.h"
#include "utils/builtins.h" /* dumpDynamicTableScanPidIndex() */
#include "utils/lsyscache.h"
#include "utils/memutils.h"
#include "utils/rls.h"
#include "utils/snapmgr.h"
#include "utils/tqual.h"
#include "utils/metrics_utils.h"

#include "utils/ps_status.h"
#include "utils/snapmgr.h"
#include "utils/typcache.h"
#include "utils/workfile_mgr.h"
#include "utils/faultinjector.h"
#include "utils/resource_manager.h"

#include "catalog/pg_inherits_fn.h"
#include "catalog/pg_statistic.h"
#include "catalog/pg_class.h"

#include "tcop/tcopprot.h"

#include "cdb/cdbappendonlyam.h"
#include "cdb/cdbaocsam.h"
#include "cdb/cdbdisp_query.h"
#include "cdb/cdbdispatchresult.h"
#include "cdb/cdbexplain.h"             /* cdbexplain_sendExecStats() */
#include "cdb/cdbplan.h"
#include "cdb/cdbsubplan.h"
#include "cdb/cdbvars.h"
#include "cdb/ml_ipc.h"
#include "cdb/cdbmotion.h"
#include "cdb/cdbtm.h"
#include "cdb/cdboidsync.h"
#include "cdb/cdbllize.h"
#include "cdb/memquota.h"
#include "cdb/cdbtargeteddispatch.h"
#include "cdb/cdbutil.h"
#include "cdb/cdbendpoint.h"


/* Hooks for plugins to get control in ExecutorStart/Run/Finish/End */
ExecutorStart_hook_type ExecutorStart_hook = NULL;
ExecutorRun_hook_type ExecutorRun_hook = NULL;
ExecutorFinish_hook_type ExecutorFinish_hook = NULL;
ExecutorEnd_hook_type ExecutorEnd_hook = NULL;

/* Hook for plugin to get control in ExecCheckRTPerms() */
ExecutorCheckPerms_hook_type ExecutorCheckPerms_hook = NULL;

/* decls for local routines only used within this module */
static void InitPlan(QueryDesc *queryDesc, int eflags);
static void CheckValidRowMarkRel(Relation rel, RowMarkType markType);
static void ExecPostprocessPlan(EState *estate);
static void ExecEndPlan(PlanState *planstate, EState *estate);
static void ExecutePlan(EState *estate, PlanState *planstate,
			CmdType operation,
			bool sendTuples,
			long numberTuples,
			ScanDirection direction,
			DestReceiver *dest);
static bool ExecCheckRTEPermsModified(Oid relOid, Oid userid,
						  Bitmapset *modifiedCols,
						  AclMode requiredPerms);
static void ExecCheckXactReadOnly(PlannedStmt *plannedstmt);
static char *ExecBuildSlotValueDescription(Oid reloid,
							  TupleTableSlot *slot,
							  TupleDesc tupdesc,
							  Bitmapset *modifiedCols,
							  int maxfieldlen);
static void EvalPlanQualStart(EPQState *epqstate, EState *parentestate,
				  Plan *planTree);

static void FillSliceGangInfo(Slice *slice, int numsegments);
static void FillSliceTable(EState *estate, PlannedStmt *stmt, bool parallel_cursor);
static PartitionNode *BuildPartitionNodeFromRoot(Oid relid);
static void InitializeQueryPartsMetadata(PlannedStmt *plannedstmt, EState *estate);
static void AdjustReplicatedTableCounts(EState *estate);

/*
 * Note that GetUpdatedColumns() also exists in commands/trigger.c.  There does
 * not appear to be any good header to put it into, given the structures that
 * it uses, so we let them be duplicated.  Be sure to update both if one needs
 * to be changed, however.
 */
#define GetInsertedColumns(relinfo, estate) \
	(rt_fetch((relinfo)->ri_RangeTableIndex, (estate)->es_range_table)->insertedCols)
#define GetUpdatedColumns(relinfo, estate) \
	(rt_fetch((relinfo)->ri_RangeTableIndex, (estate)->es_range_table)->updatedCols)

/* end of local decls */

/*
 * For a partitioned insert target only:  
 * This type represents an entry in the per-part hash table stored at
 * estate->es_partition_state->result_partition_hash.   The table maps 
 * part OID -> ResultRelInfo and avoids repeated calculation of the
 * result information.
 */
typedef struct ResultPartHashEntry 
{
	Oid			targetid; /* OID of part relation */
	ResultRelInfo resultRelInfo;
} ResultPartHashEntry;


typedef struct CopyDirectDispatchToSliceContext
{
	plan_tree_base_prefix	base; /* Required prefix for plan_tree_walker/mutator */
	EState					*estate; /* EState instance */
} CopyDirectDispatchToSliceContext;

static bool CopyDirectDispatchFromPlanToSliceTableWalker( Node *node, CopyDirectDispatchToSliceContext *context);

static void
CopyDirectDispatchToSlice( Plan *ddPlan, int sliceId, CopyDirectDispatchToSliceContext *context)
{
	EState	*estate = context->estate;
	Slice *slice = (Slice *)list_nth(estate->es_sliceTable->slices, sliceId);

	Assert( ! slice->directDispatch.isDirectDispatch );	/* should not have been set by some other process */
	Assert(ddPlan != NULL);

	if ( ddPlan->directDispatch.isDirectDispatch)
	{
		slice->directDispatch.isDirectDispatch = true;
		slice->directDispatch.contentIds = list_copy(ddPlan->directDispatch.contentIds);
	}
}

static bool
CopyDirectDispatchFromPlanToSliceTableWalker( Node *node, CopyDirectDispatchToSliceContext *context)
{
	int sliceId = -1;
	Plan *ddPlan = NULL;

	if (node == NULL)
		return false;

	if (IsA(node, Motion))
	{
		Motion *motion = (Motion *) node;

		ddPlan = (Plan*)node;
		sliceId = motion->motionID;
	}

	if (ddPlan != NULL)
	{
		CopyDirectDispatchToSlice(ddPlan, sliceId, context);
	}
	return plan_tree_walker(node, CopyDirectDispatchFromPlanToSliceTableWalker, context, true);
}

static void
CopyDirectDispatchFromPlanToSliceTable(PlannedStmt *stmt, EState *estate)
{
	CopyDirectDispatchToSliceContext context;
	exec_init_plan_tree_base(&context.base, stmt);
	context.estate = estate;
	CopyDirectDispatchToSlice( stmt->planTree, 0, &context);
	CopyDirectDispatchFromPlanToSliceTableWalker((Node *) stmt->planTree, &context);
}

/* ----------------------------------------------------------------
 *		ExecutorStart
 *
 *		This routine must be called at the beginning of any execution of any
 *		query plan
 *
 * Takes a QueryDesc previously created by CreateQueryDesc (which is separate
 * only because some places use QueryDescs for utility commands).  The tupDesc
 * field of the QueryDesc is filled in to describe the tuples that will be
 * returned, and the internal fields (estate and planstate) are set up.
 *
 * eflags contains flag bits as described in executor.h.
 *
 * NB: the CurrentMemoryContext when this is called will become the parent
 * of the per-query context used for this Executor invocation.
 *
 * We provide a function hook variable that lets loadable plugins
 * get control when ExecutorStart is called.  Such a plugin would
 * normally call standard_ExecutorStart().
 *
 * MPP: In here we take care of setting up all the necessary items that
 * will be needed to service the query, such as setting up interconnect,
 * and dispatching the query. Any other items in the future
 * must be added here.
 *
 * ----------------------------------------------------------------
 */
void
ExecutorStart(QueryDesc *queryDesc, int eflags)
{
	if (ExecutorStart_hook)
		(*ExecutorStart_hook) (queryDesc, eflags);
	else
		standard_ExecutorStart(queryDesc, eflags);
}

void
standard_ExecutorStart(QueryDesc *queryDesc, int eflags)
{
	EState	   *estate;
	MemoryContext oldcontext;
	GpExecIdentity exec_identity;
	bool		shouldDispatch;
	bool		needDtxTwoPhase;

	/* sanity checks: queryDesc must not be started already */
	Assert(queryDesc != NULL);
	Assert(queryDesc->estate == NULL);
	Assert(queryDesc->plannedstmt != NULL);
	Assert(queryDesc->memoryAccountId == MEMORY_OWNER_TYPE_Undefined);

	queryDesc->memoryAccountId = MemoryAccounting_CreateExecutorMemoryAccount();

	START_MEMORY_ACCOUNT(queryDesc->memoryAccountId);

	Assert(queryDesc->plannedstmt->intoPolicy == NULL ||
		GpPolicyIsPartitioned(queryDesc->plannedstmt->intoPolicy) ||
		GpPolicyIsReplicated(queryDesc->plannedstmt->intoPolicy));

	/**
	 * Perfmon related stuff.
	 */
	if (gp_enable_gpperfmon
		&& Gp_role == GP_ROLE_DISPATCH
		&& queryDesc->gpmon_pkt)
	{
		gpmon_qlog_query_start(queryDesc->gpmon_pkt);
	}

	/* GPDB hook for collecting query info */
	if (query_info_collect_hook)
		(*query_info_collect_hook)(METRICS_QUERY_START, queryDesc);

	/**
	 * Distribute memory to operators.
	 */
	if (Gp_role == GP_ROLE_DISPATCH)
	{
		if (!IsResManagerMemoryPolicyNone() &&
			LogResManagerMemory())
		{
			elog(GP_RESMANAGER_MEMORY_LOG_LEVEL, "query requested %.0fKB of memory",
				 (double) queryDesc->plannedstmt->query_mem / 1024.0);
		}

		/**
		 * There are some statements that do not go through the resource queue, so we cannot
		 * put in a strong assert here. Someday, we should fix resource queues.
		 */
		if (queryDesc->plannedstmt->query_mem > 0)
		{
			switch(*gp_resmanager_memory_policy)
			{
				case RESMANAGER_MEMORY_POLICY_AUTO:
					PolicyAutoAssignOperatorMemoryKB(queryDesc->plannedstmt,
													 queryDesc->plannedstmt->query_mem);
					break;
				case RESMANAGER_MEMORY_POLICY_EAGER_FREE:
					PolicyEagerFreeAssignOperatorMemoryKB(queryDesc->plannedstmt,
														  queryDesc->plannedstmt->query_mem);
					break;
				default:
					Assert(IsResManagerMemoryPolicyNone());
					break;
			}
		}
	}

	/*
	 * If the transaction is read-only, we need to check if any writes are
	 * planned to non-temporary tables.  EXPLAIN is considered read-only.
	 *
	 * Don't allow writes in parallel mode.  Supporting UPDATE and DELETE
	 * would require (a) storing the combocid hash in shared memory, rather
	 * than synchronizing it just once at the start of parallelism, and (b) an
	 * alternative to heap_update()'s reliance on xmax for mutual exclusion.
	 * INSERT may have no such troubles, but we forbid it to simplify the
	 * checks.
	 *
	 * We have lower-level defenses in CommandCounterIncrement and elsewhere
	 * against performing unsafe operations in parallel mode, but this gives a
	 * more user-friendly error message.
	 *
	 * In GPDB, we must call ExecCheckXactReadOnly() in the QD even if the
	 * transaction is not read-only, because ExecCheckXactReadOnly() also
	 * determines if two-phase commit is needed.
	 */
	if ((XactReadOnly || IsInParallelMode() || Gp_role == GP_ROLE_DISPATCH) &&
		!(eflags & EXEC_FLAG_EXPLAIN_ONLY))
		ExecCheckXactReadOnly(queryDesc->plannedstmt);

	/*
	 * Build EState, switch into per-query memory context for startup.
	 */
	estate = CreateExecutorState();
	queryDesc->estate = estate;

	oldcontext = MemoryContextSwitchTo(estate->es_query_cxt);

	/**
	 * Attached the plannedstmt from queryDesc
	 */
	estate->es_plannedstmt = queryDesc->plannedstmt;

	/*
	 * Fill in external parameters, if any, from queryDesc; and allocate
	 * workspace for internal parameters
	 */
	estate->es_param_list_info = queryDesc->params;

	if (queryDesc->plannedstmt->nParamExec > 0)
		estate->es_param_exec_vals = (ParamExecData *)
			palloc0(queryDesc->plannedstmt->nParamExec * sizeof(ParamExecData));

	/*
	 * If non-read-only query, set the command ID to mark output tuples with
	 */
	switch (queryDesc->operation)
	{
		case CMD_SELECT:

			/*
			 * SELECT FOR [KEY] UPDATE/SHARE and modifying CTEs need to mark
			 * tuples
			 */
			if (queryDesc->plannedstmt->rowMarks != NIL ||
				queryDesc->plannedstmt->hasModifyingCTE)
				estate->es_output_cid = GetCurrentCommandId(true);

			/*
			 * A SELECT without modifying CTEs can't possibly queue triggers,
			 * so force skip-triggers mode. This is just a marginal efficiency
			 * hack, since AfterTriggerBeginQuery/AfterTriggerEndQuery aren't
			 * all that expensive, but we might as well do it.
			 */
			if (!queryDesc->plannedstmt->hasModifyingCTE)
				eflags |= EXEC_FLAG_SKIP_TRIGGERS;
			break;

		case CMD_INSERT:
		case CMD_DELETE:
		case CMD_UPDATE:
			estate->es_output_cid = GetCurrentCommandId(true);
			break;

		default:
			elog(ERROR, "unrecognized operation code: %d",
				 (int) queryDesc->operation);
			break;
	}

	/*
	 * Copy other important information into the EState
	 */
	estate->es_snapshot = RegisterSnapshot(queryDesc->snapshot);
	estate->es_crosscheck_snapshot = RegisterSnapshot(queryDesc->crosscheck_snapshot);
	estate->es_top_eflags = eflags;
	estate->es_instrument = queryDesc->instrument_options;
	estate->showstatctx = queryDesc->showstatctx;

	/*
	 * Shared input info is needed when ROLE_EXECUTE or sequential plan
	 */
	estate->es_sharenode = (List **) palloc0(sizeof(List *));

	if (queryDesc->plannedstmt->nMotionNodes > 0)
		estate->motionlayer_context = createMotionLayerState(queryDesc->plannedstmt->nMotionNodes);

	/*
	 * Handling of the Slice table depends on context.
	 */
	if (Gp_role == GP_ROLE_DISPATCH &&
		(queryDesc->plannedstmt->planTree->dispatch == DISPATCH_PARALLEL ||
		 queryDesc->plannedstmt->nMotionNodes > 0))
	{
		if (queryDesc->ddesc == NULL)
		{
			queryDesc->ddesc = makeNode(QueryDispatchDesc);;
			queryDesc->ddesc->useChangedAOOpts = true;
		}

		/*
		 * If this is an extended query (normally cursor or bind/exec) - before
		 * starting the portal, we need to make sure that the shared snapshot is
		 * already set by a writer gang, or the cursor query readers will
		 * timeout waiting for one that may not exist (in some cases). Therefore
		 * we insert a small hack here and dispatch a SET query that will do it
		 * for us. (This is also done in performOpenCursor() for the simple
		 * query protocol).
		 *
		 * MPP-7504/MPP-7448: We also call this down inside the dispatcher after
		 * the pre-dispatch evaluator has run.
		 */
		if (queryDesc->extended_query) {
			verify_shared_snapshot_ready();
		}

		/* Set up blank slice table to be filled in during InitPlan. */
		InitSliceTable(estate, queryDesc->plannedstmt->nMotionNodes, queryDesc->plannedstmt->nInitPlans);

		/**
		 * Copy direct dispatch decisions out of the plan and into the slice table.  Must be done after slice table is built.
		 * Note that this needs to happen whether or not the plan contains direct dispatch decisions. This
		 * is because the direct dispatch partially forgets some of the decisions it has taken.
		 **/
		if (gp_enable_direct_dispatch)
		{
			CopyDirectDispatchFromPlanToSliceTable(queryDesc->plannedstmt, estate );
		}

		/* Pass EXPLAIN ANALYZE flag to qExecs. */
		estate->es_sliceTable->instrument_options = queryDesc->instrument_options;

		/* set our global sliceid variable for elog. */
		currentSliceId = LocallyExecutingSliceIndex(estate);

		/* Determine OIDs for into relation, if any */
		if (queryDesc->plannedstmt->intoClause != NULL)
		{
			IntoClause *intoClause = queryDesc->plannedstmt->intoClause;
			Oid         reltablespace;

			cdb_sync_oid_to_segments();

			/* MPP-10329 - must always dispatch the tablespace */
			if (intoClause->tableSpaceName)
			{
				reltablespace = get_tablespace_oid(intoClause->tableSpaceName, false);
				queryDesc->ddesc->intoTableSpaceName = intoClause->tableSpaceName;
			}
			else
			{
				reltablespace = GetDefaultTablespace(intoClause->rel->relpersistence);

				/* Need the real tablespace id for dispatch */
				if (!OidIsValid(reltablespace))
					reltablespace = MyDatabaseTableSpace;

				queryDesc->ddesc->intoTableSpaceName = get_tablespace_name(reltablespace);
			}
		}
	}
	else if (Gp_role == GP_ROLE_EXECUTE)
	{
		QueryDispatchDesc *ddesc = queryDesc->ddesc;

		/* qDisp should have sent us a slice table via MPPEXEC */
		if (ddesc && ddesc->sliceTable != NULL)
		{
			SliceTable *sliceTable;
			Slice	   *slice;

			sliceTable = ddesc->sliceTable;
			Assert(IsA(sliceTable, SliceTable));
			slice = (Slice *)list_nth(sliceTable->slices, sliceTable->localSlice);
			Assert(IsA(slice, Slice));

			estate->es_sliceTable = sliceTable;
			estate->es_cursorPositions = ddesc->cursorPositions;

			estate->currentSliceIdInPlan = slice->rootIndex;
			estate->currentExecutingSliceId = slice->rootIndex;

			/* set our global sliceid variable for elog. */
			currentSliceId = LocallyExecutingSliceIndex(estate);

			/* Should we collect statistics for EXPLAIN ANALYZE? */
			estate->es_instrument = sliceTable->instrument_options;
			queryDesc->instrument_options = sliceTable->instrument_options;
		}

		/* InitPlan() will acquire locks by walking the entire plan
		 * tree -- we'd like to avoid acquiring the locks until
		 * *after* we've set up the interconnect */
		if (queryDesc->plannedstmt->nMotionNodes > 0)
		{
			PG_TRY();
			{
				/*
				 * Initialize the motion layer for this query.
				 */
				Assert(!estate->interconnect_context);
				SetupInterconnect(estate);
				UpdateMotionExpectedReceivers(estate->motionlayer_context, estate->es_sliceTable);

				SIMPLE_FAULT_INJECTOR("qe_got_snapshot_and_interconnect");
				Assert(estate->interconnect_context);
			}
			PG_CATCH();
			{
				mppExecutorCleanup(queryDesc);
				PG_RE_THROW();
			}
			PG_END_TRY();
		}
	}

	/*
	 * We don't eliminate aliens if we don't have an MPP plan
	 * or we are executing on master.
	 *
	 * TODO: eliminate aliens even on master, if not EXPLAIN ANALYZE
	 */
	estate->eliminateAliens = execute_pruned_plan && queryDesc->plannedstmt->nMotionNodes > 0 && !IS_QUERY_DISPATCHER();

	/*
	 * Assign a Motion Node to every Plan Node. This makes it
	 * easy to identify which slice any Node belongs to
	 */
	AssignParentMotionToPlanNodes(queryDesc->plannedstmt);

	/* If the interconnect has been set up; we need to catch any
	 * errors to shut it down -- so we have to wrap InitPlan in a PG_TRY() block. */
	PG_TRY();
	{
		/*
		 * Initialize the plan state tree
		 */
		Assert(CurrentMemoryContext == estate->es_query_cxt);
		InitPlan(queryDesc, eflags);

		Assert(queryDesc->planstate);

#ifdef USE_ASSERT_CHECKING
		AssertSliceTableIsValid((struct SliceTable *) estate->es_sliceTable, queryDesc->plannedstmt);
#endif

		if (Debug_print_slice_table && Gp_role == GP_ROLE_DISPATCH)
			elog_node_display(DEBUG3, "slice table", estate->es_sliceTable, true);

		/*
		 * If we're running as a QE and there's a slice table in our queryDesc,
		 * then we need to finish the EState setup we prepared for back in
		 * CdbExecQuery.
		 */
		if (Gp_role == GP_ROLE_EXECUTE && estate->es_sliceTable != NULL)
		{
			MotionState *motionstate = NULL;

			/*
			 * Note that, at this point on a QE, the estate is setup (based on the
			 * slice table transmitted from the QD via MPPEXEC) so that fields
			 * es_sliceTable, cur_root_idx and es_cur_slice_idx are correct for
			 * the QE.
			 *
			 * If responsible for a non-root slice, arrange to enter the plan at the
			 * slice's sending Motion node rather than at the top.
			 */
			if (LocallyExecutingSliceIndex(estate) != RootSliceIndex(estate))
			{
				motionstate = getMotionState(queryDesc->planstate, LocallyExecutingSliceIndex(estate));
				Assert(motionstate != NULL && IsA(motionstate, MotionState));
			}

			if (Debug_print_slice_table)
				elog_node_display(DEBUG3, "slice table", estate->es_sliceTable, true);

			if (gp_log_interconnect >= GPVARS_VERBOSITY_DEBUG)
				elog(DEBUG1, "seg%d executing slice%d under root slice%d",
					 GpIdentity.segindex,
					 LocallyExecutingSliceIndex(estate),
					 RootSliceIndex(estate));
		}

		/*
		 * Are we going to dispatch this plan parallel?  Only if we're running as
		 * a QD and the plan is a parallel plan.
		 */
		if (Gp_role == GP_ROLE_DISPATCH &&
			(queryDesc->plannedstmt->planTree->dispatch == DISPATCH_PARALLEL ||
			 queryDesc->plannedstmt->nMotionNodes > 0) &&
			!(eflags & EXEC_FLAG_EXPLAIN_ONLY))
		{
			shouldDispatch = true;
		}
		else
		{
			shouldDispatch = false;
		}

		/*
		 * if in dispatch mode, time to serialize plan and query
		 * trees, and fire off cdb_exec command to each of the qexecs
		 */
		if (shouldDispatch)
		{
			/*
			 * MPP-2869: preprocess_initplans() may
			 * dispatch. (interacted with MPP-2859, which caused an
			 * initPlan to do a write which should have happened in
			 * main body of query) We need to call
			 * ExecutorSaysTransactionDoesWrites() before any dispatch
			 * work for this query.
			 */
			needDtxTwoPhase = ExecutorSaysTransactionDoesWrites();
			if (needDtxTwoPhase)
				setupTwoPhaseTransaction();

			if (queryDesc->ddesc != NULL)
			{
				queryDesc->ddesc->sliceTable = estate->es_sliceTable;
				queryDesc->ddesc->oidAssignments = GetAssignedOidsForDispatch();
			}

			/*
			 * First, see whether we need to pre-execute any initPlan subplans.
			 */
			if (queryDesc->plannedstmt->nParamExec > 0)
			{
				ParamListInfoData *pli = queryDesc->params;

				/*
				 * First, use paramFetch to fetch any "lazy" parameters, so that
				 * they are dispatched along with the queries. The QE nodes cannot
				 * call the callback function on their own.
				 */
				if (pli && pli->paramFetch)
				{
					int			iparam;

					for (iparam = 0; iparam < queryDesc->params->numParams; iparam++)
					{
						ParamExternData *prm = &pli->params[iparam];

						if (!OidIsValid(prm->ptype))
							(*pli->paramFetch) (pli, iparam + 1);
					}
				}

				preprocess_initplans(queryDesc);

				/*
				 * Copy the values of the preprocessed subplans to the
				 * external parameters.
				 */
				queryDesc->params = addRemoteExecParamsToParamList(queryDesc->plannedstmt,
																   queryDesc->params,
																   queryDesc->estate->es_param_exec_vals);
			}

			/*
			 * This call returns after launching the threads that send the
			 * plan to the appropriate segdbs.  It does not wait for them to
			 * finish unless an error is detected before all slices have been
			 * dispatched.
			 *
			 * Main plan is parallel, send plan to it.
			 */
			if (queryDesc->plannedstmt->planTree->dispatch == DISPATCH_PARALLEL)
				CdbDispatchPlan(queryDesc, needDtxTwoPhase, true);
		}

		/*
		 * Get executor identity (who does the executor serve). we can assume
		 * Forward scan direction for now just for retrieving the identity.
		 */
		if (!(eflags & EXEC_FLAG_EXPLAIN_ONLY))
			exec_identity = getGpExecIdentity(queryDesc, ForwardScanDirection, estate);
		else
			exec_identity = GP_IGNORE;

		/* non-root on QE */
		if (exec_identity == GP_NON_ROOT_ON_QE)
		{
			MotionState *motionState = getMotionState(queryDesc->planstate, LocallyExecutingSliceIndex(estate));

			Assert(motionState);

			Assert(IsA(motionState->ps.plan, Motion));

			ExecUpdateTransportState((PlanState *) motionState,
									 estate->interconnect_context);
		}
		else if (exec_identity == GP_ROOT_SLICE)
		{
			/* Run a root slice. */
			if (queryDesc->planstate != NULL &&
				queryDesc->plannedstmt->planTree->dispatch == DISPATCH_PARALLEL &&
				queryDesc->plannedstmt->nMotionNodes > 0 &&
				!estate->es_interconnect_is_setup)
			{
				Assert(!estate->interconnect_context);
				SetupInterconnect(estate);
				Assert(estate->interconnect_context);
				UpdateMotionExpectedReceivers(estate->motionlayer_context, estate->es_sliceTable);
			}

			if (estate->es_interconnect_is_setup)
			{
				ExecUpdateTransportState(queryDesc->planstate,
										 estate->interconnect_context);
			}
		}
		else if (exec_identity != GP_IGNORE)
		{
			/* should never happen */
			Assert(!"unsupported parallel execution strategy");
		}

		if(estate->es_interconnect_is_setup)
			Assert(estate->interconnect_context != NULL);

	}
	PG_CATCH();
	{
		mppExecutorCleanup(queryDesc);
		PG_RE_THROW();
	}
	PG_END_TRY();

	if (DEBUG1 >= log_min_messages)
	{
		char		msec_str[32];
		switch (check_log_duration(msec_str, false))
		{
			case 1:
			case 2:
				ereport(LOG, (errmsg("duration to ExecutorStart end: %s ms", msec_str)));
				break;
		}
	}

	END_MEMORY_ACCOUNT();

	/*
	 * Set up an AFTER-trigger statement context, unless told not to, or
	 * unless it's EXPLAIN-only mode (when ExecutorFinish won't be called).
	 */
	if (!(eflags & (EXEC_FLAG_SKIP_TRIGGERS | EXEC_FLAG_EXPLAIN_ONLY)))
		AfterTriggerBeginQuery();

	MemoryContextSwitchTo(oldcontext);
}

/* ----------------------------------------------------------------
 *		ExecutorRun
 *
 *		This is the main routine of the executor module. It accepts
 *		the query descriptor from the traffic cop and executes the
 *		query plan.
 *
 *		ExecutorStart must have been called already.
 *
 *		If direction is NoMovementScanDirection then nothing is done
 *		except to start up/shut down the destination.  Otherwise,
 *		we retrieve up to 'count' tuples in the specified direction.
 *
 *		Note: count = 0 is interpreted as no portal limit, i.e., run to
 *		completion.  Also note that the count limit is only applied to
 *		retrieved tuples, not for instance to those inserted/updated/deleted
 *		by a ModifyTable plan node.
 *
 *		There is no return value, but output tuples (if any) are sent to
 *		the destination receiver specified in the QueryDesc; and the number
 *		of tuples processed at the top level can be found in
 *		estate->es_processed.
 *
 *		We provide a function hook variable that lets loadable plugins
 *		get control when ExecutorRun is called.  Such a plugin would
 *		normally call standard_ExecutorRun().
 *
 *		MPP: In here we must ensure to only run the plan and not call
 *		any setup/teardown items (unless in a CATCH block).
 *
 * ----------------------------------------------------------------
 */
void
ExecutorRun(QueryDesc *queryDesc,
			ScanDirection direction, long count)
{
	if (ExecutorRun_hook)
		(*ExecutorRun_hook) (queryDesc, direction, count);
	else
		standard_ExecutorRun(queryDesc, direction, count);
}

void
standard_ExecutorRun(QueryDesc *queryDesc,
					 ScanDirection direction, long count)
{
	EState	   *estate;
	CmdType		operation;
	DestReceiver *dest;
	bool		sendTuples;
	MemoryContext oldcontext;
	DestReceiver *endpointDest		= NULL;
	/*
	 * NOTE: Any local vars that are set in the PG_TRY block and examined in the
	 * PG_CATCH block should be declared 'volatile'. (setjmp shenanigans)
	 */
	Slice              *currentSlice;
	GpExecIdentity		exec_identity;

	/* sanity checks */
	Assert(queryDesc != NULL);

	estate = queryDesc->estate;

	Assert(estate != NULL);
	Assert(!(estate->es_top_eflags & EXEC_FLAG_EXPLAIN_ONLY));

	Assert(NULL != queryDesc->plannedstmt && MEMORY_OWNER_TYPE_Undefined != queryDesc->memoryAccountId);

	START_MEMORY_ACCOUNT(queryDesc->memoryAccountId);

	/*
	 * Switch into per-query memory context
	 */
	oldcontext = MemoryContextSwitchTo(estate->es_query_cxt);

	/* Allow instrumentation of Executor overall runtime */
	if (queryDesc->totaltime)
		InstrStartNode(queryDesc->totaltime);

	/*
     * CDB: Update global slice id for log messages.
     */
    currentSlice = getCurrentSlice(estate, LocallyExecutingSliceIndex(estate));
    if (currentSlice)
    {
        if (Gp_role == GP_ROLE_EXECUTE ||
            sliceRunsOnQD(currentSlice))
            currentSliceId = currentSlice->sliceIndex;
    }

	/*
	 * extract information from the query descriptor and the query feature.
	 */
	operation = queryDesc->operation;
	dest = queryDesc->dest;

	/*
	 * startup tuple receiver, if we will be emitting tuples
	 */
	estate->es_processed = 0;
	estate->es_lastoid = InvalidOid;

	sendTuples = (queryDesc->tupDesc != NULL &&
				  (operation == CMD_SELECT ||
				   queryDesc->plannedstmt->hasReturning));

	if (sendTuples)
		(*dest->rStartup) (dest, operation, queryDesc->tupDesc);

	/*
	 * Need a try/catch block here so that if an ereport is called from
	 * within ExecutePlan, we can clean up by calling CdbCheckDispatchResult.
	 * This cleans up the asynchronous commands running through the threads launched from
	 * CdbDispatchCommand.
	 */
	PG_TRY();
	{
		/*
		 * Run the plan locally.  There are three ways;
		 *
		 * 1. Do nothing
		 * 2. Run a root slice
		 * 3. Run a non-root slice on a QE.
		 *
		 * Here we decide what is our identity -- root slice, non-root
		 * on QE or other (in which case we do nothing), and then run
		 * the plan if required. For more information see
		 * getGpExecIdentity() in execUtils.
		 */
		exec_identity = getGpExecIdentity(queryDesc, direction, estate);



		if (exec_identity == GP_IGNORE)
		{
			/* do nothing */
			estate->es_got_eos = true;
		}
		else if (exec_identity == GP_NON_ROOT_ON_QE)
		{
			/*
			 * Run a non-root slice on a QE.
			 *
			 * Since the top Plan node is a (Sending) Motion, run the plan
			 * forward to completion. The plan won't return tuples locally
			 * (tuples go out over the interconnect), so the destination is
			 * uninteresting.  The command type should be SELECT, however, to
			 * avoid other sorts of DML processing..
			 *
			 * This is the center of slice plan activity -- here we arrange to
			 * blunder into the middle of the plan rather than entering at the
			 * root.
			 */

			MotionState *motionState = getMotionState(queryDesc->planstate, LocallyExecutingSliceIndex(estate));

			Assert(motionState);

			ExecutePlan(estate,
						(PlanState *) motionState,
						CMD_SELECT,
						sendTuples,
						0,
						ForwardScanDirection,
						dest);
		}
		else if (exec_identity == GP_ROOT_SLICE)
		{

			/*
			 * When run a root slice, and it is a PARALLEL RETRIEVE CURSOR, it means
			 * QD become the end point for connection. It is true, for
			 * instance, SELECT * FROM foo LIMIT 10, and the result should
			 * go out from QD.
			 *
			 * For the scenario: endpoint on QE, the query plan is changed,
			 * the root slice also exists on QE.
			 */
			if (GetParallelCursorExecRole() == PRCER_SENDER)
			{
				endpointDest = CreateTQDestReceiverForEndpoint(
					queryDesc->tupDesc, queryDesc->ddesc->parallelCursorName);
				(*endpointDest->rStartup) (dest, operation, queryDesc->tupDesc);
			}

			/*
			 * Run a root slice
			 * It corresponds to the "normal" path through the executor
			 * in that we enter the plan at the top and count on the
			 * motion nodes at the fringe of the top slice to return
			 * without ever calling nodes below them.
			 */
			ExecutePlan(estate,
						queryDesc->planstate,
						operation,
						(GetParallelCursorExecRole() == PRCER_SENDER ? true : sendTuples),
						count,
						direction,
						(GetParallelCursorExecRole() == PRCER_SENDER ? endpointDest : dest));
		}
		else
		{
			/* should never happen */
			Assert(!"undefined parallel execution strategy");
		}
    }
	PG_CATCH();
	{
		/* If EXPLAIN ANALYZE, let qExec try to return stats to qDisp. */
        if (estate->es_sliceTable &&
            estate->es_sliceTable->instrument_options &&
            (estate->es_sliceTable->instrument_options & INSTRUMENT_CDB) &&
            Gp_role == GP_ROLE_EXECUTE)
        {
            PG_TRY();
            {
                cdbexplain_sendExecStats(queryDesc);
            }
            PG_CATCH();
            {
                /* Close down interconnect etc. */
				mppExecutorCleanup(queryDesc);
		        PG_RE_THROW();
            }
            PG_END_TRY();
        }

        /* Close down interconnect etc. */
		mppExecutorCleanup(queryDesc);
		PG_RE_THROW();
	}
	PG_END_TRY();


#ifdef FAULT_INJECTOR
	/*
	 * Allow testing of very high number of processed rows, without spending
	 * hours actually processing that many rows.
	 *
	 * Somewhat arbitrarily, only trigger this if more than 10000 rows were truly
	 * processed. This screens out some internal queries that the system might
	 * issue during planning.
	 */
	if (estate->es_processed >= 10000 && estate->es_processed <= 1000000)
	//if (estate->es_processed >= 10000)
	{
		if (FaultInjector_InjectFaultIfSet("executor_run_high_processed",
										   DDLNotSpecified,
										   "" /* databaseName */,
										   "" /* tableName */) == FaultInjectorTypeSkip)
		{
			/*
			 * For testing purposes, pretend that we have already processed
			 * almost 2^32 rows.
			 */
			estate->es_processed = UINT_MAX - 10;
		}
	}
#endif /* FAULT_INJECTOR */

	/*
	 * shutdown tuple receiver, if we started it
	 */
	if (GetParallelCursorExecRole() == PRCER_SENDER && endpointDest != NULL)
	{
		DestroyTQDestReceiverForEndpoint(endpointDest);
	}

	if (sendTuples)
		(*dest->rShutdown) (dest);

	if (queryDesc->totaltime)
		InstrStopNode(queryDesc->totaltime, estate->es_processed);

	MemoryContextSwitchTo(oldcontext);
	END_MEMORY_ACCOUNT();
}

/* ----------------------------------------------------------------
 *		ExecutorFinish
 *
 *		This routine must be called after the last ExecutorRun call.
 *		It performs cleanup such as firing AFTER triggers.  It is
 *		separate from ExecutorEnd because EXPLAIN ANALYZE needs to
 *		include these actions in the total runtime.
 *
 *		We provide a function hook variable that lets loadable plugins
 *		get control when ExecutorFinish is called.  Such a plugin would
 *		normally call standard_ExecutorFinish().
 *
 * ----------------------------------------------------------------
 */
void
ExecutorFinish(QueryDesc *queryDesc)
{
	if (ExecutorFinish_hook)
		(*ExecutorFinish_hook) (queryDesc);
	else
		standard_ExecutorFinish(queryDesc);
}

void
standard_ExecutorFinish(QueryDesc *queryDesc)
{
	EState	   *estate;
	MemoryContext oldcontext;

	/* sanity checks */
	Assert(queryDesc != NULL);

	estate = queryDesc->estate;

	Assert(estate != NULL);
	Assert(!(estate->es_top_eflags & EXEC_FLAG_EXPLAIN_ONLY));

	/* This should be run once and only once per Executor instance */
	Assert(!estate->es_finished);

	/* Switch into per-query memory context */
	oldcontext = MemoryContextSwitchTo(estate->es_query_cxt);

	/* Allow instrumentation of Executor overall runtime */
	if (queryDesc->totaltime)
		InstrStartNode(queryDesc->totaltime);

	/* Run ModifyTable nodes to completion */
	ExecPostprocessPlan(estate);

	/* Execute queued AFTER triggers, unless told not to */
	if (!(estate->es_top_eflags & EXEC_FLAG_SKIP_TRIGGERS))
		AfterTriggerEndQuery(estate);

	if (queryDesc->totaltime)
		InstrStopNode(queryDesc->totaltime, 0);

	MemoryContextSwitchTo(oldcontext);

	estate->es_finished = true;
}

/* ----------------------------------------------------------------
 *		ExecutorEnd
 *
 *		This routine must be called at the end of execution of any
 *		query plan
 *
 *		We provide a function hook variable that lets loadable plugins
 *		get control when ExecutorEnd is called.  Such a plugin would
 *		normally call standard_ExecutorEnd().
 *
 * ----------------------------------------------------------------
 */
void
ExecutorEnd(QueryDesc *queryDesc)
{
	if (ExecutorEnd_hook)
		(*ExecutorEnd_hook) (queryDesc);
	else
		standard_ExecutorEnd(queryDesc);
}

void
standard_ExecutorEnd(QueryDesc *queryDesc)
{
	EState	   *estate;
	MemoryContext oldcontext;
	
	/* GPDB: whether this is a inner query for extension usage */
	bool		isInnerQuery;

	/* sanity checks */
	Assert(queryDesc != NULL);

	estate = queryDesc->estate;

	Assert(estate != NULL);

	Assert(NULL != queryDesc->plannedstmt && MEMORY_OWNER_TYPE_Undefined != queryDesc->memoryAccountId);

	/* GPDB: Save SPI flag first in case the memory context of plannedstmt is cleaned up*/
	isInnerQuery = estate->es_plannedstmt->metricsQueryType > TOP_LEVEL_QUERY;

	START_MEMORY_ACCOUNT(queryDesc->memoryAccountId);

	if (DEBUG1 >= log_min_messages)
	{
		char		msec_str[32];
		switch (check_log_duration(msec_str, false))
		{
			case 1:
			case 2:
				ereport(LOG, (errmsg("duration to ExecutorEnd starting: %s ms", msec_str)));
				break;
		}
	}

	if (gp_partitioning_dynamic_selection_log &&
		estate->dynamicTableScanInfo != NULL &&
		estate->dynamicTableScanInfo->numScans > 0)
	{
		for (int scanNo = 0; scanNo < estate->dynamicTableScanInfo->numScans; scanNo++)
		{
			dumpDynamicTableScanPidIndex(estate, scanNo);
		}
	}

	/*
	 * Check that ExecutorFinish was called, unless in EXPLAIN-only mode. This
	 * Assert is needed because ExecutorFinish is new as of 9.1, and callers
	 * might forget to call it.
	 */
	Assert(estate->es_finished ||
		   (estate->es_top_eflags & EXEC_FLAG_EXPLAIN_ONLY));

	/*
	 * Switch into per-query memory context to run ExecEndPlan
	 */
	oldcontext = MemoryContextSwitchTo(estate->es_query_cxt);

    /*
     * If EXPLAIN ANALYZE, qExec returns stats to qDisp now.
     */
    if (estate->es_sliceTable &&
        estate->es_sliceTable->instrument_options &&
        (estate->es_sliceTable->instrument_options & INSTRUMENT_CDB) &&
        Gp_role == GP_ROLE_EXECUTE)
        cdbexplain_sendExecStats(queryDesc);

	/*
	 * if needed, collect mpp dispatch results and tear down
	 * all mpp specific resources (e.g. interconnect).
	 */
	PG_TRY();
	{
		mppExecutorFinishup(queryDesc);
	}
	PG_CATCH();
	{
		/*
		 * we got an error. do all the necessary cleanup.
		 */
		mppExecutorCleanup(queryDesc);

		/*
		 * Remove our own query's motion layer.
		 */
		RemoveMotionLayer(estate->motionlayer_context);

		/*
		 * Release EState and per-query memory context.
		 */
		FreeExecutorState(estate);

		PG_RE_THROW();
	}
	PG_END_TRY();

    /*
     * If normal termination, let each operator clean itself up.
     * Otherwise don't risk it... an error might have left some
     * structures in an inconsistent state.
     */
	ExecEndPlan(queryDesc->planstate, estate);

	/*
	 * Remove our own query's motion layer.
	 */
	RemoveMotionLayer(estate->motionlayer_context);

	/* do away with our snapshots */
	UnregisterSnapshot(estate->es_snapshot);
	UnregisterSnapshot(estate->es_crosscheck_snapshot);

	/*
	 * Must switch out of context before destroying it
	 */
	MemoryContextSwitchTo(oldcontext);

	queryDesc->es_processed = estate->es_processed;
	queryDesc->es_lastoid = estate->es_lastoid;

	/*
	 * Release EState and per-query memory context
	 */
	FreeExecutorState(estate);
	
	/**
	 * Perfmon related stuff.
	 */
	if (gp_enable_gpperfmon 
			&& Gp_role == GP_ROLE_DISPATCH
			&& queryDesc->gpmon_pkt)
	{			
		gpmon_qlog_query_end(queryDesc->gpmon_pkt);
		queryDesc->gpmon_pkt = NULL;
	}

	/* GPDB hook for collecting query info */
	if (query_info_collect_hook)
		(*query_info_collect_hook)(isInnerQuery ? METRICS_INNER_QUERY_DONE : METRICS_QUERY_DONE, queryDesc);

	/* Reset queryDesc fields that no longer point to anything */
	queryDesc->tupDesc = NULL;
	queryDesc->estate = NULL;
	queryDesc->planstate = NULL;
	queryDesc->totaltime = NULL;

	if (DEBUG1 >= log_min_messages)
	{
		char		msec_str[32];
		switch (check_log_duration(msec_str, false))
		{
			case 1:
			case 2:
				ereport(LOG, (errmsg("duration to ExecutorEnd end: %s ms", msec_str)));
				break;
		}
	}
	END_MEMORY_ACCOUNT();

	ReportOOMConsumption();
}

/* ----------------------------------------------------------------
 *		ExecutorRewind
 *
 *		This routine may be called on an open queryDesc to rewind it
 *		to the start.
 * ----------------------------------------------------------------
 */
void
ExecutorRewind(QueryDesc *queryDesc)
{
	EState	   *estate;
	MemoryContext oldcontext;

	/* sanity checks */
	Assert(queryDesc != NULL);

	estate = queryDesc->estate;

	Assert(estate != NULL);

	Assert(NULL != queryDesc->plannedstmt && MEMORY_OWNER_TYPE_Undefined != queryDesc->memoryAccountId);

	START_MEMORY_ACCOUNT(queryDesc->memoryAccountId);

	/* It's probably not sensible to rescan updating queries */
	Assert(queryDesc->operation == CMD_SELECT);

	/*
	 * Switch into per-query memory context
	 */
	oldcontext = MemoryContextSwitchTo(estate->es_query_cxt);

	/*
	 * rescan plan
	 */
	ExecReScan(queryDesc->planstate);

	MemoryContextSwitchTo(oldcontext);

	END_MEMORY_ACCOUNT();
}


/*
 * ExecCheckRTPerms
 *		Check access permissions for all relations listed in a range table.
 *
 * Returns true if permissions are adequate.  Otherwise, throws an appropriate
 * error if ereport_on_violation is true, or simply returns false otherwise.
 *
 * Note that this does NOT address row level security policies (aka: RLS).  If
 * rows will be returned to the user as a result of this permission check
 * passing, then RLS also needs to be consulted (and check_enable_rls()).
 *
 * See rewrite/rowsecurity.c.
 */
bool
ExecCheckRTPerms(List *rangeTable, bool ereport_on_violation)
{
	ListCell   *l;
	bool		result = true;

	foreach(l, rangeTable)
	{
		RangeTblEntry *rte = (RangeTblEntry *) lfirst(l);

		result = ExecCheckRTEPerms(rte);
		if (!result)
		{
			Assert(rte->rtekind == RTE_RELATION);
			if (ereport_on_violation)
				aclcheck_error(ACLCHECK_NO_PRIV, ACL_KIND_CLASS,
							   get_rel_name(rte->relid));
			return false;
		}
	}

	if (ExecutorCheckPerms_hook)
		result = (*ExecutorCheckPerms_hook) (rangeTable,
											 ereport_on_violation);
	return result;
}

/*
 * ExecCheckRTEPerms
 *		Check access permissions for a single RTE.
 */
bool
ExecCheckRTEPerms(RangeTblEntry *rte)
{
	AclMode		requiredPerms;
	AclMode		relPerms;
	AclMode		remainingPerms;
	Oid			relOid;
	Oid			userid;

	/*
	 * Only plain-relation RTEs need to be checked here.  Function RTEs are
	 * checked by init_fcache when the function is prepared for execution.
	 * Join, subquery, and special RTEs need no checks.
	 */
	if (rte->rtekind != RTE_RELATION)
		return true;

	/*
	 * No work if requiredPerms is empty.
	 */
	requiredPerms = rte->requiredPerms;
	if (requiredPerms == 0)
		return true;

	relOid = rte->relid;

	/* Only gp_endpoints view can be allowed by retrieve role */
	if (Gp_role == GP_ROLE_RETRIEVE)
	{
		if ((rte->relid != 11468) || (rte->relkind != 'v'))
		{
			ereport(ERROR,
					(errcode(ERRCODE_FEATURE_NOT_SUPPORTED),
					 errmsg("Only gp_endpoints view can be accessed by retrieve role")));
		}
	}

	/*
	 * userid to check as: current user unless we have a setuid indication.
	 *
	 * Note: GetUserId() is presently fast enough that there's no harm in
	 * calling it separately for each RTE.  If that stops being true, we could
	 * call it once in ExecCheckRTPerms and pass the userid down from there.
	 * But for now, no need for the extra clutter.
	 */
	userid = rte->checkAsUser ? rte->checkAsUser : GetUserId();

	/*
	 * We must have *all* the requiredPerms bits, but some of the bits can be
	 * satisfied from column-level rather than relation-level permissions.
	 * First, remove any bits that are satisfied by relation permissions.
	 */
	relPerms = pg_class_aclmask(relOid, userid, requiredPerms, ACLMASK_ALL);
	remainingPerms = requiredPerms & ~relPerms;
	if (remainingPerms != 0)
	{
		int			col = -1;

		/*
		 * If we lack any permissions that exist only as relation permissions,
		 * we can fail straight away.
		 */
		if (remainingPerms & ~(ACL_SELECT | ACL_INSERT | ACL_UPDATE))
			return false;

		/*
		 * Check to see if we have the needed privileges at column level.
		 *
		 * Note: failures just report a table-level error; it would be nicer
		 * to report a column-level error if we have some but not all of the
		 * column privileges.
		 */
		if (remainingPerms & ACL_SELECT)
		{
			/*
			 * When the query doesn't explicitly reference any columns (for
			 * example, SELECT COUNT(*) FROM table), allow the query if we
			 * have SELECT on any column of the rel, as per SQL spec.
			 */
			if (bms_is_empty(rte->selectedCols))
			{
				if (pg_attribute_aclcheck_all(relOid, userid, ACL_SELECT,
											  ACLMASK_ANY) != ACLCHECK_OK)
					return false;
			}

			while ((col = bms_next_member(rte->selectedCols, col)) >= 0)
			{
				/* bit #s are offset by FirstLowInvalidHeapAttributeNumber */
				AttrNumber	attno = col + FirstLowInvalidHeapAttributeNumber;

				if (attno == InvalidAttrNumber)
				{
					/* Whole-row reference, must have priv on all cols */
					if (pg_attribute_aclcheck_all(relOid, userid, ACL_SELECT,
												  ACLMASK_ALL) != ACLCHECK_OK)
						return false;
				}
				else
				{
					if (pg_attribute_aclcheck(relOid, attno, userid,
											  ACL_SELECT) != ACLCHECK_OK)
						return false;
				}
			}
		}

		/*
		 * Basically the same for the mod columns, for both INSERT and UPDATE
		 * privilege as specified by remainingPerms.
		 */
		if (remainingPerms & ACL_INSERT && !ExecCheckRTEPermsModified(relOid,
																	  userid,
														   rte->insertedCols,
																 ACL_INSERT))
			return false;

		if (remainingPerms & ACL_UPDATE && !ExecCheckRTEPermsModified(relOid,
																	  userid,
															rte->updatedCols,
																 ACL_UPDATE))
			return false;
	}
	return true;
}

/*
 * ExecCheckRTEPermsModified
 *		Check INSERT or UPDATE access permissions for a single RTE (these
 *		are processed uniformly).
 */
static bool
ExecCheckRTEPermsModified(Oid relOid, Oid userid, Bitmapset *modifiedCols,
						  AclMode requiredPerms)
{
	int			col = -1;

	/*
	 * When the query doesn't explicitly update any columns, allow the query
	 * if we have permission on any column of the rel.  This is to handle
	 * SELECT FOR UPDATE as well as possible corner cases in UPDATE.
	 */
	if (bms_is_empty(modifiedCols))
	{
		if (pg_attribute_aclcheck_all(relOid, userid, requiredPerms,
									  ACLMASK_ANY) != ACLCHECK_OK)
			return false;
	}

	while ((col = bms_next_member(modifiedCols, col)) >= 0)
	{
		/* bit #s are offset by FirstLowInvalidHeapAttributeNumber */
		AttrNumber	attno = col + FirstLowInvalidHeapAttributeNumber;

		if (attno == InvalidAttrNumber)
		{
			/* whole-row reference can't happen here */
			elog(ERROR, "whole-row update is not implemented");
		}
		else
		{
			if (pg_attribute_aclcheck(relOid, attno, userid,
									  requiredPerms) != ACLCHECK_OK)
				return false;
		}
	}
	return true;
}

/*
 * Check that the query does not imply any writes to non-temp tables;
 * unless we're in parallel mode, in which case don't even allow writes
 * to temp tables.
 *
 * This function is used to check if the current statement will perform any writes.
 * It is used to enforce:
 *  (1) read-only mode (both fts and transaction isolation level read only)
 *      as well as
 *  (2) to keep track of when a distributed transaction becomes
 *      "dirty" and will require 2pc.
 *
 * Note: in a Hot Standby slave this would need to reject writes to temp
 * tables just as we do in parallel mode; but an HS slave can't have created
 * any temp tables in the first place, so no need to check that.
 *
 * In GPDB, an important side-effect of this is to call
 * ExecutorMarkTransactionDoesWrites(), if the query is not read-only. That
 * ensures that we use two-phase commit for this transaction.
 */
static void
ExecCheckXactReadOnly(PlannedStmt *plannedstmt)
{
	ListCell   *l;
	int         rti;
	char		relstorage;

	/*
	 * CREATE TABLE AS or SELECT INTO?
	 *
	 * XXX should we allow this if the destination is temp?  Considering that
	 * it would still require catalog changes, probably not.
	 */
	if (plannedstmt->intoClause != NULL)
	{
		Assert(plannedstmt->intoClause->rel);
		if (plannedstmt->intoClause->rel->relpersistence == RELPERSISTENCE_TEMP)
			ExecutorMarkTransactionDoesWrites();
		else
			PreventCommandIfReadOnly(CreateCommandTag((Node *) plannedstmt));
	}

    rti = 0;
	/*
	 * Fail if write permissions are requested in parallel mode for table
	 * (temp or non-temp), otherwise fail for any non-temp table.
	 */
	foreach(l, plannedstmt->rtable)
	{
		RangeTblEntry *rte = (RangeTblEntry *) lfirst(l);

		rti++;

		if (rte->rtekind != RTE_RELATION)
			continue;

		if ((rte->requiredPerms & (~ACL_SELECT)) == 0)
			continue;

		/*
		 * External and foreign tables don't need two phase commit which is for
		 * local mpp tables
		 */
		relstorage = get_rel_relstorage(rte->relid);
		if (relstorage == RELSTORAGE_EXTERNAL || relstorage == RELSTORAGE_FOREIGN)
			continue;

		if (isTempNamespace(get_rel_namespace(rte->relid)))
		{
			ExecutorMarkTransactionDoesWrites();
			continue;
		}

        /* CDB: Allow SELECT FOR SHARE/UPDATE *
         *
         */
        if ((rte->requiredPerms & ~(ACL_SELECT | ACL_SELECT_FOR_UPDATE)) == 0)
        {
        	ListCell   *cell;
        	bool foundRTI = false;

        	foreach(cell, plannedstmt->rowMarks)
			{
				RowMarkClause *rmc = lfirst(cell);
				if( rmc->rti == rti )
				{
					foundRTI = true;
					break;
				}
			}

			if (foundRTI)
				continue;
        }

		PreventCommandIfReadOnly(CreateCommandTag((Node *) plannedstmt));
	}

	if (plannedstmt->commandType != CMD_SELECT || plannedstmt->hasModifyingCTE)
		PreventCommandIfParallelMode(CreateCommandTag((Node *) plannedstmt));
}


/* ----------------------------------------------------------------
 *		InitPlan
 *
 *		Initializes the query plan: open files, allocate storage
 *		and start up the rule manager
 * ----------------------------------------------------------------
 */
static void
InitPlan(QueryDesc *queryDesc, int eflags)
{
	CmdType		operation = queryDesc->operation;
	PlannedStmt *plannedstmt = queryDesc->plannedstmt;
	Plan	   *plan = plannedstmt->planTree;
	List	   *rangeTable = plannedstmt->rtable;
	EState	   *estate = queryDesc->estate;
	PlanState  *planstate;
	TupleDesc	tupType;
	ListCell   *l;

	Assert(plannedstmt->intoPolicy == NULL ||
		GpPolicyIsPartitioned(plannedstmt->intoPolicy) ||
		GpPolicyIsReplicated(plannedstmt->intoPolicy));

	if (DEBUG1 >= log_min_messages)
	{
		char msec_str[32];
		switch (check_log_duration(msec_str, false))
		{
			case 1:
			case 2:
				ereport(LOG, (errmsg("duration to InitPlan start: %s ms", msec_str)));
				break;
			default:
				/* do nothing */
				break;
		}
	}

	/*
	 * Do permissions checks
	 */
	if (operation != CMD_SELECT || Gp_role != GP_ROLE_EXECUTE)
	{
		ExecCheckRTPerms(rangeTable, true);
	}

	/*
	 * initialize the node's execution state
	 */
	estate->es_range_table = rangeTable;
	estate->es_plannedstmt = plannedstmt;

	/*
	 * initialize result relation stuff, and open/lock the result rels.
	 *
	 * We must do this before initializing the plan tree, else we might try to
	 * do a lock upgrade if a result rel is also a source rel.
	 *
	 * CDB: Note that we need this info even if we aren't the slice that will be doing
	 * the actual updating, since it's where we learn things, such as if the row needs to
	 * contain OIDs or not.
	 */
	if (plannedstmt->resultRelations)
	{
		List	   *resultRelations = plannedstmt->resultRelations;
		int			numResultRelations = list_length(resultRelations);
		ResultRelInfo *resultRelInfos;
		ResultRelInfo *resultRelInfo;

		/*
		 * MPP-2879: The QEs don't pass their MPPEXEC statements through
		 * the parse (where locks would ordinarily get acquired). So we
		 * need to take some care to pick them up here (otherwise we get
		 * some very strange interactions with QE-local operations (vacuum?
		 * utility-mode ?)).
		 *
		 * NOTE: There is a comment in lmgr.c which reads forbids use of
		 * heap_open/relation_open with "NoLock" followed by use of
		 * RelationOidLock/RelationLock with a stronger lock-mode:
		 * RelationOidLock/RelationLock expect a relation to already be
		 * locked.
		 *
		 * But we also need to serialize CMD_UPDATE && CMD_DELETE to preserve
		 * order on mirrors.
		 *
		 * So we're going to ignore the "NoLock" issue above.
		 */

		/* CDB: we must promote locks for UPDATE and DELETE operations for ao table. */
		LOCKMODE    lockmode;
		lockmode = (Gp_role != GP_ROLE_EXECUTE || Gp_is_writer) ? RowExclusiveLock : NoLock;

		resultRelInfos = (ResultRelInfo *)
			palloc(numResultRelations * sizeof(ResultRelInfo));
		resultRelInfo = resultRelInfos;
		foreach(l, plannedstmt->resultRelations)
		{
			Index		resultRelationIndex = lfirst_int(l);
			Oid			resultRelationOid;
			Relation	resultRelation;

			resultRelationOid = getrelid(resultRelationIndex, rangeTable);
			if (operation == CMD_UPDATE || operation == CMD_DELETE)
			{
				/*
				 * On QD, the lock on the table has already been taken during parsing, so if it's a child
				 * partition, we don't need to take a lock. If there a a deadlock GDD will come in place
				 * and resolve the deadlock. ORCA Update / Delete plans only contains the root relation, so
				 * no locks on leaf partition are taken here. The below changes makes planner as well to not
				 * take locks on leaf partitions with GDD on.
				 * Note: With GDD off, ORCA and planner both will acquire locks on the leaf partitions.
				 */
				if (Gp_role == GP_ROLE_DISPATCH && rel_is_child_partition(resultRelationOid) && gp_enable_global_deadlock_detector)
				{
					lockmode = NoLock;
				}
				resultRelation = CdbOpenRelation(resultRelationOid,
													 lockmode,
													 false, /* noWait */
													 NULL); /* lockUpgraded */
			}
			else
			{
				resultRelation = heap_open(resultRelationOid, lockmode);
			}
			InitResultRelInfo(resultRelInfo,
							  resultRelation,
							  resultRelationIndex,
							  estate->es_instrument);
			resultRelInfo++;
		}
		estate->es_result_relations = resultRelInfos;
		estate->es_num_result_relations = numResultRelations;
		/* es_result_relation_info is NULL except when within ModifyTable */
		estate->es_result_relation_info = NULL;

		/*
		 * In some occasions when inserting data into a target relations we
		 * need to pass some specific information from the QD to the QEs.
		 * we do this information exchange here, via the parseTree. For now
		 * this is used for partitioned and append-only tables.
		 */
		if (Gp_role == GP_ROLE_EXECUTE)
		{
			estate->es_result_partitions = plannedstmt->result_partitions;
			estate->es_result_aosegnos = plannedstmt->result_aosegnos;
		}
		else
		{
			List          *resultRelations = plannedstmt->resultRelations;
			int            numResultRelations = list_length(resultRelations);
			List          *all_relids = NIL;
			Oid            relid = getrelid(linitial_int(resultRelations), rangeTable);
			bool           containRoot = false;

			if (rel_is_child_partition(relid))
				relid = rel_partition_get_master(relid);
			else
			{
				/*
				 * If root partition is in result_partitions, it must be
				 * the first element.
				 */
				containRoot = true;
			}

			estate->es_result_partitions = BuildPartitionNodeFromRoot(relid);

			/*
			 * List all the relids that may take part in this insert operation.
			 * The logic here is that:
			 *   - If root partition is in the resultRelations, all_relids
			 *     contains the root and all its all_inheritors
			 *   - Otherwise, all_relids is a map of result_partitions to
			 *     get each element's relation oid.
			 */

			if (containRoot)
			{
				/*
				 * For partition tables, if GDD is off, any DML statement on root
				 * partition, must acquire locks on the leaf partitions to avoid
				 * deadlocks.
				 *
				 * Without locking the partition relations on QD when INSERT
				 * with Planner the following dead lock scenario may happen
				 * between INSERT and AppendOnly VACUUM drop phase on the
				 * partition table:
				 *
				 * 1. AO VACUUM drop on QD: acquired AccessExclusiveLock
				 * 2. INSERT on QE: acquired RowExclusiveLock
				 * 3. AO VACUUM drop on QE: waiting for AccessExclusiveLock
				 * 4. INSERT on QD: waiting for AccessShareLock at ExecutorEnd()
				 *
				 * 2 blocks 3, 1 blocks 4, 1 and 2 will not release their locks
				 * until 3 and 4 proceed. Hence INSERT needs to Lock the partition
				 * tables on QD here (before 2) to prevent this dead lock.
				 *
				 * Deadlock can also occur in case of DELETE as below
				 * Session1: BEGIN; delete from foo_1_prt_1 WHERE c = 999999; => Holds
				 * Exclusive lock on foo_1_prt_1 on QD and marks the tuple c updated by the
				 * current transaction;
				 * Session2: BEGIN; delete from foo WHERE c = 1; => Holds Exclusive lock
				 * on foo on QD and marks the tuple c = 1 updated by current transaction
				 * Session1: DELETE FROM foo_1_prt_1 WHERE c = 1; => This wait, as Session
				 * 2 has already taken the lock, Session1 will wait to acquire the
				 * transaction lock.
				 * Session2: DELETE FROM foo WHERE c = 999999; => This waits, as Session 1
				 * has already taken the lock, Session 2 will wait to acquire the
				 * transaction lock.
				 * This will cause a deadlock.
				 * Similar scenario apply for UPDATE as well.
				 */
				lockmode = NoLock;
				if ((operation == CMD_DELETE || operation == CMD_INSERT || operation == CMD_UPDATE) &&
					!gp_enable_global_deadlock_detector &&
					rel_is_partitioned(relid))
				{
					if (operation == CMD_INSERT)
						lockmode = RowExclusiveLock;
					else
						lockmode = ExclusiveLock;
				}
				all_relids = find_all_inheritors(relid, lockmode, NULL);
			}
			else
			{
				ListCell *lc;
				int       idx;

				foreach(lc, resultRelations)
				{
					idx = lfirst_int(lc);
					all_relids = lappend_oid(all_relids,
											 getrelid(idx, rangeTable));
				}
			}

			/*
			 * We also assign a segno for a deletion operation.
			 * That segno will later be touched to ensure a correct
			 * incremental backup.
			 */
			estate->es_result_aosegnos = assignPerRelSegno(all_relids);

			plannedstmt->result_partitions = estate->es_result_partitions;
			plannedstmt->result_aosegnos = estate->es_result_aosegnos;

			/* Set any QD resultrels segno, just in case. The QEs set their own in ExecInsert(). */
			int relno = 0;
			ResultRelInfo* relinfo;
			for (relno = 0; relno < numResultRelations; relno ++)
			{
				relinfo = &(resultRelInfos[relno]);
				ResultRelInfoSetSegno(relinfo, estate->es_result_aosegnos);
			}
		}
	}
	else
	{
		/*
		 * if no result relation, then set state appropriately
		 */
		estate->es_result_relations = NULL;
		estate->es_num_result_relations = 0;
		estate->es_result_relation_info = NULL;
		estate->es_result_partitions = NULL;
		estate->es_result_aosegnos = NIL;
	}

	estate->es_partition_state = NULL;
	if (estate->es_result_partitions)
	{
		estate->es_partition_state = createPartitionState(estate->es_result_partitions,
														  estate->es_num_result_relations);
	}

	/*
	 * If there are partitions involved in the query, initialize partitioning metadata.
	 */
	InitializeQueryPartsMetadata(plannedstmt, estate);

	/*
	 * set the number of partition selectors for every dynamic scan id
	 */
	estate->dynamicTableScanInfo->numSelectorsPerScanId = plannedstmt->numSelectorsPerScanId;

	/*
	 * Similarly, we have to lock relations selected FOR [KEY] UPDATE/SHARE
	 * before we initialize the plan tree, else we'd be risking lock upgrades.
	 * While we are at it, build the ExecRowMark list.
	 */
	estate->es_rowMarks = NIL;
	foreach(l, plannedstmt->rowMarks)
	{
		PlanRowMark *rc = (PlanRowMark *) lfirst(l);
		Oid			relid;
		Relation	relation;
		ExecRowMark *erm;
		LOCKMODE    lm;

		/* ignore "parent" rowmarks; they are irrelevant at runtime */
		if (rc->isParent)
			continue;

		/* get relation's OID (will produce InvalidOid if subquery) */
		relid = getrelid(rc->rti, rangeTable);
		lm = rc->canOptSelectLockingClause ? RowShareLock : ExclusiveLock;

		/*
		 * If you change the conditions under which rel locks are acquired
		 * here, be sure to adjust ExecOpenScanRelation to match.
		 */
		switch (rc->markType)
		{
			/*
			 * Greenplum specific behavior:
			 * The implementation of select statement with locking clause
			 * (for update | no key update | share | key share) in postgres
			 * is to hold RowShareLock on tables during parsing stage, and
			 * generate a LockRows plan node for executor to lock the tuples.
			 * It is not easy to lock tuples in Greenplum database, since
			 * tuples may be fetched through motion nodes.
			 *
			 * But when Global Deadlock Detector is enabled, and the select
			 * statement with locking clause contains only one table, we are
			 * sure that there are no motions. For such simple cases, we could
			 * make the behavior just the same as Postgres.
			 */
			case ROW_MARK_EXCLUSIVE:
			case ROW_MARK_NOKEYEXCLUSIVE:
			case ROW_MARK_SHARE:
			case ROW_MARK_KEYSHARE:
			case ROW_MARK_REFERENCE:
				relation = heap_open(relid, lm);
				break;
			case ROW_MARK_COPY:
				/* no physical table access is required */
				relation = NULL;
				break;
			default:
				elog(ERROR, "unrecognized markType: %d", rc->markType);
				relation = NULL;	/* keep compiler quiet */
				break;
		}

		/*
		 * Check that relation is a legal target for marking.
		 *
		 * In most cases parser and/or planner should have noticed this
		 * already, but they don't cover all cases.
		 */
		if (relation)
		{
			switch (relation->rd_rel->relkind)
			{
				case RELKIND_RELATION:
				case RELKIND_MATVIEW:
					/* OK */
					break;
				case RELKIND_SEQUENCE:
					/* Must disallow this because we don't vacuum sequences */
					ereport(ERROR,
							(errcode(ERRCODE_WRONG_OBJECT_TYPE),
							 errmsg("cannot lock rows in sequence \"%s\"",
									RelationGetRelationName(relation))));
					break;
				case RELKIND_TOASTVALUE:
					/* This will be disallowed in 9.1, but for now OK */
					break;
				case RELKIND_VIEW:
					/* Should not get here */
					ereport(ERROR,
							(errcode(ERRCODE_WRONG_OBJECT_TYPE),
							 errmsg("cannot lock rows in view \"%s\"",
									RelationGetRelationName(relation))));
					break;
				default:
					ereport(ERROR,
							(errcode(ERRCODE_WRONG_OBJECT_TYPE),
							 errmsg("cannot lock rows in relation \"%s\"",
									RelationGetRelationName(relation))));
					break;
			}
		}

		/* Check that relation is a legal target for marking */
		if (relation)
			CheckValidRowMarkRel(relation, rc->markType);

		erm = (ExecRowMark *) palloc(sizeof(ExecRowMark));
		erm->relation = relation;
		erm->relid = relid;
		erm->rti = rc->rti;
		erm->prti = rc->prti;
		erm->rowmarkId = rc->rowmarkId;
		erm->markType = rc->markType;
		erm->strength = rc->strength;
		erm->waitPolicy = rc->waitPolicy;
		erm->ermActive = false;
		ItemPointerSetInvalid(&(erm->curCtid));
		erm->ermExtra = NULL;
		estate->es_rowMarks = lappend(estate->es_rowMarks, erm);
	}

	/*
	 * Initialize the executor's tuple table to empty.
	 */
	estate->es_tupleTable = NIL;
	estate->es_trig_tuple_slot = NULL;
	estate->es_trig_oldtup_slot = NULL;
	estate->es_trig_newtup_slot = NULL;

	/* mark EvalPlanQual not active */
	estate->es_epqTuple = NULL;
	estate->es_epqTupleSet = NULL;
	estate->es_epqScanDone = NULL;

	/*
	 * Initialize the slice table.
	 */
	if (Gp_role == GP_ROLE_DISPATCH)
		FillSliceTable(estate, plannedstmt, queryDesc->parallel_retrieve_cursor);

	/*
	 * Initialize private state information for each SubPlan.  We must do this
	 * before running ExecInitNode on the main query tree, since
	 * ExecInitSubPlan expects to be able to find these entries.
	 */
	Assert(estate->es_subplanstates == NIL);
	Bitmapset *locallyExecutableSubplans;
	Plan *start_plan_node = plannedstmt->planTree;

	/*
	 * If eliminateAliens is true then we extract the local Motion node
	 * and subplans for our current slice. This enables us to call ExecInitNode
	 * for only a subset of the plan tree.
	 */
	if (estate->eliminateAliens)
	{
		Motion *m = findSenderMotion(plannedstmt, LocallyExecutingSliceIndex(estate));

		/*
		 * We may not have any motion in the current slice, e.g., in insert query
		 * the root may not have any motion.
		 */
		if (NULL != m)
		{
			start_plan_node = (Plan *) m;
		}
		/* Compute SubPlans' root plan nodes for SubPlans reachable from this plan root */
		locallyExecutableSubplans = getLocallyExecutableSubplans(plannedstmt, start_plan_node);
	}
	else if (estate->es_sliceTable)
		locallyExecutableSubplans = estate->es_sliceTable->used_subplans;
	else
		locallyExecutableSubplans = NULL;

	int			subplan_id = 1;
	foreach(l, plannedstmt->subplans)
	{
		PlanState  *subplanstate = NULL;
		int			sp_eflags = 0;

		/*
		 * Initialize only the subplans that are reachable from our local slice.
		 * If alien elimination is not turned on, then all subplans are considered
		 * reachable.
		 */
		if (queryDesc->ddesc == NULL || bms_is_member(subplan_id, locallyExecutableSubplans))
		{
			/*
			 * A subplan will never need to do BACKWARD scan nor MARK/RESTORE.
			 *
			 * GPDB: We always set the REWIND flag, to delay eagerfree.
			 */
			sp_eflags = eflags
				& (EXEC_FLAG_EXPLAIN_ONLY | EXEC_FLAG_WITH_NO_DATA);
			sp_eflags |= EXEC_FLAG_REWIND;

			Plan	   *subplan = (Plan *) lfirst(l);
			subplanstate = ExecInitNode(subplan, estate, sp_eflags);
		}

		estate->es_subplanstates = lappend(estate->es_subplanstates, subplanstate);

		++subplan_id;
	}

	/*
	 * If this is a query that was dispatched from the QE, extract precomputed
	 * parameters from all init plans
	 */
	if (Gp_role == GP_ROLE_EXECUTE && queryDesc->ddesc)
		ExtractParamsFromInitPlans(plannedstmt, plannedstmt->planTree, estate);

	/*
	 * Initialize the private state information for all the nodes in the query
	 * tree.  This opens files, allocates storage and leaves us ready to start
	 * processing tuples.
	 */
	planstate = ExecInitNode(start_plan_node, estate, eflags);

	queryDesc->planstate = planstate;

	Assert(queryDesc->planstate);

	/* GPDB hook for collecting query info */
	if (query_info_collect_hook)
		(*query_info_collect_hook)(METRICS_PLAN_NODE_INITIALIZE, queryDesc);

	if (RootSliceIndex(estate) != LocallyExecutingSliceIndex(estate))
		return;

	/*
	 * Get the tuple descriptor describing the type of tuples to return.
	 */
	tupType = ExecGetResultType(planstate);

	/*
	 * Initialize the junk filter if needed.  SELECT queries need a filter if
	 * there are any junk attrs in the top-level tlist.
	 */
	if (operation == CMD_SELECT)
	{
		bool		junk_filter_needed = false;
		ListCell   *tlist;

		foreach(tlist, plan->targetlist)
		{
			TargetEntry *tle = (TargetEntry *) lfirst(tlist);

			if (tle->resjunk)
			{
				junk_filter_needed = true;
				break;
			}
		}

		if (junk_filter_needed)
		{
			JunkFilter *j;

			j = ExecInitJunkFilter(planstate->plan->targetlist,
								   tupType->tdhasoid,
								   ExecInitExtraTupleSlot(estate));
			estate->es_junkFilter = j;

			/* Want to return the cleaned tuple type */
			tupType = j->jf_cleanTupType;
		}
	}

	queryDesc->tupDesc = tupType;

	/*
	 * GPDB: Hack for CTAS/MatView:
	 *   Need to switch to IntoRelDest for CTAS.
	 *   Also need to create tables in advance.
	 */
	if (queryDesc->plannedstmt->intoClause != NULL)
		intorel_initplan(queryDesc, eflags);
	else if(queryDesc->plannedstmt->copyIntoClause != NULL)
	{
		queryDesc->dest = CreateCopyDestReceiver();
		((DR_copy*)queryDesc->dest)->queryDesc = queryDesc;
	}
	else if (queryDesc->plannedstmt->refreshClause != NULL && Gp_role == GP_ROLE_EXECUTE)
		transientrel_init(queryDesc);
	if (DEBUG1 >= log_min_messages)
			{
				char		msec_str[32];
				switch (check_log_duration(msec_str, false))
				{
					case 1:
					case 2:
						ereport(LOG, (errmsg("duration to InitPlan end: %s ms", msec_str)));
						break;
				}
			}
}

/*
 * Check that a proposed result relation is a legal target for the operation
 *
 * Generally the parser and/or planner should have noticed any such mistake
 * already, but let's make sure.
 *
 * Note: when changing this function, you probably also need to look at
 * CheckValidRowMarkRel.
 */
void
CheckValidResultRel(Relation resultRel, CmdType operation)
{
	TriggerDesc *trigDesc = resultRel->trigdesc;
	FdwRoutine *fdwroutine;

	switch (resultRel->rd_rel->relkind)
	{
		case RELKIND_RELATION:
			/* OK */
			break;
		case RELKIND_SEQUENCE:
			ereport(ERROR,
					(errcode(ERRCODE_WRONG_OBJECT_TYPE),
					 errmsg("cannot change sequence \"%s\"",
							RelationGetRelationName(resultRel))));
			break;
		case RELKIND_TOASTVALUE:
			ereport(ERROR,
					(errcode(ERRCODE_WRONG_OBJECT_TYPE),
					 errmsg("cannot change TOAST relation \"%s\"",
							RelationGetRelationName(resultRel))));
			break;
		case RELKIND_VIEW:

			/*
			 * Okay only if there's a suitable INSTEAD OF trigger.  Messages
			 * here should match rewriteHandler.c's rewriteTargetView, except
			 * that we omit errdetail because we haven't got the information
			 * handy (and given that we really shouldn't get here anyway, it's
			 * not worth great exertion to get).
			 */
			/*
			 * GPDB_91_MERGE_FIXME: In Greenplum, views are treated as non
			 * partitioned relations, gp_distribution_policy contains no entry
			 * for views.  Consequently, flow of a ModifyTable node for a view
			 * is determined such that it is not dispatched to segments.
			 * Things get confused if the DML statement has a where clause that
			 * results in a direct dispatch to one segment.  Underlying scan
			 * nodes have direct dispatch set but when it's time to commit, the
			 * direct dispatch information is not passed on to the DTM and it
			 * sends PREPARE to all segments, causing "Distributed transaction
			 * ... not found" error.  Until this is fixed, INSTEAD OF triggers
			 * and DML on views need to be disabled.
			 */
			ereport(ERROR,
					(errcode(ERRCODE_GP_FEATURE_NOT_YET),
					 errmsg("cannot change view \"%s\"",
							RelationGetRelationName(resultRel)),
					 errhint("changing views is not supported in Greenplum")));

			switch (operation)
			{
				case CMD_INSERT:
					if (!trigDesc || !trigDesc->trig_insert_instead_row)
						ereport(ERROR,
						  (errcode(ERRCODE_OBJECT_NOT_IN_PREREQUISITE_STATE),
						   errmsg("cannot insert into view \"%s\"",
								  RelationGetRelationName(resultRel)),
						   errhint("To enable inserting into the view, provide an INSTEAD OF INSERT trigger or an unconditional ON INSERT DO INSTEAD rule.")));
					break;
				case CMD_UPDATE:
					if (!trigDesc || !trigDesc->trig_update_instead_row)
						ereport(ERROR,
						  (errcode(ERRCODE_OBJECT_NOT_IN_PREREQUISITE_STATE),
						   errmsg("cannot update view \"%s\"",
								  RelationGetRelationName(resultRel)),
						   errhint("To enable updating the view, provide an INSTEAD OF UPDATE trigger or an unconditional ON UPDATE DO INSTEAD rule.")));
					break;
				case CMD_DELETE:
					if (!trigDesc || !trigDesc->trig_delete_instead_row)
						ereport(ERROR,
						  (errcode(ERRCODE_OBJECT_NOT_IN_PREREQUISITE_STATE),
						   errmsg("cannot delete from view \"%s\"",
								  RelationGetRelationName(resultRel)),
						   errhint("To enable deleting from the view, provide an INSTEAD OF DELETE trigger or an unconditional ON DELETE DO INSTEAD rule.")));
					break;
				default:
					elog(ERROR, "unrecognized CmdType: %d", (int) operation);
					break;
			}
			break;
		case RELKIND_MATVIEW:
			if (!MatViewIncrementalMaintenanceIsEnabled())
				ereport(ERROR,
						(errcode(ERRCODE_WRONG_OBJECT_TYPE),
						 errmsg("cannot change materialized view \"%s\"",
								RelationGetRelationName(resultRel))));
			break;
		case RELKIND_FOREIGN_TABLE:
			/* Okay only if the FDW supports it */
			fdwroutine = GetFdwRoutineForRelation(resultRel, false);
			switch (operation)
			{
				case CMD_INSERT:
					if (fdwroutine->ExecForeignInsert == NULL)
						ereport(ERROR,
								(errcode(ERRCODE_FEATURE_NOT_SUPPORTED),
							errmsg("cannot insert into foreign table \"%s\"",
								   RelationGetRelationName(resultRel))));
					if (fdwroutine->IsForeignRelUpdatable != NULL &&
						(fdwroutine->IsForeignRelUpdatable(resultRel) & (1 << CMD_INSERT)) == 0)
						ereport(ERROR,
						  (errcode(ERRCODE_OBJECT_NOT_IN_PREREQUISITE_STATE),
						errmsg("foreign table \"%s\" does not allow inserts",
							   RelationGetRelationName(resultRel))));
					break;
				case CMD_UPDATE:
					if (fdwroutine->ExecForeignUpdate == NULL)
						ereport(ERROR,
								(errcode(ERRCODE_FEATURE_NOT_SUPPORTED),
								 errmsg("cannot update foreign table \"%s\"",
										RelationGetRelationName(resultRel))));
					if (fdwroutine->IsForeignRelUpdatable != NULL &&
						(fdwroutine->IsForeignRelUpdatable(resultRel) & (1 << CMD_UPDATE)) == 0)
						ereport(ERROR,
						  (errcode(ERRCODE_OBJECT_NOT_IN_PREREQUISITE_STATE),
						errmsg("foreign table \"%s\" does not allow updates",
							   RelationGetRelationName(resultRel))));
					break;
				case CMD_DELETE:
					if (fdwroutine->ExecForeignDelete == NULL)
						ereport(ERROR,
								(errcode(ERRCODE_FEATURE_NOT_SUPPORTED),
							errmsg("cannot delete from foreign table \"%s\"",
								   RelationGetRelationName(resultRel))));
					if (fdwroutine->IsForeignRelUpdatable != NULL &&
						(fdwroutine->IsForeignRelUpdatable(resultRel) & (1 << CMD_DELETE)) == 0)
						ereport(ERROR,
						  (errcode(ERRCODE_OBJECT_NOT_IN_PREREQUISITE_STATE),
						errmsg("foreign table \"%s\" does not allow deletes",
							   RelationGetRelationName(resultRel))));
					break;
				default:
					elog(ERROR, "unrecognized CmdType: %d", (int) operation);
					break;
			}
			break;

		/* GPDB additions */
		case RELKIND_AOSEGMENTS:
			if (!allowSystemTableMods)
				ereport(ERROR,
						(errcode(ERRCODE_WRONG_OBJECT_TYPE),
						 errmsg("cannot change AO segment listing relation \"%s\"",
								RelationGetRelationName(resultRel))));
			break;
		case RELKIND_AOBLOCKDIR:
			if (!allowSystemTableMods)
				ereport(ERROR,
						(errcode(ERRCODE_WRONG_OBJECT_TYPE),
						 errmsg("cannot change AO block directory relation \"%s\"",
								RelationGetRelationName(resultRel))));
			break;
		case RELKIND_AOVISIMAP:
			if (!allowSystemTableMods)
				ereport(ERROR,
						(errcode(ERRCODE_WRONG_OBJECT_TYPE),
						 errmsg("cannot change AO visibility map relation \"%s\"",
								RelationGetRelationName(resultRel))));
			break;

		default:
			ereport(ERROR,
					(errcode(ERRCODE_WRONG_OBJECT_TYPE),
					 errmsg("cannot change relation \"%s\"",
							RelationGetRelationName(resultRel))));
			break;
	}
}

/*
 * Check that a proposed rowmark target relation is a legal target
 *
 * In most cases parser and/or planner should have noticed this already, but
 * they don't cover all cases.
 */
static void
CheckValidRowMarkRel(Relation rel, RowMarkType markType)
{
	FdwRoutine *fdwroutine;

	switch (rel->rd_rel->relkind)
	{
		case RELKIND_RELATION:
			/* OK */
			break;
		case RELKIND_SEQUENCE:
			/* Must disallow this because we don't vacuum sequences */
			ereport(ERROR,
					(errcode(ERRCODE_WRONG_OBJECT_TYPE),
					 errmsg("cannot lock rows in sequence \"%s\"",
							RelationGetRelationName(rel))));
			break;
		case RELKIND_TOASTVALUE:
			/* We could allow this, but there seems no good reason to */
			ereport(ERROR,
					(errcode(ERRCODE_WRONG_OBJECT_TYPE),
					 errmsg("cannot lock rows in TOAST relation \"%s\"",
							RelationGetRelationName(rel))));
			break;
		case RELKIND_VIEW:
			/* Should not get here; planner should have expanded the view */
			ereport(ERROR,
					(errcode(ERRCODE_WRONG_OBJECT_TYPE),
					 errmsg("cannot lock rows in view \"%s\"",
							RelationGetRelationName(rel))));
			break;
		case RELKIND_MATVIEW:
			/* Allow referencing a matview, but not actual locking clauses */
			if (markType != ROW_MARK_REFERENCE)
				ereport(ERROR,
						(errcode(ERRCODE_WRONG_OBJECT_TYPE),
					   errmsg("cannot lock rows in materialized view \"%s\"",
							  RelationGetRelationName(rel))));
			break;
		case RELKIND_FOREIGN_TABLE:
			/* Okay only if the FDW supports it */
			fdwroutine = GetFdwRoutineForRelation(rel, false);
			if (fdwroutine->RefetchForeignRow == NULL)
				ereport(ERROR,
						(errcode(ERRCODE_FEATURE_NOT_SUPPORTED),
						 errmsg("cannot lock rows in foreign table \"%s\"",
								RelationGetRelationName(rel))));
			break;
		default:
			ereport(ERROR,
					(errcode(ERRCODE_WRONG_OBJECT_TYPE),
					 errmsg("cannot lock rows in relation \"%s\"",
							RelationGetRelationName(rel))));
			break;
	}
}

/*
 * Initialize ResultRelInfo data for one result relation
 *
 * Caution: before Postgres 9.1, this function included the relkind checking
 * that's now in CheckValidResultRel, and it also did ExecOpenIndices if
 * appropriate.  Be sure callers cover those needs.
 */
void
InitResultRelInfo(ResultRelInfo *resultRelInfo,
				  Relation resultRelationDesc,
				  Index resultRelationIndex,
				  int instrument_options)
{
	MemSet(resultRelInfo, 0, sizeof(ResultRelInfo));
	resultRelInfo->type = T_ResultRelInfo;
	resultRelInfo->ri_RangeTableIndex = resultRelationIndex;
	resultRelInfo->ri_RelationDesc = resultRelationDesc;
	resultRelInfo->ri_NumIndices = 0;
	resultRelInfo->ri_IndexRelationDescs = NULL;
	resultRelInfo->ri_IndexRelationInfo = NULL;
	/* make a copy so as not to depend on relcache info not changing... */
	resultRelInfo->ri_TrigDesc = CopyTriggerDesc(resultRelationDesc->trigdesc);
	if (resultRelInfo->ri_TrigDesc)
	{
		int			n = resultRelInfo->ri_TrigDesc->numtriggers;

		resultRelInfo->ri_TrigFunctions = (FmgrInfo *)
			palloc0(n * sizeof(FmgrInfo));
		resultRelInfo->ri_TrigWhenExprs = (List **)
			palloc0(n * sizeof(List *));
		if (instrument_options)
			resultRelInfo->ri_TrigInstrument = InstrAlloc(n, instrument_options);
	}
	else
	{
		resultRelInfo->ri_TrigFunctions = NULL;
		resultRelInfo->ri_TrigWhenExprs = NULL;
		resultRelInfo->ri_TrigInstrument = NULL;
	}
	if (resultRelationDesc->rd_rel->relkind == RELKIND_FOREIGN_TABLE)
		resultRelInfo->ri_FdwRoutine = GetFdwRoutineForRelation(resultRelationDesc, true);
	else
		resultRelInfo->ri_FdwRoutine = NULL;
	resultRelInfo->ri_FdwState = NULL;
	resultRelInfo->ri_ConstraintExprs = NULL;
	resultRelInfo->ri_junkFilter = NULL;
	resultRelInfo->ri_segid_attno = InvalidAttrNumber;
	resultRelInfo->ri_projectReturning = NULL;
	resultRelInfo->ri_aoInsertDesc = NULL;
	resultRelInfo->ri_aocsInsertDesc = NULL;
	resultRelInfo->ri_extInsertDesc = NULL;
	resultRelInfo->ri_deleteDesc = NULL;
	resultRelInfo->ri_updateDesc = NULL;
	resultRelInfo->ri_aosegno = InvalidFileSegNumber;
	resultRelInfo->bufferedTuplesSize = 0;
	resultRelInfo->nBufferedTuples = 0;
	resultRelInfo->bufferedTuples = NULL;
	resultRelInfo->biState = GetBulkInsertState();
}


void
CloseResultRelInfo(ResultRelInfo *resultRelInfo)
{
	/* end (flush) the INSERT operation in the access layer */
	if (resultRelInfo->ri_aoInsertDesc)
		appendonly_insert_finish(resultRelInfo->ri_aoInsertDesc);
	if (resultRelInfo->ri_aocsInsertDesc)
		aocs_insert_finish(resultRelInfo->ri_aocsInsertDesc);
	if (resultRelInfo->ri_extInsertDesc)
		external_insert_finish(resultRelInfo->ri_extInsertDesc);

	if (resultRelInfo->ri_deleteDesc != NULL)
	{
		if (RelationIsAoRows(resultRelInfo->ri_RelationDesc))
			appendonly_delete_finish(resultRelInfo->ri_deleteDesc);
		else
		{
			Assert(RelationIsAoCols(resultRelInfo->ri_RelationDesc));
			aocs_delete_finish(resultRelInfo->ri_deleteDesc);
		}
		resultRelInfo->ri_deleteDesc = NULL;
	}
	if (resultRelInfo->ri_updateDesc != NULL)
	{
		if (RelationIsAoRows(resultRelInfo->ri_RelationDesc))
			appendonly_update_finish(resultRelInfo->ri_updateDesc);
		else
		{
			Assert(RelationIsAoCols(resultRelInfo->ri_RelationDesc));
			aocs_update_finish(resultRelInfo->ri_updateDesc);
		}
		resultRelInfo->ri_updateDesc = NULL;
	}

	if (resultRelInfo->ri_resultSlot)
	{
		Assert(resultRelInfo->ri_resultSlot->tts_tupleDescriptor);
		ReleaseTupleDesc(resultRelInfo->ri_resultSlot->tts_tupleDescriptor);
		ExecClearTuple(resultRelInfo->ri_resultSlot);
	}

	if (resultRelInfo->ri_PartitionParent)
		relation_close(resultRelInfo->ri_PartitionParent, AccessShareLock);

	/* Close indices and then the relation itself */
	ExecCloseIndices(resultRelInfo);
	heap_close(resultRelInfo->ri_RelationDesc, NoLock);

	if (resultRelInfo->biState != NULL)
	{
		FreeBulkInsertState(resultRelInfo->biState);
		resultRelInfo->biState = NULL;
	}

	/* Recurse into partitions */
	/* Examine each hash table entry. */
	if (resultRelInfo->ri_partition_hash)
	{
		HASH_SEQ_STATUS hash_seq_status;
		ResultPartHashEntry *entry;

		hash_freeze(resultRelInfo->ri_partition_hash);
		hash_seq_init(&hash_seq_status, resultRelInfo->ri_partition_hash);
		while ((entry = hash_seq_search(&hash_seq_status)) != NULL)
		{
			CloseResultRelInfo(&entry->resultRelInfo);
		}
		/* No need for hash_seq_term() since we iterated to end. */
	}
}

/*
 * ResultRelInfoSetSegno
 *
 * based on a list of relid->segno mapping, look for our own resultRelInfo
 * relid in the mapping and find the segfile number that this resultrel should
 * use if it is inserting into an AO relation. for any non AO relation this is
 * irrelevant and will return early.
 *
 * Note that we rely on the fact that the caller has a well constructed mapping
 * and that it includes all the relids of *any* AO relation that may insert
 * data during this transaction. For non partitioned tables the mapping list
 * will have only one element - our table. for partitioning it may have
 * multiple (depending on how many partitions are AO).
 *
 */
void
ResultRelInfoSetSegno(ResultRelInfo *resultRelInfo, List *mapping)
{
   	ListCell *relid_to_segno;
   	bool	  found = false;

	/* only relevant for AO relations */
	if(!relstorage_is_ao(RelinfoGetStorage(resultRelInfo)))
		return;

	Assert(mapping);
	Assert(resultRelInfo->ri_RelationDesc);

   	/* lookup the segfile # to write into, according to my relid */

   	foreach(relid_to_segno, mapping)
   	{
		SegfileMapNode *n = (SegfileMapNode *)lfirst(relid_to_segno);
		Oid myrelid = RelationGetRelid(resultRelInfo->ri_RelationDesc);
		if(n->relid == myrelid)
		{
			Assert(n->segno != InvalidFileSegNumber);
			resultRelInfo->ri_aosegno = n->segno;

			elogif(Debug_appendonly_print_insert, LOG,
				"Appendonly: setting pre-assigned segno %d in result "
				"relation with relid %d", n->segno, n->relid);

			found = true;
		}
	}

	Assert(found);
}

/*
 *		ExecGetTriggerResultRel
 *
 * Get a ResultRelInfo for a trigger target relation.  Most of the time,
 * triggers are fired on one of the result relations of the query, and so
 * we can just return a member of the es_result_relations array.  (Note: in
 * self-join situations there might be multiple members with the same OID;
 * if so it doesn't matter which one we pick.)  However, it is sometimes
 * necessary to fire triggers on other relations; this happens mainly when an
 * RI update trigger queues additional triggers on other relations, which will
 * be processed in the context of the outer query.  For efficiency's sake,
 * we want to have a ResultRelInfo for those triggers too; that can avoid
 * repeated re-opening of the relation.  (It also provides a way for EXPLAIN
 * ANALYZE to report the runtimes of such triggers.)  So we make additional
 * ResultRelInfo's as needed, and save them in es_trig_target_relations.
 */
ResultRelInfo *
ExecGetTriggerResultRel(EState *estate, Oid relid)
{
	ResultRelInfo *rInfo;
	int			nr;
	ListCell   *l;
	Relation	rel;
	MemoryContext oldcontext;

	/* First, search through the query result relations */
	rInfo = estate->es_result_relations;
	nr = estate->es_num_result_relations;
	while (nr > 0)
	{
		if (RelationGetRelid(rInfo->ri_RelationDesc) == relid)
			return rInfo;
		rInfo++;
		nr--;
	}
	/* Nope, but maybe we already made an extra ResultRelInfo for it */
	foreach(l, estate->es_trig_target_relations)
	{
		rInfo = (ResultRelInfo *) lfirst(l);
		if (RelationGetRelid(rInfo->ri_RelationDesc) == relid)
			return rInfo;
	}
	/* Nope, so we need a new one */

	/*
	 * Open the target relation's relcache entry.  We assume that an
	 * appropriate lock is still held by the backend from whenever the trigger
	 * event got queued, so we need take no new lock here.  Also, we need not
	 * recheck the relkind, so no need for CheckValidResultRel.
	 */
	rel = heap_open(relid, NoLock);

	/*
	 * Make the new entry in the right context.
	 */
	oldcontext = MemoryContextSwitchTo(estate->es_query_cxt);
	rInfo = makeNode(ResultRelInfo);
	InitResultRelInfo(rInfo,
					  rel,
					  0,		/* dummy rangetable index */
					  estate->es_instrument);
	estate->es_trig_target_relations =
		lappend(estate->es_trig_target_relations, rInfo);
	MemoryContextSwitchTo(oldcontext);

	/*
	 * Currently, we don't need any index information in ResultRelInfos used
	 * only for triggers, so no need to call ExecOpenIndices.
	 */

	return rInfo;
}

/*
 *		ExecContextForcesOids
 *
 * This is pretty grotty: when doing INSERT, UPDATE, or CREATE TABLE AS,
 * we need to ensure that result tuples have space for an OID iff they are
 * going to be stored into a relation that has OIDs.  In other contexts
 * we are free to choose whether to leave space for OIDs in result tuples
 * (we generally don't want to, but we do if a physical-tlist optimization
 * is possible).  This routine checks the plan context and returns TRUE if the
 * choice is forced, FALSE if the choice is not forced.  In the TRUE case,
 * *hasoids is set to the required value.
 *
 * One reason this is ugly is that all plan nodes in the plan tree will emit
 * tuples with space for an OID, though we really only need the topmost node
 * to do so.  However, node types like Sort don't project new tuples but just
 * return their inputs, and in those cases the requirement propagates down
 * to the input node.  Eventually we might make this code smart enough to
 * recognize how far down the requirement really goes, but for now we just
 * make all plan nodes do the same thing if the top level forces the choice.
 *
 * We assume that if we are generating tuples for INSERT or UPDATE,
 * estate->es_result_relation_info is already set up to describe the target
 * relation.  Note that in an UPDATE that spans an inheritance tree, some of
 * the target relations may have OIDs and some not.  We have to make the
 * decisions on a per-relation basis as we initialize each of the subplans of
 * the ModifyTable node, so ModifyTable has to set es_result_relation_info
 * while initializing each subplan.
 *
 * CREATE TABLE AS is even uglier, because we don't have the target relation's
 * descriptor available when this code runs; we have to look aside at the
 * flags passed to ExecutorStart().
 */
bool
ExecContextForcesOids(PlanState *planstate, bool *hasoids)
{
	/*
	 * In PostgreSQL, we check the "currently active" result relation,
	 * es_result_relation_info. In GPDB, however, the node that produces
	 * the tuple can be in a different slice than the ModifyTable node,
	 * and thanks to "alien elimination" in InitPlan, we might not have
	 * initialized the ModifyTable node at all in this process. Therefore,
	 * force OIDs if there are any result relations that need OIDs.
	 */
	int			i;

	for (i = 0; i < planstate->state->es_num_result_relations; i++)
	{
		ResultRelInfo *ri = &planstate->state->es_result_relations[i];
		Relation	rel = ri->ri_RelationDesc;

		if (rel != NULL)
		{
			*hasoids = rel->rd_rel->relhasoids;
			return true;
		}
	}

	if (planstate->state->es_top_eflags & EXEC_FLAG_WITH_OIDS)
	{
		*hasoids = true;
		return true;
	}
	if (planstate->state->es_top_eflags & EXEC_FLAG_WITHOUT_OIDS)
	{
		*hasoids = false;
		return true;
	}

	return false;
}

void
SendAOTupCounts(EState *estate)
{
	StringInfoData buf;
	ResultRelInfo *resultRelInfo;
	int			i;
	List	   *all_ao_rels = NIL;
	ListCell   *lc;

	/*
	 * If we're inserting into partitions, send tuple counts for
	 * AO tables back to the QD.
	 */
	if (Gp_role != GP_ROLE_EXECUTE || !estate->es_result_partitions)
		return;

	resultRelInfo = estate->es_result_relations;
	for (i = 0; i < estate->es_num_result_relations; i++)
	{
		resultRelInfo = &estate->es_result_relations[i];

		if (relstorage_is_ao(RelinfoGetStorage(resultRelInfo)))
			all_ao_rels = lappend(all_ao_rels, resultRelInfo);

		if (resultRelInfo->ri_partition_hash)
		{
			HASH_SEQ_STATUS hash_seq_status;
			ResultPartHashEntry *entry;

			hash_seq_init(&hash_seq_status, resultRelInfo->ri_partition_hash);
			while ((entry = hash_seq_search(&hash_seq_status)) != NULL)
			{
				if (relstorage_is_ao(RelinfoGetStorage(&entry->resultRelInfo)))
					all_ao_rels = lappend(all_ao_rels, &entry->resultRelInfo);
			}
		}
	}

	if (!all_ao_rels)
		return;

	if (Debug_appendonly_print_insert)
		ereport(LOG,(errmsg("QE sending tuple counts of %d partitioned "
							"AO relations... ", list_length(all_ao_rels))));

	pq_beginmessage(&buf, 'o');
	pq_sendint(&buf, list_length(all_ao_rels), 4);

	foreach(lc, all_ao_rels)
	{
		resultRelInfo = (ResultRelInfo *) lfirst(lc);
		Oid			relid = RelationGetRelid(resultRelInfo->ri_RelationDesc);
		uint64		tupcount = resultRelInfo->ri_aoprocessed;

		pq_sendint(&buf, relid, 4);
		pq_sendint64(&buf, tupcount);

		if (Debug_appendonly_print_insert)
			ereport(LOG,(errmsg("sent tupcount " INT64_FORMAT " for "
								"relation %d", tupcount, relid)));

	}
	pq_endmessage(&buf);
}

/* ----------------------------------------------------------------
 *		ExecPostprocessPlan
 *
 *		Give plan nodes a final chance to execute before shutdown
 * ----------------------------------------------------------------
 */
static void
ExecPostprocessPlan(EState *estate)
{
	ListCell   *lc;

	/*
	 * Make sure nodes run forward.
	 */
	estate->es_direction = ForwardScanDirection;

	/*
	 * Run any secondary ModifyTable nodes to completion, in case the main
	 * query did not fetch all rows from them.  (We do this to ensure that
	 * such nodes have predictable results.)
	 */
	foreach(lc, estate->es_auxmodifytables)
	{
		PlanState  *ps = (PlanState *) lfirst(lc);

		for (;;)
		{
			TupleTableSlot *slot;

			/* Reset the per-output-tuple exprcontext each time */
			ResetPerTupleExprContext(estate);

			slot = ExecProcNode(ps);

			if (TupIsNull(slot))
				break;
		}
	}
}

/* ----------------------------------------------------------------
 *		ExecEndPlan
 *
 *		Cleans up the query plan -- closes files and frees up storage
 *
 * NOTE: we are no longer very worried about freeing storage per se
 * in this code; FreeExecutorState should be guaranteed to release all
 * memory that needs to be released.  What we are worried about doing
 * is closing relations and dropping buffer pins.  Thus, for example,
 * tuple tables must be cleared or dropped to ensure pins are released.
 * ----------------------------------------------------------------
 */
void
ExecEndPlan(PlanState *planstate, EState *estate)
{
	ResultRelInfo *resultRelInfo;
	int			i;
	ListCell   *l;

	/*
	 * shut down the node-type-specific query processing
	 */
	if (planstate != NULL)
		ExecEndNode(planstate);

	/*
	 * for subplans too
	 */
	foreach(l, estate->es_subplanstates)
	{
		PlanState  *subplanstate = (PlanState *) lfirst(l);
		if (subplanstate != NULL)
		{
			ExecEndNode(subplanstate);
		}
	}

	/*
	 * destroy the executor's tuple table.  Actually we only care about
	 * releasing buffer pins and tupdesc refcounts; there's no need to pfree
	 * the TupleTableSlots, since the containing memory context is about to go
	 * away anyway.
	 */
	ExecResetTupleTable(estate->es_tupleTable, false);

	/* Report how many tuples we may have inserted into AO tables */
	SendAOTupCounts(estate);

	/* Adjust INSERT/UPDATE/DELETE count for replicated table ON QD */
	AdjustReplicatedTableCounts(estate);

	/*
	 * close the result relation(s) if any, but hold locks until xact commit.
	 */
	resultRelInfo = estate->es_result_relations;
	for (i = 0; i < estate->es_num_result_relations; i++)
	{
		CloseResultRelInfo(resultRelInfo);
		resultRelInfo++;
	}

	/*
	 * likewise close any trigger target relations
	 */
	foreach(l, estate->es_trig_target_relations)
	{
		resultRelInfo = (ResultRelInfo *) lfirst(l);
		/* Close indices and then the relation itself */
		ExecCloseIndices(resultRelInfo);
		heap_close(resultRelInfo->ri_RelationDesc, NoLock);
	}

	/*
	 * close any relations selected FOR [KEY] UPDATE/SHARE, again keeping
	 * locks
	 */
	foreach(l, estate->es_rowMarks)
	{
		ExecRowMark *erm = (ExecRowMark *) lfirst(l);

		if (erm->relation)
			heap_close(erm->relation, NoLock);
	}
}

/* ----------------------------------------------------------------
 *		ExecutePlan
 *
 *		Processes the query plan until we have retrieved 'numberTuples' tuples,
 *		moving in the specified direction.
 *
 *		Runs to completion if numberTuples is 0
 *
 * Note: the ctid attribute is a 'junk' attribute that is removed before the
 * user can see it
 * ----------------------------------------------------------------
 */
static void
ExecutePlan(EState *estate,
			PlanState *planstate,
			CmdType operation,
			bool sendTuples,
			long numberTuples,
			ScanDirection direction,
			DestReceiver *dest)
{
	TupleTableSlot *slot;
	long		current_tuple_count;

	/*
	 * initialize local variables
	 */
	current_tuple_count = 0;

	/*
	 * Set the direction.
	 */
	estate->es_direction = direction;

	/*
	 * Make sure slice dependencies are met
	 */
	ExecSliceDependencyNode(planstate);

	/*
	 * Loop until we've processed the proper number of tuples from the plan.
	 */
	for (;;)
	{
		/* Reset the per-output-tuple exprcontext */
		ResetPerTupleExprContext(estate);

		/*
		 * Execute the plan and obtain a tuple
		 */
		slot = ExecProcNode(planstate);

		/*
		 * if the tuple is null, then we assume there is nothing more to
		 * process so we just end the loop...
		 */
		if (TupIsNull(slot))
		{
			/*
			 * We got end-of-stream. We need to mark it since with a cursor
			 * end-of-stream will only be received with the fetch that
			 * returns the last tuple. ExecutorEnd needs to know if EOS was
			 * received in order to do the right cleanup.
			 */
			estate->es_got_eos = true;
			break;
		}

		/*
		 * If we have a junk filter, then project a new tuple with the junk
		 * removed.
		 *
		 * Store this new "clean" tuple in the junkfilter's resultSlot.
		 * (Formerly, we stored it back over the "dirty" tuple, which is WRONG
		 * because that tuple slot has the wrong descriptor.)
		 */
		if (estate->es_junkFilter != NULL)
			slot = ExecFilterJunk(estate->es_junkFilter, slot);

		if (operation != CMD_SELECT && Gp_role == GP_ROLE_EXECUTE && !Gp_is_writer)
		{
			elog(ERROR, "INSERT/UPDATE/DELETE must be executed by a writer segworker group");
		}

		/*
		 * If we are supposed to send the tuple somewhere, do so. (In
		 * practice, this is probably always the case at this point.)
		 */
		if (sendTuples)
			(*dest->receiveSlot) (slot, dest);

		/*
		 * Count tuples processed, if this is a SELECT.  (For other operation
		 * types, the ModifyTable plan node must count the appropriate
		 * events.)
		 */
		if (operation == CMD_SELECT)
		{
			(estate->es_processed)++;

#ifdef FAULT_INJECTOR
			/*
			 * bump es_processed using the fault injector, but only if the number rows is in a certain range
			 * this avoids bumping the counter every time after we bumped it once
			 */
			if (estate->es_processed >= 10000 && estate->es_processed <= 1000000)
			{
				if (FaultInjector_InjectFaultIfSet("executor_run_high_processed",
												   DDLNotSpecified,
												   "" /* databaseName */,
												   "" /* tableName */) == FaultInjectorTypeSkip)
				{
					/*
					 * For testing purposes, pretend that we have already processed
					 * almost 2^32 rows.
					 */
					estate->es_processed = UINT_MAX - 10;
				}
			}
#endif /* FAULT_INJECTOR */
		}

		/*
		 * check our tuple count.. if we've processed the proper number then
		 * quit, else loop again and process more tuples.  Zero numberTuples
		 * means no limit.
		 */
		current_tuple_count++;
		if (numberTuples && numberTuples == current_tuple_count)
			break;
	}
}


/*
 * ExecRelCheck --- check that tuple meets constraints for result relation
 *
 * Returns NULL if OK, else name of failed check constraint
 */
static const char *
ExecRelCheck(ResultRelInfo *resultRelInfo,
			 TupleTableSlot *slot, EState *estate)
{
	Relation	rel = resultRelInfo->ri_RelationDesc;
	int			ncheck = rel->rd_att->constr->num_check;
	ConstrCheck *check = rel->rd_att->constr->check;
	ExprContext *econtext;
	MemoryContext oldContext;
	List	   *qual;
	int			i;

	/*
	 * If first time through for this result relation, build expression
	 * nodetrees for rel's constraint expressions.  Keep them in the per-query
	 * memory context so they'll survive throughout the query.
	 */
	if (resultRelInfo->ri_ConstraintExprs == NULL)
	{
		oldContext = MemoryContextSwitchTo(estate->es_query_cxt);
		resultRelInfo->ri_ConstraintExprs =
			(List **) palloc(ncheck * sizeof(List *));
		for (i = 0; i < ncheck; i++)
		{
			/* ExecQual wants implicit-AND form */
			qual = make_ands_implicit(stringToNode(check[i].ccbin));
			resultRelInfo->ri_ConstraintExprs[i] = (List *)
				ExecPrepareExpr((Expr *) qual, estate);
		}
		MemoryContextSwitchTo(oldContext);
	}

	/*
	 * We will use the EState's per-tuple context for evaluating constraint
	 * expressions (creating it if it's not already there).
	 */
	econtext = GetPerTupleExprContext(estate);

	/* Arrange for econtext's scan tuple to be the tuple under test */
	econtext->ecxt_scantuple = slot;

	/* And evaluate the constraints */
	for (i = 0; i < ncheck; i++)
	{
		qual = resultRelInfo->ri_ConstraintExprs[i];

		/*
		 * NOTE: SQL specifies that a NULL result from a constraint expression
		 * is not to be treated as a failure.  Therefore, tell ExecQual to
		 * return TRUE for NULL.
		 */
		if (!ExecQual(qual, econtext, true))
			return check[i].ccname;
	}

	/* NULL result means no error */
	return NULL;
}

void
ExecConstraints(ResultRelInfo *resultRelInfo,
				TupleTableSlot *slot, EState *estate)
{
	Relation	rel = resultRelInfo->ri_RelationDesc;
	TupleDesc	tupdesc = RelationGetDescr(rel);
	TupleConstr *constr = tupdesc->constr;
	Bitmapset  *modifiedCols;
	Bitmapset  *insertedCols;
	Bitmapset  *updatedCols;

	Assert(constr);

	if (constr->has_not_null)
	{
		int			natts = tupdesc->natts;
		int			attrChk;

		for (attrChk = 1; attrChk <= natts; attrChk++)
		{
			if (tupdesc->attrs[attrChk - 1]->attnotnull &&
				slot_attisnull(slot, attrChk))
			{
				char	   *val_desc;
				insertedCols = GetInsertedColumns(resultRelInfo, estate);
				updatedCols = GetUpdatedColumns(resultRelInfo, estate);
				modifiedCols = bms_union(insertedCols, updatedCols);
				val_desc = ExecBuildSlotValueDescription(RelationGetRelid(rel),
														 slot,
														 tupdesc,
														 modifiedCols,
														 64);

				ereport(ERROR,
						(errcode(ERRCODE_NOT_NULL_VIOLATION),
						 errmsg("null value in column \"%s\" violates not-null constraint",
							  NameStr(tupdesc->attrs[attrChk - 1]->attname)),
						 val_desc ? errdetail("Failing row contains %s.", val_desc) : 0,
						 errtablecol(rel, attrChk)));
			}
		}
	}

	if (constr->num_check > 0)
	{
		const char *failed;

		if ((failed = ExecRelCheck(resultRelInfo, slot, estate)) != NULL)
		{
			char	   *val_desc;
			insertedCols = GetInsertedColumns(resultRelInfo, estate);
			updatedCols = GetUpdatedColumns(resultRelInfo, estate);
			modifiedCols = bms_union(insertedCols, updatedCols);
			val_desc = ExecBuildSlotValueDescription(RelationGetRelid(rel),
													 slot,
													 tupdesc,
													 modifiedCols,
													 64);
			ereport(ERROR,
					(errcode(ERRCODE_CHECK_VIOLATION),
					 errmsg("new row for relation \"%s\" violates check constraint \"%s\"",
							RelationGetRelationName(rel), failed),
			  val_desc ? errdetail("Failing row contains %s.", val_desc) : 0,
					 errtableconstraint(rel, failed)));
		}
	}
}

/*
 * ExecWithCheckOptions -- check that tuple satisfies any WITH CHECK OPTIONs
 * of the specified kind.
 *
 * Note that this needs to be called multiple times to ensure that all kinds of
 * WITH CHECK OPTIONs are handled (both those from views which have the WITH
 * CHECK OPTION set and from row level security policies).  See ExecInsert()
 * and ExecUpdate().
 */
void
ExecWithCheckOptions(WCOKind kind, ResultRelInfo *resultRelInfo,
					 TupleTableSlot *slot, EState *estate)
{
	Relation	rel = resultRelInfo->ri_RelationDesc;
	TupleDesc	tupdesc = RelationGetDescr(rel);
	ExprContext *econtext;
	ListCell   *l1,
			   *l2;

	/*
	 * We will use the EState's per-tuple context for evaluating constraint
	 * expressions (creating it if it's not already there).
	 */
	econtext = GetPerTupleExprContext(estate);

	/* Arrange for econtext's scan tuple to be the tuple under test */
	econtext->ecxt_scantuple = slot;

	/* Check each of the constraints */
	forboth(l1, resultRelInfo->ri_WithCheckOptions,
			l2, resultRelInfo->ri_WithCheckOptionExprs)
	{
		WithCheckOption *wco = (WithCheckOption *) lfirst(l1);
		ExprState  *wcoExpr = (ExprState *) lfirst(l2);

		/*
		 * Skip any WCOs which are not the kind we are looking for at this
		 * time.
		 */
		if (wco->kind != kind)
			continue;

		/*
		 * WITH CHECK OPTION checks are intended to ensure that the new tuple
		 * is visible (in the case of a view) or that it passes the
		 * 'with-check' policy (in the case of row security). If the qual
		 * evaluates to NULL or FALSE, then the new tuple won't be included in
		 * the view or doesn't pass the 'with-check' policy for the table.  We
		 * need ExecQual to return FALSE for NULL to handle the view case (the
		 * opposite of what we do above for CHECK constraints).
		 */
		if (!ExecQual((List *) wcoExpr, econtext, false))
		{
			char	   *val_desc;
			Bitmapset  *modifiedCols;
			Bitmapset  *insertedCols;
			Bitmapset  *updatedCols;

			switch (wco->kind)
			{
					/*
					 * For WITH CHECK OPTIONs coming from views, we might be
					 * able to provide the details on the row, depending on
					 * the permissions on the relation (that is, if the user
					 * could view it directly anyway).  For RLS violations, we
					 * don't include the data since we don't know if the user
					 * should be able to view the tuple as as that depends on
					 * the USING policy.
					 */
				case WCO_VIEW_CHECK:
					insertedCols = GetInsertedColumns(resultRelInfo, estate);
					updatedCols = GetUpdatedColumns(resultRelInfo, estate);
					modifiedCols = bms_union(insertedCols, updatedCols);
					val_desc = ExecBuildSlotValueDescription(RelationGetRelid(rel),
															 slot,
															 tupdesc,
															 modifiedCols,
															 64);

					ereport(ERROR,
							(errcode(ERRCODE_WITH_CHECK_OPTION_VIOLATION),
					  errmsg("new row violates WITH CHECK OPTION for \"%s\"",
							 wco->relname),
							 val_desc ? errdetail("Failing row contains %s.",
												  val_desc) : 0));
					break;
				case WCO_RLS_INSERT_CHECK:
				case WCO_RLS_UPDATE_CHECK:
					ereport(ERROR,
							(errcode(ERRCODE_INSUFFICIENT_PRIVILEGE),
							 errmsg("new row violates row level security policy for \"%s\"",
									wco->relname)));
					break;
				case WCO_RLS_CONFLICT_CHECK:
					ereport(ERROR,
							(errcode(ERRCODE_INSUFFICIENT_PRIVILEGE),
							 errmsg("new row violates row level security policy (USING expression) for \"%s\"",
									wco->relname)));
					break;
				default:
					elog(ERROR, "unrecognized WCO kind: %u", wco->kind);
					break;
			}
		}
	}
}

/*
 * ExecBuildSlotValueDescription -- construct a string representing a tuple
 *
 * This is intentionally very similar to BuildIndexValueDescription, but
 * unlike that function, we truncate long field values (to at most maxfieldlen
 * bytes).  That seems necessary here since heap field values could be very
 * long, whereas index entries typically aren't so wide.
 *
 * Also, unlike the case with index entries, we need to be prepared to ignore
 * dropped columns.  We used to use the slot's tuple descriptor to decode the
 * data, but the slot's descriptor doesn't identify dropped columns, so we
 * now need to be passed the relation's descriptor.
 *
 * Note that, like BuildIndexValueDescription, if the user does not have
 * permission to view any of the columns involved, a NULL is returned.  Unlike
 * BuildIndexValueDescription, if the user has access to view a subset of the
 * column involved, that subset will be returned with a key identifying which
 * columns they are.
 */
static char *
ExecBuildSlotValueDescription(Oid reloid,
							  TupleTableSlot *slot,
							  TupleDesc tupdesc,
							  Bitmapset *modifiedCols,
							  int maxfieldlen)
{
	StringInfoData buf;
	StringInfoData collist;
	bool		write_comma = false;
	bool		write_comma_collist = false;
	int			i;
	AclResult	aclresult;
	bool		table_perm = false;
	bool		any_perm = false;

	/*
	 * Check if RLS is enabled and should be active for the relation; if so,
	 * then don't return anything.  Otherwise, go through normal permission
	 * checks.
	 */
	if (check_enable_rls(reloid, GetUserId(), true) == RLS_ENABLED)
		return NULL;

	initStringInfo(&buf);

	appendStringInfoChar(&buf, '(');

	/*
	 * Check if the user has permissions to see the row.  Table-level SELECT
	 * allows access to all columns.  If the user does not have table-level
	 * SELECT then we check each column and include those the user has SELECT
	 * rights on.  Additionally, we always include columns the user provided
	 * data for.
	 */
	aclresult = pg_class_aclcheck(reloid, GetUserId(), ACL_SELECT);
	if (aclresult != ACLCHECK_OK)
	{
		/* Set up the buffer for the column list */
		initStringInfo(&collist);
		appendStringInfoChar(&collist, '(');
	}
	else
		table_perm = any_perm = true;

	/* Make sure the tuple is fully deconstructed */
	slot_getallattrs(slot);

	for (i = 0; i < tupdesc->natts; i++)
	{
		bool		column_perm = false;
		char	   *val;
		int			vallen;

		/* ignore dropped columns */
		if (tupdesc->attrs[i]->attisdropped)
			continue;

		if (!table_perm)
		{
			/*
			 * No table-level SELECT, so need to make sure they either have
			 * SELECT rights on the column or that they have provided the data
			 * for the column.  If not, omit this column from the error
			 * message.
			 */
			aclresult = pg_attribute_aclcheck(reloid, tupdesc->attrs[i]->attnum,
											  GetUserId(), ACL_SELECT);
			if (bms_is_member(tupdesc->attrs[i]->attnum - FirstLowInvalidHeapAttributeNumber,
							  modifiedCols) || aclresult == ACLCHECK_OK)
			{
				column_perm = any_perm = true;

				if (write_comma_collist)
					appendStringInfoString(&collist, ", ");
				else
					write_comma_collist = true;

				appendStringInfoString(&collist, NameStr(tupdesc->attrs[i]->attname));
			}
		}

		if (table_perm || column_perm)
		{
			if (slot->PRIVATE_tts_isnull[i])
				val = "null";
			else
			{
				Oid			foutoid;
				bool		typisvarlena;

				getTypeOutputInfo(tupdesc->attrs[i]->atttypid,
								  &foutoid, &typisvarlena);
				val = OidOutputFunctionCall(foutoid, slot->PRIVATE_tts_values[i]);
			}

			if (write_comma)
				appendStringInfoString(&buf, ", ");
			else
				write_comma = true;

			/* truncate if needed */
			vallen = strlen(val);
			if (vallen <= maxfieldlen)
				appendStringInfoString(&buf, val);
			else
			{
				vallen = pg_mbcliplen(val, vallen, maxfieldlen);
				appendBinaryStringInfo(&buf, val, vallen);
				appendStringInfoString(&buf, "...");
			}
		}
	}

	/* If we end up with zero columns being returned, then return NULL. */
	if (!any_perm)
		return NULL;

	appendStringInfoChar(&buf, ')');

	if (!table_perm)
	{
		appendStringInfoString(&collist, ") = ");
		appendStringInfoString(&collist, buf.data);

		return collist.data;
	}

	return buf.data;
}


/*
 * ExecUpdateLockMode -- find the appropriate UPDATE tuple lock mode for a
 * given ResultRelInfo
 */
LockTupleMode
ExecUpdateLockMode(EState *estate, ResultRelInfo *relinfo)
{
	Bitmapset  *keyCols;
	Bitmapset  *updatedCols;

	/*
	 * Compute lock mode to use.  If columns that are part of the key have not
	 * been modified, then we can use a weaker lock, allowing for better
	 * concurrency.
	 */
	updatedCols = GetUpdatedColumns(relinfo, estate);
	keyCols = RelationGetIndexAttrBitmap(relinfo->ri_RelationDesc,
										 INDEX_ATTR_BITMAP_KEY);

	if (bms_overlap(keyCols, updatedCols))
		return LockTupleExclusive;

	return LockTupleNoKeyExclusive;
}

/*
 * ExecFindRowMark -- find the ExecRowMark struct for given rangetable index
 *
 * If no such struct, either return NULL or throw error depending on missing_ok
 */
ExecRowMark *
ExecFindRowMark(EState *estate, Index rti, bool missing_ok)
{
	ListCell   *lc;

	foreach(lc, estate->es_rowMarks)
	{
		ExecRowMark *erm = (ExecRowMark *) lfirst(lc);

		if (erm->rti == rti)
			return erm;
	}
	if (!missing_ok)
		elog(ERROR, "failed to find ExecRowMark for rangetable index %u", rti);
	return NULL;
}

/*
 * ExecBuildAuxRowMark -- create an ExecAuxRowMark struct
 *
 * Inputs are the underlying ExecRowMark struct and the targetlist of the
 * input plan node (not planstate node!).  We need the latter to find out
 * the column numbers of the resjunk columns.
 */
ExecAuxRowMark *
ExecBuildAuxRowMark(ExecRowMark *erm, List *targetlist)
{
	ExecAuxRowMark *aerm = (ExecAuxRowMark *) palloc0(sizeof(ExecAuxRowMark));
	char		resname[32];

	aerm->rowmark = erm;

	/* Look up the resjunk columns associated with this rowmark */
	if (erm->markType != ROW_MARK_COPY)
	{
		/* need ctid for all methods other than COPY */
		snprintf(resname, sizeof(resname), "ctid%u", erm->rowmarkId);
		aerm->ctidAttNo = ExecFindJunkAttributeInTlist(targetlist,
													   resname);
		if (!AttributeNumberIsValid(aerm->ctidAttNo))
			elog(ERROR, "could not find junk %s column", resname);
	}
	else
	{
		/* need wholerow if COPY */
		snprintf(resname, sizeof(resname), "wholerow%u", erm->rowmarkId);
		aerm->wholeAttNo = ExecFindJunkAttributeInTlist(targetlist,
														resname);
		if (!AttributeNumberIsValid(aerm->wholeAttNo))
			elog(ERROR, "could not find junk %s column", resname);
	}

	/* if child rel, need tableoid */
	if (erm->rti != erm->prti)
	{
		snprintf(resname, sizeof(resname), "tableoid%u", erm->rowmarkId);
		aerm->toidAttNo = ExecFindJunkAttributeInTlist(targetlist,
													   resname);
		if (!AttributeNumberIsValid(aerm->toidAttNo))
			elog(ERROR, "could not find junk %s column", resname);
	}

	return aerm;
}


/*
 * EvalPlanQual logic --- recheck modified tuple(s) to see if we want to
 * process the updated version under READ COMMITTED rules.
 *
 * See backend/executor/README for some info about how this works.
 */


/*
 * Check a modified tuple to see if we want to process its updated version
 * under READ COMMITTED rules.
 *
 *	estate - outer executor state data
 *	epqstate - state for EvalPlanQual rechecking
 *	relation - table containing tuple
 *	rti - rangetable index of table containing tuple
 *	lockmode - requested tuple lock mode
 *	*tid - t_ctid from the outdated tuple (ie, next updated version)
 *	priorXmax - t_xmax from the outdated tuple
 *
 * *tid is also an output parameter: it's modified to hold the TID of the
 * latest version of the tuple (note this may be changed even on failure)
 *
 * Returns a slot containing the new candidate update/delete tuple, or
 * NULL if we determine we shouldn't process the row.
 *
 * Note: properly, lockmode should be declared as enum LockTupleMode,
 * but we use "int" to avoid having to include heapam.h in executor.h.
 */
TupleTableSlot *
EvalPlanQual(EState *estate, EPQState *epqstate,
			 Relation relation, Index rti, int lockmode,
			 ItemPointer tid, TransactionId priorXmax)
{
	TupleTableSlot *slot;
	HeapTuple	copyTuple;

	Assert(rti > 0);

	/*
	 * Get and lock the updated version of the row; if fail, return NULL.
	 */
	copyTuple = EvalPlanQualFetch(estate, relation, lockmode, LockWaitBlock,
								  tid, priorXmax);

	if (copyTuple == NULL)
		return NULL;

	/*
	 * For UPDATE/DELETE we have to return tid of actual row we're executing
	 * PQ for.
	 */
	*tid = copyTuple->t_self;

	/*
	 * Need to run a recheck subquery.  Initialize or reinitialize EPQ state.
	 */
	EvalPlanQualBegin(epqstate, estate);

	/*
	 * Free old test tuple, if any, and store new tuple where relation's scan
	 * node will see it
	 */
	EvalPlanQualSetTuple(epqstate, rti, copyTuple);

	/*
	 * Fetch any non-locked source rows
	 */
	EvalPlanQualFetchRowMarks(epqstate);

	/*
	 * Run the EPQ query.  We assume it will return at most one tuple.
	 */
	slot = EvalPlanQualNext(epqstate);

	/*
	 * If we got a tuple, force the slot to materialize the tuple so that it
	 * is not dependent on any local state in the EPQ query (in particular,
	 * it's highly likely that the slot contains references to any pass-by-ref
	 * datums that may be present in copyTuple).  As with the next step, this
	 * is to guard against early re-use of the EPQ query.
	 */
	if (!TupIsNull(slot))
		(void) ExecMaterializeSlot(slot);

	/*
	 * Clear out the test tuple.  This is needed in case the EPQ query is
	 * re-used to test a tuple for a different relation.  (Not clear that can
	 * really happen, but let's be safe.)
	 */
	EvalPlanQualSetTuple(epqstate, rti, NULL);

	return slot;
}

/*
 * Fetch a copy of the newest version of an outdated tuple
 *
 *	estate - executor state data
 *	relation - table containing tuple
 *	lockmode - requested tuple lock mode
 *	wait_policy - requested lock wait policy
 *	*tid - t_ctid from the outdated tuple (ie, next updated version)
 *	priorXmax - t_xmax from the outdated tuple
 *
 * Returns a palloc'd copy of the newest tuple version, or NULL if we find
 * that there is no newest version (ie, the row was deleted not updated).
 * We also return NULL if the tuple is locked and the wait policy is to skip
 * such tuples.
 *
 * If successful, we have locked the newest tuple version, so caller does not
 * need to worry about it changing anymore.
 *
 * Note: properly, lockmode should be declared as enum LockTupleMode,
 * but we use "int" to avoid having to include heapam.h in executor.h.
 */
HeapTuple
EvalPlanQualFetch(EState *estate, Relation relation, int lockmode,
				  LockWaitPolicy wait_policy,
				  ItemPointer tid, TransactionId priorXmax)
{
	HeapTuple	copyTuple = NULL;
	HeapTupleData tuple;
	SnapshotData SnapshotDirty;

	/*
	 * fetch target tuple
	 *
	 * Loop here to deal with updated or busy tuples
	 */
	InitDirtySnapshot(SnapshotDirty);
	tuple.t_self = *tid;
	for (;;)
	{
		Buffer		buffer;

		if (heap_fetch(relation, &SnapshotDirty, &tuple, &buffer, true, NULL))
		{
			HTSU_Result test;
			HeapUpdateFailureData hufd;

			/*
			 * If xmin isn't what we're expecting, the slot must have been
			 * recycled and reused for an unrelated tuple.  This implies that
			 * the latest version of the row was deleted, so we need do
			 * nothing.  (Should be safe to examine xmin without getting
			 * buffer's content lock.  We assume reading a TransactionId to be
			 * atomic, and Xmin never changes in an existing tuple, except to
			 * invalid or frozen, and neither of those can match priorXmax.)
			 */
			if (!TransactionIdEquals(HeapTupleHeaderGetXmin(tuple.t_data),
									 priorXmax))
			{
				ReleaseBuffer(buffer);
				return NULL;
			}

			/* otherwise xmin should not be dirty... */
			if (TransactionIdIsValid(SnapshotDirty.xmin))
				elog(ERROR, "t_xmin is uncommitted in tuple to be updated");

			/*
			 * If tuple is being updated by other transaction then we have to
			 * wait for its commit/abort, or die trying.
			 */
			if (TransactionIdIsValid(SnapshotDirty.xmax))
			{
				ReleaseBuffer(buffer);
				switch (wait_policy)
				{
					case LockWaitBlock:
						XactLockTableWait(SnapshotDirty.xmax,
										  relation, &tuple.t_self,
										  XLTW_FetchUpdated);
						break;
					case LockWaitSkip:
						if (!ConditionalXactLockTableWait(SnapshotDirty.xmax))
							return NULL;		/* skip instead of waiting */
						break;
					case LockWaitError:
						if (!ConditionalXactLockTableWait(SnapshotDirty.xmax))
							ereport(ERROR,
									(errcode(ERRCODE_LOCK_NOT_AVAILABLE),
									 errmsg("could not obtain lock on row in relation \"%s\"",
										RelationGetRelationName(relation))));
						break;
				}
				continue;		/* loop back to repeat heap_fetch */
			}

			/*
			 * If tuple was inserted by our own transaction, we have to check
			 * cmin against es_output_cid: cmin >= current CID means our
			 * command cannot see the tuple, so we should ignore it. Otherwise
			 * heap_lock_tuple() will throw an error, and so would any later
			 * attempt to update or delete the tuple.  (We need not check cmax
			 * because HeapTupleSatisfiesDirty will consider a tuple deleted
			 * by our transaction dead, regardless of cmax.) We just checked
			 * that priorXmax == xmin, so we can test that variable instead of
			 * doing HeapTupleHeaderGetXmin again.
			 */
			if (TransactionIdIsCurrentTransactionId(priorXmax) &&
				HeapTupleHeaderGetCmin(tuple.t_data) >= estate->es_output_cid)
			{
				ReleaseBuffer(buffer);
				return NULL;
			}

			/*
			 * This is a live tuple, so now try to lock it.
			 */
			test = heap_lock_tuple(relation, &tuple,
								   estate->es_output_cid,
								   lockmode, wait_policy,
								   false, &buffer, &hufd);
			/* We now have two pins on the buffer, get rid of one */
			ReleaseBuffer(buffer);

			switch (test)
			{
				case HeapTupleSelfUpdated:

					/*
					 * The target tuple was already updated or deleted by the
					 * current command, or by a later command in the current
					 * transaction.  We *must* ignore the tuple in the former
					 * case, so as to avoid the "Halloween problem" of
					 * repeated update attempts.  In the latter case it might
					 * be sensible to fetch the updated tuple instead, but
					 * doing so would require changing heap_update and
					 * heap_delete to not complain about updating "invisible"
					 * tuples, which seems pretty scary (heap_lock_tuple will
					 * not complain, but few callers expect
					 * HeapTupleInvisible, and we're not one of them).  So for
					 * now, treat the tuple as deleted and do not process.
					 */
					ReleaseBuffer(buffer);
					return NULL;

				case HeapTupleMayBeUpdated:
					/* successfully locked */
					break;

				case HeapTupleUpdated:
					ReleaseBuffer(buffer);
					if (IsolationUsesXactSnapshot())
						ereport(ERROR,
								(errcode(ERRCODE_T_R_SERIALIZATION_FAILURE),
								 errmsg("could not serialize access due to concurrent update")));

					/* Should not encounter speculative tuple on recheck */
					Assert(!HeapTupleHeaderIsSpeculative(tuple.t_data));
					if (!ItemPointerEquals(&hufd.ctid, &tuple.t_self))
					{
						/* it was updated, so look at the updated version */
						tuple.t_self = hufd.ctid;
						/* updated row should have xmin matching this xmax */
						priorXmax = hufd.xmax;
						continue;
					}
					/* tuple was deleted, so give up */
					return NULL;

				case HeapTupleWouldBlock:
					ReleaseBuffer(buffer);
					return NULL;

				case HeapTupleInvisible:
					elog(ERROR, "attempted to lock invisible tuple");

				default:
					ReleaseBuffer(buffer);
					elog(ERROR, "unrecognized heap_lock_tuple status: %u",
						 test);
					return NULL;	/* keep compiler quiet */
			}

			/*
			 * We got tuple - now copy it for use by recheck query.
			 */
			copyTuple = heap_copytuple(&tuple);
			ReleaseBuffer(buffer);
			break;
		}

		/*
		 * If the referenced slot was actually empty, the latest version of
		 * the row must have been deleted, so we need do nothing.
		 */
		if (tuple.t_data == NULL)
		{
			ReleaseBuffer(buffer);
			return NULL;
		}

		/*
		 * As above, if xmin isn't what we're expecting, do nothing.
		 */
		if (!TransactionIdEquals(HeapTupleHeaderGetXmin(tuple.t_data),
								 priorXmax))
		{
			ReleaseBuffer(buffer);
			return NULL;
		}

		/*
		 * If we get here, the tuple was found but failed SnapshotDirty.
		 * Assuming the xmin is either a committed xact or our own xact (as it
		 * certainly should be if we're trying to modify the tuple), this must
		 * mean that the row was updated or deleted by either a committed xact
		 * or our own xact.  If it was deleted, we can ignore it; if it was
		 * updated then chain up to the next version and repeat the whole
		 * process.
		 *
		 * As above, it should be safe to examine xmax and t_ctid without the
		 * buffer content lock, because they can't be changing.
		 */
		if (ItemPointerEquals(&tuple.t_self, &tuple.t_data->t_ctid))
		{
			/* deleted, so forget about it */
			ReleaseBuffer(buffer);
			return NULL;
		}

		/* updated, so look at the updated row */
		tuple.t_self = tuple.t_data->t_ctid;
		/* updated row should have xmin matching this xmax */
		priorXmax = HeapTupleHeaderGetUpdateXid(tuple.t_data);
		ReleaseBuffer(buffer);
		/* loop back to fetch next in chain */
	}

	/*
	 * Return the copied tuple
	 */
	return copyTuple;
}

/*
 * EvalPlanQualInit -- initialize during creation of a plan state node
 * that might need to invoke EPQ processing.
 *
 * Note: subplan/auxrowmarks can be NULL/NIL if they will be set later
 * with EvalPlanQualSetPlan.
 */
void
EvalPlanQualInit(EPQState *epqstate, EState *estate,
				 Plan *subplan, List *auxrowmarks, int epqParam)
{
	/* Mark the EPQ state inactive */
	epqstate->estate = NULL;
	epqstate->planstate = NULL;
	epqstate->origslot = NULL;
	/* ... and remember data that EvalPlanQualBegin will need */
	epqstate->plan = subplan;
	epqstate->arowMarks = auxrowmarks;
	epqstate->epqParam = epqParam;
}

/*
 * EvalPlanQualSetPlan -- set or change subplan of an EPQState.
 *
 * We need this so that ModifyTable can deal with multiple subplans.
 */
void
EvalPlanQualSetPlan(EPQState *epqstate, Plan *subplan, List *auxrowmarks)
{
	/* If we have a live EPQ query, shut it down */
	EvalPlanQualEnd(epqstate);
	/* And set/change the plan pointer */
	epqstate->plan = subplan;
	/* The rowmarks depend on the plan, too */
	epqstate->arowMarks = auxrowmarks;
}

/*
 * Install one test tuple into EPQ state, or clear test tuple if tuple == NULL
 *
 * NB: passed tuple must be palloc'd; it may get freed later
 */
void
EvalPlanQualSetTuple(EPQState *epqstate, Index rti, HeapTuple tuple)
{
	EState	   *estate = epqstate->estate;

	Assert(rti > 0);

	/*
	 * free old test tuple, if any, and store new tuple where relation's scan
	 * node will see it
	 */
	if (estate->es_epqTuple[rti - 1] != NULL)
		heap_freetuple(estate->es_epqTuple[rti - 1]);
	estate->es_epqTuple[rti - 1] = tuple;
	estate->es_epqTupleSet[rti - 1] = true;
}

/*
 * Fetch back the current test tuple (if any) for the specified RTI
 */
HeapTuple
EvalPlanQualGetTuple(EPQState *epqstate, Index rti)
{
	EState	   *estate = epqstate->estate;

	Assert(rti > 0);

	return estate->es_epqTuple[rti - 1];
}

/*
 * Fetch the current row values for any non-locked relations that need
 * to be scanned by an EvalPlanQual operation.  origslot must have been set
 * to contain the current result row (top-level row) that we need to recheck.
 */
void
EvalPlanQualFetchRowMarks(EPQState *epqstate)
{
	ListCell   *l;

	Assert(epqstate->origslot != NULL);

	foreach(l, epqstate->arowMarks)
	{
		ExecAuxRowMark *aerm = (ExecAuxRowMark *) lfirst(l);
		ExecRowMark *erm = aerm->rowmark;
		Datum		datum;
		bool		isNull;
		HeapTupleData tuple;

		if (RowMarkRequiresRowShareLock(erm->markType))
			elog(ERROR, "EvalPlanQual doesn't support locking rowmarks");

		/* clear any leftover test tuple for this rel */
		EvalPlanQualSetTuple(epqstate, erm->rti, NULL);

		/* if child rel, must check whether it produced this row */
		if (erm->rti != erm->prti)
		{
			Oid			tableoid;

			datum = ExecGetJunkAttribute(epqstate->origslot,
										 aerm->toidAttNo,
										 &isNull);
			/* non-locked rels could be on the inside of outer joins */
			if (isNull)
				continue;
			tableoid = DatumGetObjectId(datum);

			Assert(OidIsValid(erm->relid));
			if (tableoid != erm->relid)
			{
				/* this child is inactive right now */
				continue;
			}
		}

		if (erm->markType == ROW_MARK_REFERENCE)
		{
			HeapTuple	copyTuple;

			Assert(erm->relation != NULL);

			/* fetch the tuple's ctid */
			datum = ExecGetJunkAttribute(epqstate->origslot,
										 aerm->ctidAttNo,
										 &isNull);
			/* non-locked rels could be on the inside of outer joins */
			if (isNull)
				continue;

			/* fetch requests on foreign tables must be passed to their FDW */
			if (erm->relation->rd_rel->relkind == RELKIND_FOREIGN_TABLE)
			{
				FdwRoutine *fdwroutine;
				bool		updated = false;

				fdwroutine = GetFdwRoutineForRelation(erm->relation, false);
				/* this should have been checked already, but let's be safe */
				if (fdwroutine->RefetchForeignRow == NULL)
					ereport(ERROR,
							(errcode(ERRCODE_FEATURE_NOT_SUPPORTED),
						   errmsg("cannot lock rows in foreign table \"%s\"",
								  RelationGetRelationName(erm->relation))));
				copyTuple = fdwroutine->RefetchForeignRow(epqstate->estate,
														  erm,
														  datum,
														  &updated);
				if (copyTuple == NULL)
					elog(ERROR, "failed to fetch tuple for EvalPlanQual recheck");

				/*
				 * Ideally we'd insist on updated == false here, but that
				 * assumes that FDWs can track that exactly, which they might
				 * not be able to.  So just ignore the flag.
				 */
			}
			else
			{
				/* ordinary table, fetch the tuple */
				Buffer		buffer;

				tuple.t_self = *((ItemPointer) DatumGetPointer(datum));
				if (!heap_fetch(erm->relation, SnapshotAny, &tuple, &buffer,
								false, NULL))
					elog(ERROR, "failed to fetch tuple for EvalPlanQual recheck");

				/* successful, copy tuple */
				copyTuple = heap_copytuple(&tuple);
				ReleaseBuffer(buffer);
			}

			/* store tuple */
			EvalPlanQualSetTuple(epqstate, erm->rti, copyTuple);
		}
		else
		{
			HeapTupleHeader td;

			Assert(erm->markType == ROW_MARK_COPY);

			/* fetch the whole-row Var for the relation */
			datum = ExecGetJunkAttribute(epqstate->origslot,
										 aerm->wholeAttNo,
										 &isNull);
			/* non-locked rels could be on the inside of outer joins */
			if (isNull)
				continue;
			td = DatumGetHeapTupleHeader(datum);

			/* build a temporary HeapTuple control structure */
			tuple.t_len = HeapTupleHeaderGetDatumLength(td);
			tuple.t_data = td;
			/* also copy t_ctid in case there's valid data there */
			tuple.t_self = td->t_ctid;

			/* copy and store tuple */
			EvalPlanQualSetTuple(epqstate, erm->rti,
								 heap_copytuple(&tuple));
		}
	}
}

/*
 * Fetch the next row (if any) from EvalPlanQual testing
 *
 * (In practice, there should never be more than one row...)
 */
TupleTableSlot *
EvalPlanQualNext(EPQState *epqstate)
{
	MemoryContext oldcontext;
	TupleTableSlot *slot;

	oldcontext = MemoryContextSwitchTo(epqstate->estate->es_query_cxt);
	slot = ExecProcNode(epqstate->planstate);
	MemoryContextSwitchTo(oldcontext);

	return slot;
}

/*
 * Initialize or reset an EvalPlanQual state tree
 */
void
EvalPlanQualBegin(EPQState *epqstate, EState *parentestate)
{
	EState	   *estate = epqstate->estate;

	if (estate == NULL)
	{
		/* First time through, so create a child EState */
		EvalPlanQualStart(epqstate, parentestate, epqstate->plan);
	}
	else
	{
		/*
		 * We already have a suitable child EPQ tree, so just reset it.
		 */
		int			rtsize = list_length(parentestate->es_range_table);
		PlanState  *planstate = epqstate->planstate;

		MemSet(estate->es_epqScanDone, 0, rtsize * sizeof(bool));

		/* Recopy current values of parent parameters */
		if (parentestate->es_plannedstmt->nParamExec > 0)
		{
			int			i;

			/*
			 * Force evaluation of any InitPlan outputs that could be needed
			 * by the subplan, just in case they got reset since
			 * EvalPlanQualStart (see comments therein).
			 */
			ExecSetParamPlanMulti(planstate->plan->extParam,
								  GetPerTupleExprContext(parentestate),
								  NULL);

			i = parentestate->es_plannedstmt->nParamExec;

			while (--i >= 0)
			{
				/* copy value if any, but not execPlan link */
				estate->es_param_exec_vals[i].value =
					parentestate->es_param_exec_vals[i].value;
				estate->es_param_exec_vals[i].isnull =
					parentestate->es_param_exec_vals[i].isnull;
			}
		}

		/*
		 * Mark child plan tree as needing rescan at all scan nodes.  The
		 * first ExecProcNode will take care of actually doing the rescan.
		 */
		planstate->chgParam = bms_add_member(planstate->chgParam,
											 epqstate->epqParam);
	}
}

/*
 * Start execution of an EvalPlanQual plan tree.
 *
 * This is a cut-down version of ExecutorStart(): we copy some state from
 * the top-level estate rather than initializing it fresh.
 */
static void
EvalPlanQualStart(EPQState *epqstate, EState *parentestate, Plan *planTree)
{
	EState	   *estate;
	int			rtsize;
	MemoryContext oldcontext;
	ListCell   *l;

	rtsize = list_length(parentestate->es_range_table);

	epqstate->estate = estate = CreateExecutorState();

	oldcontext = MemoryContextSwitchTo(estate->es_query_cxt);

	/*
	 * Child EPQ EStates share the parent's copy of unchanging state such as
	 * the snapshot, rangetable, result-rel info, and external Param info.
	 * They need their own copies of local state, including a tuple table,
	 * es_param_exec_vals, etc.
	 *
	 * The ResultRelInfo array management is trickier than it looks.  We
	 * create a fresh array for the child but copy all the content from the
	 * parent.  This is because it's okay for the child to share any
	 * per-relation state the parent has already created --- but if the child
	 * sets up any ResultRelInfo fields, such as its own junkfilter, that
	 * state must *not* propagate back to the parent.  (For one thing, the
	 * pointed-to data is in a memory context that won't last long enough.)
	 */
	estate->es_direction = ForwardScanDirection;
	estate->es_snapshot = parentestate->es_snapshot;
	estate->es_crosscheck_snapshot = parentestate->es_crosscheck_snapshot;
	estate->es_range_table = parentestate->es_range_table;
	estate->es_plannedstmt = parentestate->es_plannedstmt;
	estate->es_junkFilter = parentestate->es_junkFilter;
	estate->es_output_cid = parentestate->es_output_cid;
	if (parentestate->es_num_result_relations > 0)
	{
		int			numResultRelations = parentestate->es_num_result_relations;
		ResultRelInfo *resultRelInfos;

		resultRelInfos = (ResultRelInfo *)
			palloc(numResultRelations * sizeof(ResultRelInfo));
		memcpy(resultRelInfos, parentestate->es_result_relations,
			   numResultRelations * sizeof(ResultRelInfo));
		estate->es_result_relations = resultRelInfos;
		estate->es_num_result_relations = numResultRelations;
	}
	/* es_result_relation_info must NOT be copied */
	/* es_trig_target_relations must NOT be copied */
	estate->es_rowMarks = parentestate->es_rowMarks;
	estate->es_top_eflags = parentestate->es_top_eflags;
	estate->es_instrument = parentestate->es_instrument;
	/* es_auxmodifytables must NOT be copied */

	/*
	 * The external param list is simply shared from parent.  The internal
	 * param workspace has to be local state, but we copy the initial values
	 * from the parent, so as to have access to any param values that were
	 * already set from other parts of the parent's plan tree.
	 */
	estate->es_param_list_info = parentestate->es_param_list_info;
	if (parentestate->es_plannedstmt->nParamExec > 0)
	{
		int			i;

		/*
		 * Force evaluation of any InitPlan outputs that could be needed by
		 * the subplan.  (With more complexity, maybe we could postpone this
		 * till the subplan actually demands them, but it doesn't seem worth
		 * the trouble; this is a corner case already, since usually the
		 * InitPlans would have been evaluated before reaching EvalPlanQual.)
		 *
		 * This will not touch output params of InitPlans that occur somewhere
		 * within the subplan tree, only those that are attached to the
		 * ModifyTable node or above it and are referenced within the subplan.
		 * That's OK though, because the planner would only attach such
		 * InitPlans to a lower-level SubqueryScan node, and EPQ execution
		 * will not descend into a SubqueryScan.
		 *
		 * The EState's per-output-tuple econtext is sufficiently short-lived
		 * for this, since it should get reset before there is any chance of
		 * doing EvalPlanQual again.
		 */
		ExecSetParamPlanMulti(planTree->extParam,
							  GetPerTupleExprContext(parentestate),
							  NULL);

		/* now make the internal param workspace ... */
		i = parentestate->es_plannedstmt->nParamExec;
		estate->es_param_exec_vals = (ParamExecData *)
			palloc0(i * sizeof(ParamExecData));
		/* ... and copy down all values, whether really needed or not */
		while (--i >= 0)
		{
			/* copy value if any, but not execPlan link */
			estate->es_param_exec_vals[i].value =
				parentestate->es_param_exec_vals[i].value;
			estate->es_param_exec_vals[i].isnull =
				parentestate->es_param_exec_vals[i].isnull;
		}
	}

	/*
	 * Each EState must have its own es_epqScanDone state, but if we have
	 * nested EPQ checks they should share es_epqTuple arrays.  This allows
	 * sub-rechecks to inherit the values being examined by an outer recheck.
	 */
	estate->es_epqScanDone = (bool *) palloc0(rtsize * sizeof(bool));
	if (parentestate->es_epqTuple != NULL)
	{
		estate->es_epqTuple = parentestate->es_epqTuple;
		estate->es_epqTupleSet = parentestate->es_epqTupleSet;
	}
	else
	{
		estate->es_epqTuple = (HeapTuple *)
			palloc0(rtsize * sizeof(HeapTuple));
		estate->es_epqTupleSet = (bool *)
			palloc0(rtsize * sizeof(bool));
	}

	/*
	 * Each estate also has its own tuple table.
	 */
	estate->es_tupleTable = NIL;

	/*
	 * Initialize private state information for each SubPlan.  We must do this
	 * before running ExecInitNode on the main query tree, since
	 * ExecInitSubPlan expects to be able to find these entries. Some of the
	 * SubPlans might not be used in the part of the plan tree we intend to
	 * run, but since it's not easy to tell which, we just initialize them
	 * all.
	 */
	Assert(estate->es_subplanstates == NIL);
	foreach(l, parentestate->es_plannedstmt->subplans)
	{
		Plan	   *subplan = (Plan *) lfirst(l);
		PlanState  *subplanstate;

		subplanstate = ExecInitNode(subplan, estate, 0);
		estate->es_subplanstates = lappend(estate->es_subplanstates,
										   subplanstate);
	}

	/*
	 * Initialize the private state information for all the nodes in the part
	 * of the plan tree we need to run.  This opens files, allocates storage
	 * and leaves us ready to start processing tuples.
	 */
	epqstate->planstate = ExecInitNode(planTree, estate, 0);

	MemoryContextSwitchTo(oldcontext);
}

/*
 * EvalPlanQualEnd -- shut down at termination of parent plan state node,
 * or if we are done with the current EPQ child.
 *
 * This is a cut-down version of ExecutorEnd(); basically we want to do most
 * of the normal cleanup, but *not* close result relations (which we are
 * just sharing from the outer query).  We do, however, have to close any
 * trigger target relations that got opened, since those are not shared.
 * (There probably shouldn't be any of the latter, but just in case...)
 */
void
EvalPlanQualEnd(EPQState *epqstate)
{
	EState	   *estate = epqstate->estate;
	MemoryContext oldcontext;
	ListCell   *l;

	if (estate == NULL)
		return;					/* idle, so nothing to do */

	oldcontext = MemoryContextSwitchTo(estate->es_query_cxt);

	ExecEndNode(epqstate->planstate);

	foreach(l, estate->es_subplanstates)
	{
		PlanState  *subplanstate = (PlanState *) lfirst(l);

		ExecEndNode(subplanstate);
	}

	/* throw away the per-estate tuple table */
	ExecResetTupleTable(estate->es_tupleTable, false);

	/* close any trigger target relations attached to this EState */
	foreach(l, estate->es_trig_target_relations)
	{
		ResultRelInfo *resultRelInfo = (ResultRelInfo *) lfirst(l);

		/* Close indices and then the relation itself */
		ExecCloseIndices(resultRelInfo);
		heap_close(resultRelInfo->ri_RelationDesc, NoLock);
	}

	MemoryContextSwitchTo(oldcontext);

	FreeExecutorState(estate);

	/* Mark EPQState idle */
	epqstate->estate = NULL;
	epqstate->planstate = NULL;
	epqstate->origslot = NULL;
}

/*
 * Calculate the part to use for the given key, then find or calculate
 * and cache required information about that part in the hash table
 * anchored in estate.
 * 
 * Return a pointer to the information, an entry in the table
 * estate->es_result_relations.  Note that the first entry in this
 * table is for the partitioned table itself and that the entire table
 * may be reallocated, changing the addresses of its entries.  
 *
 * Thus, it is important to avoid holding long-lived pointers to 
 * table entries (such as the pointer returned from this function).
 */
static ResultRelInfo *
get_part(EState *estate, Datum *values, bool *isnull, TupleDesc tupdesc,
		 bool openIndices)
{
	Oid			targetid;

	/* add a short term memory context if one wasn't assigned already */
	Assert(estate->es_partition_state != NULL &&
		estate->es_partition_state->accessMethods != NULL);
	if (!estate->es_partition_state->accessMethods->part_cxt)
		estate->es_partition_state->accessMethods->part_cxt =
			GetPerTupleExprContext(estate)->ecxt_per_tuple_memory;

	targetid = selectPartition(estate->es_result_partitions, values,
							   isnull, tupdesc, estate->es_partition_state->accessMethods);

	if (!OidIsValid(targetid))
		ereport(ERROR,
				(errcode(ERRCODE_NO_PARTITION_FOR_PARTITIONING_KEY),
				 errmsg("no partition for partitioning key")));

	return targetid_get_partition(targetid, estate, openIndices);
}

ResultRelInfo *
targetid_get_partition(Oid targetid, EState *estate, bool openIndices)
{
	ResultRelInfo *parentInfo = estate->es_result_relations;
	ResultRelInfo *childInfo = estate->es_result_relations;
	ResultPartHashEntry *entry;
	bool		found;

	if (parentInfo->ri_partition_hash == NULL)
	{
		HASHCTL ctl;

		ctl.keysize = sizeof(Oid);
		ctl.entrysize = sizeof(*entry);
		ctl.hash = oid_hash;

		parentInfo->ri_partition_hash =
			hash_create("Partition Result Relation Hash",
						10,
						&ctl,
						HASH_ELEM | HASH_FUNCTION);
	}

	entry = hash_search(parentInfo->ri_partition_hash,
						&targetid,
						HASH_ENTER,
						&found);

	childInfo = &entry->resultRelInfo;
	if (found)
	{
		Assert(RelationGetRelid(childInfo->ri_RelationDesc) == targetid);
	}
	else
	{
		int			natts;
		Relation	resultRelation;

		natts = parentInfo->ri_RelationDesc->rd_att->natts; /* in base relation */

		resultRelation = heap_open(targetid, RowExclusiveLock);
		InitResultRelInfo(childInfo,
						  resultRelation,
						  1,
						  estate->es_instrument);

		if (openIndices)
			ExecOpenIndices(childInfo, false);

		map_part_attrs(parentInfo->ri_RelationDesc,
					   childInfo->ri_RelationDesc,
					   &(childInfo->ri_partInsertMap),
					   TRUE); /* throw on error, so result not needed */
	}
	return childInfo;
}

ResultRelInfo *
values_get_partition(Datum *values, bool *nulls, TupleDesc tupdesc,
					 EState *estate, bool openIndices)
{
	ResultRelInfo *relinfo;

	Assert(PointerIsValid(estate->es_result_partitions));

	relinfo = get_part(estate, values, nulls, tupdesc, openIndices);

	return relinfo;
}

/*
 * Find the partition we want and get the ResultRelInfo for the
 * partition.
 */
ResultRelInfo *
slot_get_partition(TupleTableSlot *slot, EState *estate)
{
	ResultRelInfo *resultRelInfo;
	AttrNumber max_attr;
	Datum *values;
	bool *nulls;

	Assert(PointerIsValid(estate->es_result_partitions));

	max_attr = estate->es_partition_state->max_partition_attr;

	slot_getsomeattrs(slot, max_attr);
	values = slot_get_values(slot);
	nulls = slot_get_isnull(slot);

	resultRelInfo = get_part(estate, values, nulls, slot->tts_tupleDescriptor,
							 true);

	return resultRelInfo;
}

/* Wrap an attribute map (presumably from base partitioned table to part
 * as created by map_part_attrs in execMain.c) with an AttrMap. The new
 * AttrMap will contain a copy of the argument map.  The caller retains
 * the responsibility to dispose of the argument map eventually.
 *
 * If the input AttrNumber vector is empty or null, it is taken as an
 * identity map, i.e., a null AttrMap.
 */
AttrMap *makeAttrMap(int base_count, AttrNumber *base_map)
{
	int i, n, p;
	AttrMap *map;
	
	if ( base_count < 1 || base_map == NULL )
		return NULL;
	
	map = palloc0(sizeof(AttrMap) + base_count * sizeof(AttrNumber));
	
	for ( i = n = p = 0; i <= base_count; i++ )
	{
		map->attr_map[i] = base_map[i];
		
		if ( map->attr_map[i] != 0 ) 
		{
			if ( map->attr_map[i] > p ) p = map->attr_map[i];
			n++;
		}
	}	
	
	map->live_count = n;
	map->attr_max = p;
	map->attr_count = base_count;
	
	return map;
}

/* Use the given attribute map to convert an attribute number in the
 * base relation to an attribute number in the other relation.  Forgive
 * out-of-range attributes by mapping them to zero.  Treat null as
 * the identity map.
 */
AttrNumber attrMap(AttrMap *map, AttrNumber anum)
{
	if ( map == NULL )
		return anum;
	if ( 0 < anum && anum <= map->attr_count )
		return map->attr_map[anum];
	return 0;
}

/* For attrMapExpr below.
 *
 * Mutate Var nodes in an expression using the given attribute map.
 * Insist the Var nodes have varno == 1 and the that the mapping
 * yields a live attribute number (non-zero).
 */
static Node *apply_attrmap_mutator(Node *node, AttrMap *map)
{
	if ( node == NULL )
		return NULL;
	
	if (IsA(node, Var) )
	{
		AttrNumber anum = 0;
		Var *var = (Var*)node;
		Assert(var->varno == 1); /* in CHECK constraints */
		anum = attrMap(map, var->varattno);
		
		if ( anum == 0 )
		{
			/* Should never happen, but best caught early. */
			elog(ERROR, "attribute map discrepancy");
		}
		else if ( anum != var->varattno )
		{
			var = copyObject(var);
			var->varattno = anum;
		}
		return (Node *)var;
	}
	return expression_tree_mutator(node, apply_attrmap_mutator, (void *)map);
}

/* Apply attrMap over the Var nodes in an expression.
 */
Node *attrMapExpr(AttrMap *map, Node *expr)
{
	return apply_attrmap_mutator(expr, map);
}


/* Check compatibility of the attributes of the given partitioned
 * table and part for purposes of INSERT (through the partitioned
 * table) or EXCHANGE (of the part into the partitioned table).
 * Don't use any partitioning catalogs, because this must run
 * on the segment databases as well as on the entry database.
 *
 * If requested and needed, make a vector mapping the attribute
 * numbers of the partitioned table to corresponding attribute 
 * numbers in the part.  Represent the "unneeded" identity map
 * as null.
 *
 * base -- the partitioned table
 * part -- the part table
 * map_ptr -- where to store a pointer to the result, or NULL
 * throw -- whether to throw an error in case of incompatibility
 *
 * The implicit result is a vector one longer than the number
 * of attributes (existing or not) in the base relation.
 * It is returned through the map_ptr argument, if that argument
 * is non-null.
 *
 * The explicit result indicates whether the part is compatible
 * with the base relation.  If the throw argument is true, however,
 * an error is issued rather than returning false.
 *
 * Note that, in the map, element 0 is wasted and is always zero, 
 * so the vector is indexed by attribute number (origin 1).
 *
 * The i-th element of the map is the attribute number in 
 * the part relation that corresponds to attribute i of the  
 * base relation, or it is zero to indicate that attribute 
 * i of the base relation doesn't exist (has been dropped).
 *
 * This is a handy map for renumbering attributes for use with
 * part relations that may have a different configuration of 
 * "holes" than the partitioned table in which they occur.
 * 
 * Be sure to call this in the memory context in which the result
 * vector ought to be stored.
 *
 * Though some error checking is done, it is not comprehensive.
 * If internal assumptions about possible tuple formats are
 * correct, errors should not occur.  Still, the downside is
 * incorrect data, so use errors (not assertions) for the case.
 *
 * Checks include same number of non-dropped attributes in all 
 * parts of a partitioned table, non-dropped attributes in 
 * corresponding relative positions must match in name, type
 * and alignment, attribute numbers must agree with their
 * position in tuple, etc.
 */
bool 
map_part_attrs(Relation base, Relation part, AttrMap **map_ptr, bool throw)
{	
	AttrNumber i = 1;
	AttrNumber n = base->rd_att->natts;
	FormData_pg_attribute *battr = NULL;
	
	AttrNumber j = 1;
	AttrNumber m = part->rd_att->natts;
	FormData_pg_attribute *pattr = NULL;
	
	AttrNumber *v = NULL;
	
	/* If we might want a map, allocate one. */
	if ( map_ptr != NULL )
	{
		v = palloc0(sizeof(AttrNumber)*(n+1));
		*map_ptr = NULL;
	}
	
	bool is_identical = TRUE;
	bool is_compatible = TRUE;
	
	/* For each matched pair of attributes ... */
	while ( i <= n && j <= m )
	{
		battr = base->rd_att->attrs[i-1];
		pattr = part->rd_att->attrs[j-1];
		
		/* Skip dropped attributes. */
		
		if ( battr->attisdropped )
		{
			i++;
			continue;
		}
		
		if ( pattr->attisdropped )
		{
			j++;
			continue;
		}
		
		/* Check attribute conformability requirements. */
		
		/* -- Names must match. */
		if ( strncmp(NameStr(battr->attname), NameStr(pattr->attname), NAMEDATALEN) != 0 )
		{
			if ( throw )
				ereport(ERROR,
						(errcode(ERRCODE_SYNTAX_ERROR),
						 errmsg("relation \"%s\" must have the same "
								"column names and column order as \"%s\"",
								RelationGetRelationName(part),
								RelationGetRelationName(base))));
			is_compatible = FALSE;
			break;
		}
		
		/* -- Types must match. */
		if (battr->atttypid != pattr->atttypid)
		{
			if ( throw )
				ereport(ERROR,
						(errcode(ERRCODE_SYNTAX_ERROR),
						 errmsg("type mismatch for attribute \"%s\"",
								NameStr((battr->attname)))));
			is_compatible = FALSE;
			break;
		}
		
		/* -- Alignment should match, but check just to be safe. */
		if (battr->attalign != pattr->attalign )
		{
			if ( throw )
				ereport(ERROR,
						(errcode(ERRCODE_SYNTAX_ERROR),
						 errmsg("alignment mismatch for attribute \"%s\"",
								NameStr((battr->attname)))));
			is_compatible = FALSE;
			break;
		}
		
		/* -- Attribute numbers must match position (+1) in tuple. 
		 *    This is a hard requirement so always throw.  This could
		 *    be an assertion, except that we want to fail even in a 
		 *    distribution build.
		 */
		if ( battr->attnum != i || pattr->attnum != j )
			elog(ERROR,
				 "attribute numbers out of order");
		
		/* Note any attribute number difference. */
		if ( i != j )
			is_identical = FALSE;
		
		/* If we're building a map, update it. */
		if ( v != NULL )
			v[i] = j;
		
		i++;
		j++;
	}
	
	if ( is_compatible )
	{
		/* Any excess attributes in parent better be marked dropped */
		for ( ; i <= n; i++ )
		{
			if ( !base->rd_att->attrs[i-1]->attisdropped )
			{
				if ( throw )
				/* the partitioned table has more columns than the part */
					ereport(ERROR,
							(errcode(ERRCODE_SYNTAX_ERROR),
							 errmsg("relation \"%s\" must have the same number columns as relation \"%s\"",
									RelationGetRelationName(part),
									RelationGetRelationName(base))));
				is_compatible = FALSE;
			}
		}

		/* Any excess attributes in part better be marked dropped */
		for ( ; j <= m; j++ )
		{
			if ( !part->rd_att->attrs[j-1]->attisdropped )
			{
				if ( throw )
				/* the partitioned table has fewer columns than the part */
					ereport(ERROR,
							(errcode(ERRCODE_SYNTAX_ERROR),
							 errmsg("relation \"%s\" must have the same number columns as relation \"%s\"",
									RelationGetRelationName(part),
									RelationGetRelationName(base))));
				is_compatible = FALSE;
			}
		}
	}

	/* Identical tuple descriptors should have the same number of columns */
	if (n != m)
	{
		is_identical = FALSE;
	}
	
	if ( !is_compatible )
	{
		Assert( !throw );
		if ( v != NULL )
			pfree(v);
		return FALSE;
	}

	/* If parent and part are the same, don't use a map */
	if ( is_identical && v != NULL )
	{
		pfree(v);
		v = NULL;
	}
	
	if ( map_ptr != NULL && v != NULL )
	{
		*map_ptr = makeAttrMap(n, v);
		pfree(v);
	}
	return TRUE;
}

#if 0 /* for debugging purposes only */
char *
DumpSliceTable(SliceTable *table)
{
	StringInfoData buf;
	ListCell *lc;

	if (!table)
		return "No slice table";

	initStringInfo(&buf);

	foreach(lc, table->slices)
	{
		Slice *slice = (Slice *) lfirst(lc);

		appendStringInfo(&buf, "Slice %d: rootIndex %d gangType %d parent %d\n",
						 slice->sliceIndex, slice->rootIndex, slice->gangType, slice->parentIndex);
	}
	return buf.data;
}
#endif

typedef struct
{
	plan_tree_base_prefix prefix;
	EState	   *estate;
	int			currentSliceId;
} FillSliceTable_cxt;

static void
FillSliceGangInfo(Slice *slice, int numsegments)
{
	switch (slice->gangType)
	{
		case GANGTYPE_UNALLOCATED:
			slice->gangSize = 0;
			break;
		case GANGTYPE_PRIMARY_WRITER:
		case GANGTYPE_PRIMARY_READER:
			if (slice->directDispatch.isDirectDispatch)
			{
				slice->gangSize = list_length(slice->directDispatch.contentIds);
				slice->segments = slice->directDispatch.contentIds;
			}
			else
			{
				int i;
				slice->gangSize = numsegments;
				slice->segments = NIL;
				for (i = 0; i < numsegments; i++)
					slice->segments = lappend_int(slice->segments, i % getgpsegmentCount());
			}
			break;
		case GANGTYPE_ENTRYDB_READER:
			slice->gangSize = 1;
			slice->segments = list_make1_int(-1);
			break;
		case GANGTYPE_SINGLETON_READER:
			slice->gangSize = 1;
			slice->segments = list_make1_int(gp_session_id % numsegments);
			break;
		default:
			elog(ERROR, "unexpected gang type");
	}
}

static bool
FillSliceTable_walker(Node *node, void *context)
{
	FillSliceTable_cxt *cxt = (FillSliceTable_cxt *) context;
	PlannedStmt *stmt = (PlannedStmt *) cxt->prefix.node;
	EState	   *estate = cxt->estate;
	SliceTable *sliceTable = estate->es_sliceTable;
	int			parentSliceIndex = cxt->currentSliceId;
	bool		result;

	if (node == NULL)
		return false;

	/*
	 * When we encounter a ModifyTable node, mark the slice it's in as the
	 * primary writer slice. (There should be only one.)
	 */
	if (IsA(node, ModifyTable))
	{
		ModifyTable *mt = (ModifyTable *) node;

		if (list_length(mt->resultRelations) > 0)
		{
			ListCell   *lc = list_head(mt->resultRelations);
			int			idx = lfirst_int(lc);
			Oid			reloid = getrelid(idx, stmt->rtable);
			GpPolicyType policyType;

			policyType = GpPolicyFetch(reloid)->ptype;

#ifdef USE_ASSERT_CHECKING
			{
				lc = lc->next;
				for (; lc != NULL; lc = lnext(lc))
				{
					idx = lfirst_int(lc);
					reloid = getrelid(idx, stmt->rtable);

					if (policyType != GpPolicyFetch(reloid)->ptype)
						elog(ERROR, "ModifyTable mixes distributed and entry-only tables");

				}
			}
#endif

			if (policyType != POLICYTYPE_ENTRY)
			{
				Slice	   *currentSlice = (Slice *) list_nth(sliceTable->slices, cxt->currentSliceId);

				currentSlice->gangType = GANGTYPE_PRIMARY_WRITER;

				/*
				 * If the PLAN is generated by ORCA, We assume that they
				 * distpatch on all segments.
				 */
				if (stmt->planGen == PLANGEN_PLANNER)
					FillSliceGangInfo(currentSlice, mt->plan.flow->numsegments);
				else
					FillSliceGangInfo(currentSlice, getgpsegmentCount());
			}
		}
	}
	/* A DML node is the same as a ModifyTable node, in ORCA plans. */
	if (IsA(node, DML))
	{
		DML		   *dml = (DML *) node;
		int			idx = dml->scanrelid;
		Oid			reloid = getrelid(idx, stmt->rtable);
		GpPolicyType policyType;

		policyType = GpPolicyFetch(reloid)->ptype;

		if (policyType != POLICYTYPE_ENTRY)
		{
			Slice	   *currentSlice = (Slice *) list_nth(sliceTable->slices, cxt->currentSliceId);

			currentSlice->gangType = GANGTYPE_PRIMARY_WRITER;

			/* DML node can only be genereated by ORCA */
			Assert(stmt->planGen == PLANGEN_OPTIMIZER);
			FillSliceGangInfo(currentSlice, getgpsegmentCount());
		}
	}

	if (IsA(node, Motion))
	{
		Motion	   *motion = (Motion *) node;
		MemoryContext oldcxt = MemoryContextSwitchTo(estate->es_query_cxt);
		Flow	   *sendFlow;
		Slice	   *sendSlice;
		Slice	   *recvSlice;

		/* Top node of subplan should have a Flow node. */
		Insist(motion->plan.lefttree && motion->plan.lefttree->flow);
		sendFlow = motion->plan.lefttree->flow;

		/* Look up the sending gang's slice table entry. */
		sendSlice = (Slice *) list_nth(sliceTable->slices, motion->motionID);

		/* Look up the receiving (parent) gang's slice table entry. */
		recvSlice = (Slice *)list_nth(sliceTable->slices, parentSliceIndex);

		Assert(IsA(recvSlice, Slice));
		Assert(recvSlice->sliceIndex == parentSliceIndex);
		Assert(recvSlice->rootIndex == 0 ||
			   (recvSlice->rootIndex > sliceTable->nMotions &&
				recvSlice->rootIndex < list_length(sliceTable->slices)));

		/* Sending slice become a children of recv slice */
		recvSlice->children = lappend_int(recvSlice->children, sendSlice->sliceIndex);
		sendSlice->parentIndex = parentSliceIndex;
		sendSlice->rootIndex = recvSlice->rootIndex;

		/* The gang beneath a Motion will be a reader. */
		sendSlice->gangType = GANGTYPE_PRIMARY_READER;

		if (sendFlow->flotype != FLOW_SINGLETON)
		{
			sendSlice->gangType = GANGTYPE_PRIMARY_READER;

			/*
			 * If the PLAN is generated by ORCA, We assume that they
			 * distpatch on all segments.
			 */
			if (stmt->planGen == PLANGEN_PLANNER)
				FillSliceGangInfo(sendSlice, sendFlow->numsegments);
			else
				FillSliceGangInfo(sendSlice, getgpsegmentCount());
		}
		else
		{
			sendSlice->gangType =
				sendFlow->segindex == -1 ?
				GANGTYPE_ENTRYDB_READER : GANGTYPE_SINGLETON_READER;

			/*
			 * If the PLAN is generated by ORCA, We assume that they
			 * distpatch on all segments.
			 */
			if (stmt->planGen == PLANGEN_PLANNER)
				FillSliceGangInfo(sendSlice, sendFlow->numsegments);
			else
				FillSliceGangInfo(sendSlice, getgpsegmentCount());
		}

		MemoryContextSwitchTo(oldcxt);

		/* recurse into children */
		cxt->currentSliceId = motion->motionID;
		result = plan_tree_walker(node, FillSliceTable_walker, cxt, true);
		cxt->currentSliceId = parentSliceIndex;
		return result;
	}

	if (IsA(node, SubPlan))
	{
		SubPlan	   *subplan = (SubPlan *) node;
		int			qDispSliceId = stmt->subplan_sliceIds[subplan->plan_id];
		bool		recurse_into_plan;

		/*
		 * Only recurse into each subplan on first encounter. But do process
		 * any test expressions on the SubPlan node itself, in any case. (I'm
		 * not sure if the test expressions can actually be different on
		 * different SubPlan references to the same subquery, but let's not
		 * assume that they can't be.)
		 */
		if (!bms_is_member(subplan->plan_id, sliceTable->used_subplans))
		{
			sliceTable->used_subplans = bms_add_member(sliceTable->used_subplans, subplan->plan_id);
			recurse_into_plan = true;
		}
		else
			recurse_into_plan = false;

		if (subplan->is_initplan)
		{
			cxt->currentSliceId = qDispSliceId;
			result = plan_tree_walker(node, FillSliceTable_walker, cxt, recurse_into_plan);
			cxt->currentSliceId = parentSliceIndex;
		}
		else
			result = plan_tree_walker(node, FillSliceTable_walker, cxt, recurse_into_plan);

		return result;
	}

	return plan_tree_walker(node, FillSliceTable_walker, cxt, true);
}

/*
 * Set up the parent-child relationships in the slice table.
 *
 * We used to do this as part of ExecInitMotion(), but because ExecInitNode()
 * no longer recurses into subplans, at SubPlan nodes, we cannot easily track
 * the parent-child slice relationships across SubPlan nodes at that phase
 * anymore. We now do this separate walk of the whole plantree, recursing
 * into SubPlan nodes, to do the same.
 */
static void
FillSliceTable(EState *estate, PlannedStmt *stmt, bool parallel_cursor)
{
	FillSliceTable_cxt cxt;
	SliceTable *sliceTable = estate->es_sliceTable;

	if (!sliceTable)
		return;

	cxt.prefix.node = (Node *) stmt;
	cxt.estate = estate;
	cxt.currentSliceId = 0;

<<<<<<< HEAD
	/*
	 * INTO and PARALLEL RETRIEVE CURSOR are handled here because they dispatch but have
	 * no motion between QD and QEs.
	 */
	if (stmt->intoClause != NULL || stmt->copyIntoClause != NULL)
=======
	if (stmt->intoClause != NULL || stmt->copyIntoClause != NULL || stmt->refreshClause)
>>>>>>> 81a20f60
	{
		Slice	   *currentSlice = (Slice *) linitial(sliceTable->slices);
		int			numsegments;
		if (stmt->commandType == CMD_SELECT && stmt->intoPolicy)
			/*
			 * For CTAS although the data is distributed on part of the
			 * segments, the catalog changes must be dispatched to all the
			 * segments, so a full gang is required.
			 */
			numsegments = getgpsegmentCount();
		else
			/* FIXME: ->lefttree or planTree? */
			numsegments = stmt->planTree->flow->numsegments;
		currentSlice->gangType = GANGTYPE_PRIMARY_WRITER;
		FillSliceGangInfo(currentSlice, numsegments);
	}
	else if (parallel_cursor)
	{
		Slice	   *currentSlice = (Slice *) linitial(sliceTable->slices);
		int			numsegments = stmt->planTree->flow->numsegments;
		enum EndPointExecPosition endPointExecPosition = GetParallelCursorEndpointPosition(stmt->planTree);

		if (endPointExecPosition == ENDPOINT_ON_Entry_DB)
			currentSlice->gangType = GANGTYPE_ENTRYDB_READER;
		else if (endPointExecPosition == ENDPOINT_ON_SINGLE_QE)
			currentSlice->gangType = GANGTYPE_SINGLETON_READER;
		else
			currentSlice->gangType = GANGTYPE_PRIMARY_READER;
		FillSliceGangInfo(currentSlice, numsegments);
	}

	/*
	 * NOTE: We depend on plan_tree_walker() to recurse into subplans of
	 * SubPlan nodes.
	 */
	FillSliceTable_walker((Node *) stmt->planTree, &cxt);
}



/*
 * BuildPartitionNodeFromRoot
 *   Build PartitionNode for the root partition of a given partition oid.
 */
static PartitionNode *
BuildPartitionNodeFromRoot(Oid relid)
{
	PartitionNode *partitionNode;

	if (rel_is_child_partition(relid))
	{
		relid = rel_partition_get_master(relid);
	}

	partitionNode = RelationBuildPartitionDescByOid(relid, false /* inctemplate */);

	return partitionNode;
}

/*
 * createPartitionAccessMethods
 *   Create a PartitionAccessMethods object.
 *
 * Note that the memory context for the access method is not set at this point. It will
 * be set during execution.
 */
static PartitionAccessMethods *
createPartitionAccessMethods(int numLevels)
{
	PartitionAccessMethods *accessMethods = palloc(sizeof(PartitionAccessMethods));;
	accessMethods->partLevels = numLevels;
	accessMethods->amstate = palloc0(numLevels * sizeof(void *));
	accessMethods->part_cxt = NULL;

	return accessMethods;
}

/*
 * createPartitionState
 *   Create a PartitionState object.
 *
 * Note that the memory context for the access method is not set at this point. It will
 * be set during execution.
 */
PartitionState *
createPartitionState(PartitionNode *partsAndRules,
					 int resultPartSize)
{
	Assert(partsAndRules != NULL);

	PartitionState *partitionState = makeNode(PartitionState);
	partitionState->accessMethods = createPartitionAccessMethods(num_partition_levels(partsAndRules));
	partitionState->max_partition_attr = max_partition_attr(partsAndRules);

	return partitionState;
}

/*
 * InitializeQueryPartsMetadata
 *   Initialize partitioning metadata for all partitions involved in the query.
 */
static void
InitializeQueryPartsMetadata(PlannedStmt *plannedstmt, EState *estate)
{
	Assert(plannedstmt != NULL && estate != NULL);

	if (plannedstmt->queryPartOids == NIL)
	{
		plannedstmt->queryPartsMetadata = NIL;
		return;
	}

	if (Gp_role != GP_ROLE_EXECUTE)
	{
		/*
		 * Non-QEs populate the partitioning metadata for all
		 * relevant partitions in the query.
		 */
		plannedstmt->queryPartsMetadata = NIL;
		ListCell *lc = NULL;
		foreach (lc, plannedstmt->queryPartOids)
		{
			Oid relid = (Oid)lfirst_oid(lc);
			PartitionNode *partitionNode = BuildPartitionNodeFromRoot(relid);
			Assert(partitionNode != NULL);
			plannedstmt->queryPartsMetadata =
				lappend(plannedstmt->queryPartsMetadata, partitionNode);
		}
	}

	/* Populate the partitioning metadata to EState */
	Assert(estate->dynamicTableScanInfo != NULL);

	MemoryContext oldContext = MemoryContextSwitchTo(estate->es_query_cxt);

	ListCell *lc = NULL;
	foreach(lc, plannedstmt->queryPartsMetadata)
	{
		PartitionNode *partsAndRules = (PartitionNode *)lfirst(lc);

		PartitionMetadata *metadata = palloc(sizeof(PartitionMetadata));
		metadata->partsAndRules = partsAndRules;
		Assert(metadata->partsAndRules != NULL);
		metadata->accessMethods = createPartitionAccessMethods(num_partition_levels(metadata->partsAndRules));
		estate->dynamicTableScanInfo->partsMetadata =
			lappend(estate->dynamicTableScanInfo->partsMetadata, metadata);
	}

	MemoryContextSwitchTo(oldContext);
}

/*
 * InitializePartsMetadata
 *   Initialize partitioning metadata for the given partitioned table oid
 */
List *
InitializePartsMetadata(Oid rootOid)
{
	PartitionMetadata *metadata = palloc(sizeof(PartitionMetadata));
	metadata->partsAndRules = BuildPartitionNodeFromRoot(rootOid);
	Assert(metadata->partsAndRules != NULL);

	metadata->accessMethods = createPartitionAccessMethods(num_partition_levels(metadata->partsAndRules));
	return list_make1(metadata);
}

/*
 * Adjust INSERT/UPDATE/DELETE count for replicated table ON QD
 */
static void
AdjustReplicatedTableCounts(EState *estate)
{
	int i;
	ResultRelInfo *resultRelInfo;
	bool containReplicatedTable = false;
	int			numsegments = getgpsegmentCount();

	if (Gp_role != GP_ROLE_DISPATCH)
		return;

	/* check if result_relations contain replicated table*/
	for (i = 0; i < estate->es_num_result_relations; i++)
	{
		resultRelInfo = estate->es_result_relations + i;

		if (!resultRelInfo->ri_RelationDesc->rd_cdbpolicy)
			continue;

		if (GpPolicyIsReplicated(resultRelInfo->ri_RelationDesc->rd_cdbpolicy))
		{
			containReplicatedTable = true;
			numsegments = resultRelInfo->ri_RelationDesc->rd_cdbpolicy->numsegments;
		}
		else if (containReplicatedTable)
		{
			/*
			 * If one is replicated table, assert that other
			 * tables are also replicated table.
 			 */
			Insist(0);
		}
	}

	if (containReplicatedTable)
		estate->es_processed = estate->es_processed / numsegments;
}<|MERGE_RESOLUTION|>--- conflicted
+++ resolved
@@ -5214,15 +5214,11 @@
 	cxt.estate = estate;
 	cxt.currentSliceId = 0;
 
-<<<<<<< HEAD
 	/*
 	 * INTO and PARALLEL RETRIEVE CURSOR are handled here because they dispatch but have
 	 * no motion between QD and QEs.
 	 */
-	if (stmt->intoClause != NULL || stmt->copyIntoClause != NULL)
-=======
 	if (stmt->intoClause != NULL || stmt->copyIntoClause != NULL || stmt->refreshClause)
->>>>>>> 81a20f60
 	{
 		Slice	   *currentSlice = (Slice *) linitial(sliceTable->slices);
 		int			numsegments;
