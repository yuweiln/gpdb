--- conflicted
+++ resolved
@@ -43,18 +43,10 @@
  * interrupted while doing so, ProcessClientReadInterrupt() will call
  * ProcessCatchupEvent().
  */
-<<<<<<< HEAD
-static volatile int catchupInterruptEnabled = 0;
-static volatile int catchupInterruptOccurred = 0;
+volatile sig_atomic_t catchupInterruptPending = false;
 
 /* Are we currently processing a catchup event? */
 volatile int in_process_catchup_event = 0;
-
-static void ProcessCatchupEvent(void);
-=======
-volatile sig_atomic_t catchupInterruptPending = false;
->>>>>>> ab93f90c
-
 
 /*
  * SendSharedInvalidMessages
@@ -193,116 +185,15 @@
 {
 	while (catchupInterruptPending)
 	{
-<<<<<<< HEAD
-		catchupInterruptEnabled = 1;
-		if (!catchupInterruptOccurred)
-			break;
-		catchupInterruptEnabled = 0;
-		if (catchupInterruptOccurred)
-			ProcessCatchupEvent();
-	}
-}
-
-/*
- * DisableCatchupInterrupt
- *
- * This is called by the PostgresMain main loop just after receiving
- * a frontend command.  Signal handler execution of catchup events
- * is disabled until the next EnableCatchupInterrupt call.
- *
- * The PROCSIG_NOTIFY_INTERRUPT signal handler also needs to call this,
- * so as to prevent conflicts if one signal interrupts the other.  So we
- * must return the previous state of the flag.
- */
-bool
-DisableCatchupInterrupt(void)
-{
-	bool		result = (catchupInterruptEnabled != 0);
-
-	catchupInterruptEnabled = 0;
-
-	return result;
-}
-
-/*
- * ProcessCatchupEvent
- *
- * Respond to a catchup event (PROCSIG_CATCHUP_INTERRUPT) from another
- * backend.
- *
- * This is called either directly from the PROCSIG_CATCHUP_INTERRUPT
- * signal handler, or the next time control reaches the outer idle loop
- * (assuming there's still anything to do by then).
- */
-static void
-ProcessCatchupEvent(void)
-{
-	bool		notify_enabled;
-	bool		client_wait_timeout_enabled;
-	DtxContext  saveDistributedTransactionContext;
-
-	/*
-	 * Funny indentation to keep the code inside identical to upstream
-	 * while at the same time supporting CMockery which has problems with
-	 * multiple bracing on column 1.
-	 */
-	PG_TRY();
-	{
-	in_process_catchup_event = 1;
-
-	/* Must prevent notify and SIGALRM(for IdleSessionGangTimeout) interrupt while I am running */
-	notify_enabled = DisableNotifyInterrupt();
-	client_wait_timeout_enabled = DisableClientWaitTimeoutInterrupt();
-
-	/*
-	 * What we need to do here is cause ReceiveSharedInvalidMessages() to run,
-	 * which will do the necessary work and also reset the
-	 * catchupInterruptOccurred flag.  If we are inside a transaction we can
-	 * just call AcceptInvalidationMessages() to do this.  If we aren't, we
-	 * start and immediately end a transaction; the call to
-	 * AcceptInvalidationMessages() happens down inside transaction start.
-	 *
-	 * It is awfully tempting to just call AcceptInvalidationMessages()
-	 * without the rest of the xact start/stop overhead, and I think that
-	 * would actually work in the normal case; but I am not sure that things
-	 * would clean up nicely if we got an error partway through.
-	 */
-	if (IsTransactionOrTransactionBlock())
-	{
-		elog(DEBUG1, "ProcessCatchupEvent inside transaction");
-		AcceptInvalidationMessages();
-	}
-	else
-	{
-		elog(DEBUG1, "ProcessCatchupEvent outside transaction");
-
 		/*
-		 * Save distributed transaction context first.
+		 * Funny indentation to keep the code inside identical to upstream
+		 * while at the same time supporting CMockery which has problems with
+		 * multiple bracing on column 1.
 		 */
-		saveDistributedTransactionContext = DistributedTransactionContext;
-		DistributedTransactionContext = DTX_CONTEXT_LOCAL_ONLY;
-
-		StartTransactionCommand();
-		CommitTransactionCommand();
-
-		DistributedTransactionContext = saveDistributedTransactionContext;
-	}
-
-	if (notify_enabled)
-		EnableNotifyInterrupt();
-
-	if (client_wait_timeout_enabled)
-		EnableClientWaitTimeoutInterrupt();
-
-	in_process_catchup_event = 0;
-	}
-	PG_CATCH();
-	{
-		in_process_catchup_event = 0;
-		PG_RE_THROW();
-	}
-	PG_END_TRY();
-=======
+		PG_TRY();
+		{
+		in_process_catchup_event = 1;
+
 		/*
 		 * What we need to do here is cause ReceiveSharedInvalidMessages() to
 		 * run, which will do the necessary work and also reset the
@@ -324,9 +215,30 @@
 		else
 		{
 			elog(DEBUG4, "ProcessCatchupEvent outside transaction");
+
+			/*
+			 * GPDB disallow a new transaction if the distributed transaction
+			 * is undering certain states like DTX_CONTEXT_QE_PREPARED, here
+			 * temporarily set context to DTX_CONTEXT_LOCAL_ONLY to workaround
+			 * the restriction.
+			 */
+			DtxContext  saveDistributedTransactionContext;
+			saveDistributedTransactionContext = DistributedTransactionContext;
+			DistributedTransactionContext = DTX_CONTEXT_LOCAL_ONLY;
+
 			StartTransactionCommand();
 			CommitTransactionCommand();
-		}
+
+			DistributedTransactionContext = saveDistributedTransactionContext;
+		}
+
+		in_process_catchup_event = 0;
+		}
+		PG_CATCH();
+		{
+			in_process_catchup_event = 0;
+			PG_RE_THROW();
+		}
+		PG_END_TRY();
 	}
->>>>>>> ab93f90c
 }