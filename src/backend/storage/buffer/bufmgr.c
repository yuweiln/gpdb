--- conflicted
+++ resolved
@@ -218,7 +218,7 @@
 	if (reln->rd_istemp)
 	{
 		/* see comments in ReadBufferExtended */
-		if (RELATION_IS_OTHER_TEMP(reln))
+		if (reln->rd_isLocalBuf && RELATION_IS_OTHER_TEMP(reln))
 			ereport(ERROR,
 					(errcode(ERRCODE_FEATURE_NOT_SUPPORTED),
 				errmsg("cannot access temporary tables of other sessions")));
@@ -323,7 +323,7 @@
 	 * likely to get wrong data since we have no visibility into the owning
 	 * session's local buffers.
 	 */
-	if (RELATION_IS_OTHER_TEMP(reln))
+	if (reln->rd_isLocalBuf && RELATION_IS_OTHER_TEMP(reln))
 		ereport(ERROR,
 				(errcode(ERRCODE_FEATURE_NOT_SUPPORTED),
 				 errmsg("cannot access temporary tables of other sessions")));
@@ -400,17 +400,12 @@
 	if (isExtend)
 		blockNum = smgrnblocks(smgr, forkNum);
 
-<<<<<<< HEAD
-	TRACE_POSTGRESQL_BUFFER_READ_START(forkNum, blockNum, smgr->smgr_rnode.spcNode, smgr->smgr_rnode.dbNode, smgr->smgr_rnode.relNode, isLocalBuf);
-
 //	pgstat_count_buffer_read(smgr);
 	
 	// -------- MirroredLock ----------
 	// UNDONE: Unfortunately, I think we write temp relations to the mirror...
 	//MIRROREDLOCK_BUFMGR_LOCK;
 	
-=======
->>>>>>> 4d53a2f9
 	if (isLocalBuf)
 	{
 		ReadLocalBufferCount++;
@@ -441,23 +436,7 @@
 			/* Just need to update stats before we exit */
 //			pgstat_count_buffer_hit(smgr);
 			*hit = true;
-<<<<<<< HEAD
 			goto done;
-=======
-
-			if (VacuumCostActive)
-				VacuumCostBalance += VacuumCostPageHit;
-
-			TRACE_POSTGRESQL_BUFFER_READ_DONE(forkNum, blockNum,
-											  smgr->smgr_rnode.spcNode,
-											  smgr->smgr_rnode.dbNode,
-											  smgr->smgr_rnode.relNode,
-											  isLocalBuf,
-											  isExtend,
-											  found);
-
-			return BufferDescriptorGetBuffer(bufHdr);
->>>>>>> 4d53a2f9
 		}
 
 		/*
@@ -561,15 +540,9 @@
 				else
 					ereport(ERROR,
 							(errcode(ERRCODE_DATA_CORRUPTED),
-<<<<<<< HEAD
 							 errmsg("invalid page in block %u of relation %s",
 									blockNum,
 									relpath(smgr->smgr_rnode, forkNum))));
-=======
-					 errmsg("invalid page header in block %u of relation %s",
-							blockNum,
-							relpath(smgr->smgr_rnode, forkNum))));
->>>>>>> 4d53a2f9
 			}
 		}
 	}
@@ -744,11 +717,7 @@
 			 * happens to be trying to split the page the first one got from
 			 * StrategyGetBuffer.)
 			 */
-<<<<<<< HEAD
-			if ( ConditionalAcquireContentLock(buf, LW_SHARED))
-=======
-			if (LWLockConditionalAcquire(buf->content_lock, LW_SHARED))
->>>>>>> 4d53a2f9
+			if (ConditionalAcquireContentLock(buf, LW_SHARED))
 			{
 				/*
 				 * If using a nondefault strategy, and writing the buffer
@@ -778,29 +747,17 @@
 
 				/* OK, do the I/O */
 				TRACE_POSTGRESQL_BUFFER_WRITE_DIRTY_START(forkNum, blockNum,
-<<<<<<< HEAD
-											   smgr->smgr_rnode.spcNode,
-												smgr->smgr_rnode.dbNode,
-											  smgr->smgr_rnode.relNode);
-=======
 													smgr->smgr_rnode.spcNode,
 													 smgr->smgr_rnode.dbNode,
 												   smgr->smgr_rnode.relNode);
->>>>>>> 4d53a2f9
 
 				FlushBuffer(buf, NULL);
 				ReleaseContentLock(buf);
 
 				TRACE_POSTGRESQL_BUFFER_WRITE_DIRTY_DONE(forkNum, blockNum,
-<<<<<<< HEAD
-											   smgr->smgr_rnode.spcNode,
-												smgr->smgr_rnode.dbNode,
-											  smgr->smgr_rnode.relNode);
-=======
 													smgr->smgr_rnode.spcNode,
 													 smgr->smgr_rnode.dbNode,
 												   smgr->smgr_rnode.relNode);
->>>>>>> 4d53a2f9
 			}
 			else
 			{
