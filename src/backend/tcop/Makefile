#-------------------------------------------------------------------------
#
# Makefile--
#    Makefile for tcop
#
# IDENTIFICATION
#    $PostgreSQL: pgsql/src/backend/tcop/Makefile,v 1.28 2007/01/20 17:16:13 petere Exp $
#
#-------------------------------------------------------------------------

subdir = src/backend/tcop
top_builddir = ../../..
include $(top_builddir)/src/Makefile.global

OBJS= dest.o fastpath.o postgres.o pquery.o utility.o

ifneq (,$(filter $(PORTNAME),cygwin win32))
override CPPFLAGS += -DWIN32_STACK_RLIMIT=$(WIN32_STACK_RLIMIT)
endif

<<<<<<< HEAD
include $(top_srcdir)/src/backend/common.mk
=======
all: SUBSYS.o

SUBSYS.o: $(OBJS)
	$(LD) $(LDREL) $(LDOUT) SUBSYS.o $(OBJS)

clean: 
	rm -f SUBSYS.o $(OBJS) 
>>>>>>> 978fff79
<|MERGE_RESOLUTION|>--- conflicted
+++ resolved
@@ -18,14 +18,4 @@
 override CPPFLAGS += -DWIN32_STACK_RLIMIT=$(WIN32_STACK_RLIMIT)
 endif
 
-<<<<<<< HEAD
-include $(top_srcdir)/src/backend/common.mk
-=======
-all: SUBSYS.o
-
-SUBSYS.o: $(OBJS)
-	$(LD) $(LDREL) $(LDOUT) SUBSYS.o $(OBJS)
-
-clean: 
-	rm -f SUBSYS.o $(OBJS) 
->>>>>>> 978fff79
+include $(top_srcdir)/src/backend/common.mk