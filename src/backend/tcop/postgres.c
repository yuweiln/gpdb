/*-------------------------------------------------------------------------
 *
 * postgres.c
 *	  POSTGRES C Backend Interface
 *
 * Portions Copyright (c) 1996-2015, PostgreSQL Global Development Group
 * Portions Copyright (c) 1994, Regents of the University of California
 *
 *
 * IDENTIFICATION
 *	  src/backend/tcop/postgres.c
 *
 * NOTES
 *	  this is the "main" module of the postgres backend and
 *	  hence the main module of the "traffic cop".
 *
 *-------------------------------------------------------------------------
 */

#include "postgres.h"

#include <fcntl.h>
#include <limits.h>
#include <signal.h>
#include <unistd.h>
#include <sys/socket.h>
#ifdef HAVE_SYS_SELECT_H
#include <sys/select.h>
#endif
#ifdef HAVE_SYS_RESOURCE_H
#include <sys/time.h>
#include <sys/resource.h>
#endif

#ifndef HAVE_GETRUSAGE
#include "rusagestub.h"
#endif

#include <pthread.h>
#include <string.h>

#include "access/parallel.h"
#include "access/printtup.h"
#include "access/xact.h"
#include "catalog/oid_dispatch.h"
#include "catalog/pg_type.h"
#include "commands/async.h"
#include "commands/prepare.h"
#include "commands/extension.h"
#include "libpq/libpq.h"
#include "libpq/pqformat.h"
#include "libpq/pqsignal.h"
#include "miscadmin.h"
#include "nodes/execnodes.h"            /* Slice, SliceTable */
#include "nodes/print.h"
#include "optimizer/planner.h"
#include "pgstat.h"
#include "pg_trace.h"
#include "parser/analyze.h"
#include "parser/parser.h"
#include "pg_getopt.h"
#include "postmaster/autovacuum.h"
#include "postmaster/fts.h"
#include "postmaster/postmaster.h"
#include "replication/slot.h"
#include "replication/walsender.h"
#include "rewrite/rewriteHandler.h"
#include "storage/bufmgr.h"
#include "storage/ipc.h"
#include "storage/proc.h"
#include "storage/procsignal.h"
#include "storage/sinval.h"
#include "tcop/fastpath.h"
#include "tcop/pquery.h"
#include "tcop/tcopprot.h"
#include "tcop/utility.h"
#include "utils/backend_cancel.h"
#include "utils/faultinjector.h"
#include "utils/lsyscache.h"
#include "utils/memutils.h"
#include "utils/ps_status.h"
#include "utils/snapmgr.h"
#include "utils/timeout.h"
#include "utils/timestamp.h"
#include "mb/pg_wchar.h"

#include "cdb/cdbvars.h"
#include "cdb/cdbsrlz.h"
#include "cdb/cdbtm.h"
#include "cdb/cdbdtxcontextinfo.h"
#include "cdb/cdbdisp_query.h"
#include "cdb/cdbdispatchresult.h"
#include "cdb/cdbendpoint.h"
#include "cdb/cdbgang.h"
#include "cdb/ml_ipc.h"
#include "utils/guc.h"
#include "access/twophase.h"
#include "postmaster/backoff.h"
#include "utils/resource_manager.h"

#include "utils/session_state.h"
#include "utils/vmem_tracker.h"
#include "tcop/idle_resource_cleaner.h"

/* ----------------
 *		global variables
 * ----------------
 */
const char *debug_query_string; /* client-supplied query string */

/* Note: whereToSendOutput is initialized for the bootstrap/standalone case */
CommandDest whereToSendOutput = DestDebug;

/* flag for logging end of session */
bool		Log_disconnections = false;

int			log_statement = LOGSTMT_NONE;

/* GUC variable for maximum stack depth (measured in kilobytes) */
int			max_stack_depth = 100;

/* wait N seconds to allow attach from a debugger */
int			PostAuthDelay = 0;


/*
 * Hook for extensions, to get notified when query cancel or DIE signal is
 * received. This allows the extension to stop whatever it's doing as
 * quickly as possible. Normally, you would sprinkle your code with
 * CHECK_FOR_INTERRUPTS() in suitable places, but sometimes that's not
 * possible, for example because you call a slow function in a 3rd party
 * library that you have no control over. In the hook function, you might
 * be able to abort such a slow operation somehow.
 *
 * This gets called after setting ProcDiePending, QueryCancelPending, so
 * the hook function can check those to determine what event happened.
 */
cancel_pending_hook_type cancel_pending_hook = NULL;

/* ----------------
 *		private variables
 * ----------------
 */

/* Priority of the postmaster process */
static int PostmasterPriority = 0;

/* max_stack_depth converted to bytes for speed of checking */
static long max_stack_depth_bytes = 100 * 1024L;

/*
 * Stack base pointer -- initialized by PostmasterMain and inherited by
 * subprocesses. This is not static because old versions of PL/Java modify
 * it directly. Newer versions use set_stack_base(), but we want to stay
 * binary-compatible for the time being.
 */
char	   *stack_base_ptr = NULL;

/*
 * On IA64 we also have to remember the register stack base.
 */
#if defined(__ia64__) || defined(__ia64)
char	   *register_stack_base_ptr = NULL;
#endif

/*
 * Flag to keep track of whether we have started a transaction.
 * For extended query protocol this has to be remembered across messages.
 */
static bool xact_started = false;

/*
 * Flag to indicate that we are doing the outer loop's read-from-client,
 * as opposed to any random read from client that might happen within
 * commands like COPY FROM STDIN.
 *
 * GPDB:  I've made this extern so we can test it in the sigalarm handler
 * in proc.c.
 */
extern bool DoingCommandRead;
bool DoingCommandRead = false;

/*
 * Flags to implement skip-till-Sync-after-error behavior for messages of
 * the extended query protocol.
 */
static bool doing_extended_query_message = false;
static bool ignore_till_sync = false;

/*
 * If an unnamed prepared statement exists, it's stored here.
 * We keep it separate from the hashtable kept by commands/prepare.c
 * in order to reduce overhead for short-lived queries.
 */
static CachedPlanSource *unnamed_stmt_psrc = NULL;

/* assorted command-line switches */
static const char *userDoption = NULL;	/* -D switch */

static bool EchoQuery = false;	/* -E switch */

#ifndef _WIN32
pthread_t main_tid = (pthread_t)0;
#else
pthread_t main_tid = {0,0};
#endif

/* if we're in the middle of dying, let our threads exit with some dignity */
static volatile sig_atomic_t in_quickdie = false;

/*
 * people who want to use EOF should #define DONTUSENEWLINE in
 * tcop/tcopdebug.h
 */
#ifndef TCOP_DONTUSENEWLINE
static int	UseNewLine = 1;		/* Use newlines query delimiters (the default) */
#else
static int	UseNewLine = 0;		/* Use EOF as query delimiters */
#endif   /* TCOP_DONTUSENEWLINE */

/* whether or not, and why, we were canceled by conflict with recovery */
static bool RecoveryConflictPending = false;
static bool RecoveryConflictRetryable = true;
static ProcSignalReason RecoveryConflictReason;

static DtxContextInfo TempDtxContextInfo = DtxContextInfo_StaticInit;


/* ----------------------------------------------------------------
 *		decls for routines only used in this file
 * ----------------------------------------------------------------
 */
static int	InteractiveBackend(StringInfo inBuf);
static int	interactive_getc(void);
static int	SocketBackend(StringInfo inBuf);
static int	ReadCommand(StringInfo inBuf);
static void forbidden_in_wal_sender(char firstchar);
static List *pg_rewrite_query(Query *query);
static bool check_log_statement(List *stmt_list);
static int	errdetail_execute(List *raw_parsetree_list);
static int	errdetail_params(ParamListInfo params);
static int	errdetail_abort(void);
static int	errdetail_recovery_conflict(void);
static void start_xact_command(void);
static void finish_xact_command(void);
static bool IsTransactionExitStmt(Node *parsetree);
static bool IsTransactionExitStmtList(List *parseTrees);
static bool IsTransactionStmtList(List *parseTrees);
static void drop_unnamed_stmt(void);
static void log_disconnections(int code, Datum arg);
static bool CheckDebugDtmActionSqlCommandTag(const char *sqlCommandTag);
static bool CheckDebugDtmActionProtocol(DtxProtocolCommand dtxProtocolCommand,
					DtxContextInfo *contextInfo);
static bool renice_current_process(int nice_level);

/*
 * Change the priority of the current process to the specified level
 * (bigger nice_level values correspond to lower priority).
*/
static bool renice_current_process(int nice_level)
{
#ifdef WIN32
	elog(DEBUG2, "Renicing of processes on Windows currently not supported.");
	return false;
#else
	int prio_out = -1;
	elog(DEBUG2, "Current nice level of the process: %d",
			getpriority(PRIO_PROCESS, 0));
	prio_out = setpriority(PRIO_PROCESS, 0, nice_level);
	if (prio_out == -1)
	{
		switch (errno)
		{
		case EACCES:
			elog(DEBUG1, "Could not change priority of the query process, errno: %d (%m).", errno);
			break;
		case ESRCH:
			/* ignore this, the backend went away when we weren't looking */
			break;
		default:
			elog(DEBUG1, "Could not change priority of the query process, errno: %d (%m).", errno);
		}
		return false;
	}

	elog(DEBUG2, "Reniced process to level %d", getpriority(PRIO_PROCESS, 0));
	return true;
#endif
}

/* ----------------------------------------------------------------
 *		routines to obtain user input
 * ----------------------------------------------------------------
 */

/* ----------------
 *	InteractiveBackend() is called for user interactive connections
 *
 *	the string entered by the user is placed in its parameter inBuf,
 *	and we act like a Q message was received.
 *
 *	EOF is returned if end-of-file input is seen; time to shut down.
 * ----------------
 */

static int
InteractiveBackend(StringInfo inBuf)
{
	int			c;				/* character read from getc() */
	bool		end = false;	/* end-of-input flag */
	bool		backslashSeen = false;	/* have we seen a \ ? */

	/*
	 * display a prompt and obtain input from the user
	 */
	printf("backend> ");
	fflush(stdout);

	resetStringInfo(inBuf);

	if (UseNewLine)
	{
		/*
		 * if we are using \n as a delimiter, then read characters until the
		 * \n.
		 */
		while ((c = interactive_getc()) != EOF)
		{
			if (c == '\n')
			{
				if (backslashSeen)
				{
					/* discard backslash from inBuf */
					inBuf->data[--inBuf->len] = '\0';
					backslashSeen = false;
					continue;
				}
				else
				{
					/* keep the newline character */
					appendStringInfoChar(inBuf, '\n');
					break;
				}
			}
			else if (c == '\\')
				backslashSeen = true;
			else
				backslashSeen = false;

			appendStringInfoChar(inBuf, (char) c);
		}

		if (c == EOF)
			end = true;
	}
	else
	{
		/*
		 * otherwise read characters until EOF.
		 */
		while ((c = interactive_getc()) != EOF)
			appendStringInfoChar(inBuf, (char) c);

		/* No input before EOF signal means time to quit. */
		if (inBuf->len == 0)
			end = true;
	}

	if (end)
		return EOF;

	/*
	 * otherwise we have a user query so process it.
	 */

	/* Add '\0' to make it look the same as message case. */
	appendStringInfoChar(inBuf, (char) '\0');

	/*
	 * if the query echo flag was given, print the query..
	 */
	if (EchoQuery)
		printf("statement: %s\n", inBuf->data);
	fflush(stdout);

	return 'Q';
}

/*
 * interactive_getc -- collect one character from stdin
 *
 * Even though we are not reading from a "client" process, we still want to
 * respond to signals, particularly SIGTERM/SIGQUIT.
 */
static int
interactive_getc(void)
{
	int			c;

	/*
	 * This will not process catchup interrupts or notifications while
	 * reading. But those can't really be relevant for a standalone backend
	 * anyway. To properly handle SIGTERM there's a hack in die() that
	 * directly processes interrupts at this stage...
	 */
	CHECK_FOR_INTERRUPTS();

	enable_client_wait_timeout_interrupt();

	c = getc(stdin);

	disable_client_wait_timeout_interrupt();

	ProcessClientReadInterrupt(true);

	return c;
}

/* ----------------
 *	SocketBackend()		Is called for frontend-backend connections
 *
 *	Returns the message type code, and loads message body data into inBuf.
 *
 *	EOF is returned if the connection is lost.
 * ----------------
 */
static int
SocketBackend(StringInfo inBuf)
{
	int			qtype;

	/*
	 * Get message type code from the frontend.
	 */
	HOLD_CANCEL_INTERRUPTS();
	pq_startmsgread();
	qtype = pq_getbyte();

	if (qtype == EOF)			/* frontend disconnected */
	{
		if (IsTransactionState())
			ereport(COMMERROR,
					(errcode(ERRCODE_CONNECTION_FAILURE),
					 errmsg("unexpected EOF on client connection with an open transaction")));
		else
		{
			/*
			 * Can't send DEBUG log messages to client at this point. Since
			 * we're disconnecting right away, we don't need to restore
			 * whereToSendOutput.
			 */
			whereToSendOutput = DestNone;
			ereport(DEBUG1,
					(errcode(ERRCODE_CONNECTION_DOES_NOT_EXIST),
					 errmsg("unexpected EOF on client connection")));
		}
		return qtype;
	}

	/*
	 * Validate message type code before trying to read body; if we have lost
	 * sync, better to say "command unknown" than to run out of memory because
	 * we used garbage as a length word.
	 *
	 * This also gives us a place to set the doing_extended_query_message flag
	 * as soon as possible.
	 */
	switch (qtype)
	{
		case 'Q':				/* simple query */
			doing_extended_query_message = false;
			if (PG_PROTOCOL_MAJOR(FrontendProtocol) < 3)
			{
				/* old style without length word; convert */
				if (pq_getstring(inBuf))
				{
					if (IsTransactionState())
						ereport(COMMERROR,
								(errcode(ERRCODE_CONNECTION_FAILURE),
								 errmsg("unexpected EOF on client connection with an open transaction")));
					else
					{
						/*
						 * Can't send DEBUG log messages to client at this
						 * point. Since we're disconnecting right away, we
						 * don't need to restore whereToSendOutput.
						 */
						whereToSendOutput = DestNone;
						ereport(DEBUG1,
								(errcode(ERRCODE_CONNECTION_DOES_NOT_EXIST),
							 errmsg("unexpected EOF on client connection")));
					}
					return EOF;
				}
			}
			break;

		case 'M':				/* Greenplum Database dispatched statement from QD */

			doing_extended_query_message = false;

			/* don't support old protocols with this. */
			if( PG_PROTOCOL_MAJOR(FrontendProtocol) < 3 )
					ereport(COMMERROR,
							(errcode(ERRCODE_PROTOCOL_VIOLATION),
							 errmsg("dispatch unsupported for old FrontendProtocols")));


			break;

		case 'T':				/* Greenplum Database dispatched transaction protocol from QD */

			doing_extended_query_message = false;

			/* don't support old protocols with this. */
			if( PG_PROTOCOL_MAJOR(FrontendProtocol) < 3 )
					ereport(COMMERROR,
							(errcode(ERRCODE_PROTOCOL_VIOLATION),
							 errmsg("dispatch unsupported for old FrontendProtocols")));


			break;

		case 'F':				/* fastpath function call */
			doing_extended_query_message = false;
			if (PG_PROTOCOL_MAJOR(FrontendProtocol) < 3)
			{
				if (GetOldFunctionMessage(inBuf))
				{
					if (IsTransactionState())
						ereport(COMMERROR,
								(errcode(ERRCODE_CONNECTION_FAILURE),
								 errmsg("unexpected EOF on client connection with an open transaction")));
					else
					{
						/*
						 * Can't send DEBUG log messages to client at this
						 * point. Since we're disconnecting right away, we
						 * don't need to restore whereToSendOutput.
						 */
						whereToSendOutput = DestNone;
						ereport(DEBUG1,
								(errcode(ERRCODE_CONNECTION_DOES_NOT_EXIST),
							 errmsg("unexpected EOF on client connection")));
					}
					return EOF;
				}
			}
			break;

		case 'X':				/* terminate */
			doing_extended_query_message = false;
			ignore_till_sync = false;
			break;

		case 'B':				/* bind */
		case 'C':				/* close */
		case 'D':				/* describe */
		case 'E':				/* execute */
		case 'H':				/* flush */
		case 'P':				/* parse */
			doing_extended_query_message = true;
			/* these are only legal in protocol 3 */
			if (PG_PROTOCOL_MAJOR(FrontendProtocol) < 3)
				ereport(FATAL,
						(errcode(ERRCODE_PROTOCOL_VIOLATION),
						 errmsg("invalid frontend message type %d", qtype)));
			break;

		case 'S':				/* sync */
			/* stop any active skip-till-Sync */
			ignore_till_sync = false;
			/* mark not-extended, so that a new error doesn't begin skip */
			doing_extended_query_message = false;
			/* only legal in protocol 3 */
			if (PG_PROTOCOL_MAJOR(FrontendProtocol) < 3)
				ereport(FATAL,
						(errcode(ERRCODE_PROTOCOL_VIOLATION),
						 errmsg("invalid frontend message type %d", qtype)));
			break;

		case 'd':				/* copy data */
		case 'c':				/* copy done */
		case 'f':				/* copy fail */
			doing_extended_query_message = false;
			/* these are only legal in protocol 3 */
			if (PG_PROTOCOL_MAJOR(FrontendProtocol) < 3)
				ereport(FATAL,
						(errcode(ERRCODE_PROTOCOL_VIOLATION),
						 errmsg("invalid frontend message type %d", qtype)));
			break;

		default:

			/*
			 * Otherwise we got garbage from the frontend.  We treat this as
			 * fatal because we have probably lost message boundary sync, and
			 * there's no good way to recover.
			 */
			ereport(FATAL,
					(errcode(ERRCODE_PROTOCOL_VIOLATION),
					 errmsg("invalid frontend message type %d", qtype)));
			break;
	}

	/*
	 * In protocol version 3, all frontend messages have a length word next
	 * after the type code; we can read the message contents independently of
	 * the type.
	 */
	if (PG_PROTOCOL_MAJOR(FrontendProtocol) >= 3)
	{
		if (pq_getmessage(inBuf, 0))
			return EOF;			/* suitable message already logged */
	}
	else
		pq_endmsgread();
	RESUME_CANCEL_INTERRUPTS();

	return qtype;
}

/* ----------------
 *		ReadCommand reads a command from either the frontend or
 *		standard input, places it in inBuf, and returns the
 *		message type code (first byte of the message).
 *		EOF is returned if end of file.
 * ----------------
 */
static int
ReadCommand(StringInfo inBuf)
{
	int			result;

	SIMPLE_FAULT_INJECTOR("before_read_command");

	if (whereToSendOutput == DestRemote)
		result = SocketBackend(inBuf);
	else
		result = InteractiveBackend(inBuf);
	return result;
}

/*
 * ProcessClientReadInterrupt() - Process interrupts specific to client reads
 *
 * This is called just after low-level reads. That might be after the read
 * finished successfully, or it was interrupted via interrupt.
 *
 * Must preserve errno!
 */
void
ProcessClientReadInterrupt(bool blocked)
{
	int			save_errno = errno;

	if (DoingCommandRead)
	{
		/* Check for general interrupts that arrived while reading */
		CHECK_FOR_INTERRUPTS();

		/* Process sinval catchup interrupts that happened while reading */
		if (catchupInterruptPending)
			ProcessCatchupInterrupt();

		/* Process sinval catchup interrupts that happened while reading */
		if (notifyInterruptPending)
			ProcessNotifyInterrupt();
	}
	else if (ProcDiePending && blocked)
	{
		/*
		 * We're dying. It's safe (and sane) to handle that now.
		 */
		CHECK_FOR_INTERRUPTS();
	}

	errno = save_errno;
}

/*
 * ProcessClientWriteInterrupt() - Process interrupts specific to client writes
 *
 * This is called just after low-level writes. That might be after the read
 * finished successfully, or it was interrupted via interrupt. 'blocked' tells
 * us whether the
 *
 * Must preserve errno!
 */
void
ProcessClientWriteInterrupt(bool blocked)
{
	int			save_errno = errno;

	/*
	 * We only want to process the interrupt here if socket writes are
	 * blocking to increase the chance to get an error message to the client.
	 * If we're not blocked there'll soon be a CHECK_FOR_INTERRUPTS(). But if
	 * we're blocked we'll never get out of that situation if the client has
	 * died.
	 */
	if (ProcDiePending && blocked)
	{
		/*
		 * We're dying. It's safe (and sane) to handle that now. But we don't
		 * want to send the client the error message as that a) would possibly
		 * block again b) would possibly lead to sending an error message to
		 * the client, while we already started to send something else.
		 */
		if (whereToSendOutput == DestRemote)
			whereToSendOutput = DestNone;

		CHECK_FOR_INTERRUPTS();
	}

	errno = save_errno;
}

/*
 * Do raw parsing (only).
 *
 * A list of parsetrees is returned, since there might be multiple
 * commands in the given string.
 *
 * NOTE: for interactive queries, it is important to keep this routine
 * separate from the analysis & rewrite stages.  Analysis and rewriting
 * cannot be done in an aborted transaction, since they require access to
 * database tables.  So, we rely on the raw parser to determine whether
 * we've seen a COMMIT or ABORT command; when we are in abort state, other
 * commands are not processed any further than the raw parse stage.
 */
List *
pg_parse_query(const char *query_string)
{
	List	   *raw_parsetree_list;

	TRACE_POSTGRESQL_QUERY_PARSE_START(query_string);

	if (log_parser_stats)
		ResetUsage();

	raw_parsetree_list = raw_parser(query_string);

	if (log_parser_stats)
		ShowUsage("PARSER STATISTICS");

#ifdef COPY_PARSE_PLAN_TREES
	/* Optional debugging check: pass raw parsetrees through copyObject() */
	{
		List	   *new_list = (List *) copyObject(raw_parsetree_list);

		/* This checks both copyObject() and the equal() routines... */
		if (!equal(new_list, raw_parsetree_list))
			elog(WARNING, "copyObject() failed to produce an equal raw parse tree");
		else
			raw_parsetree_list = new_list;
	}
#endif

	TRACE_POSTGRESQL_QUERY_PARSE_DONE(query_string);

	return raw_parsetree_list;
}

/*
 * Given a raw parsetree (gram.y output), and optionally information about
 * types of parameter symbols ($n), perform parse analysis and rule rewriting.
 *
 * A list of Query nodes is returned, since either the analyzer or the
 * rewriter might expand one query to several.
 *
 * NOTE: for reasons mentioned above, this must be separate from raw parsing.
 */
List *
pg_analyze_and_rewrite(Node *parsetree, const char *query_string,
					   Oid *paramTypes, int numParams)
{
	Query	   *query;
	List	   *querytree_list;

	TRACE_POSTGRESQL_QUERY_REWRITE_START(query_string);

	/*
	 * (1) Perform parse analysis.
	 */
	if (log_parser_stats)
		ResetUsage();

	query = parse_analyze(parsetree, query_string, paramTypes, numParams);

	if (log_parser_stats)
		ShowUsage("PARSE ANALYSIS STATISTICS");

	/*
	 * (2) Rewrite the queries, as necessary
	 */
	querytree_list = pg_rewrite_query(query);

	TRACE_POSTGRESQL_QUERY_REWRITE_DONE(query_string);

	return querytree_list;
}

/*
 * Do parse analysis and rewriting.  This is the same as pg_analyze_and_rewrite
 * except that external-parameter resolution is determined by parser callback
 * hooks instead of a fixed list of parameter datatypes.
 */
List *
pg_analyze_and_rewrite_params(Node *parsetree,
							  const char *query_string,
							  ParserSetupHook parserSetup,
							  void *parserSetupArg)
{
	ParseState *pstate;
	Query	   *query;
	List	   *querytree_list;

	Assert(query_string != NULL);		/* required as of 8.4 */

	TRACE_POSTGRESQL_QUERY_REWRITE_START(query_string);

	/*
	 * (1) Perform parse analysis.
	 */
	if (log_parser_stats)
		ResetUsage();

	pstate = make_parsestate(NULL);
	pstate->p_sourcetext = query_string;
	(*parserSetup) (pstate, parserSetupArg);

	query = transformTopLevelStmt(pstate, parsetree);

	if (post_parse_analyze_hook)
		(*post_parse_analyze_hook) (pstate, query);

	free_parsestate(pstate);

	if (log_parser_stats)
		ShowUsage("PARSE ANALYSIS STATISTICS");

	/*
	 * (2) Rewrite the queries, as necessary
	 */
	querytree_list = pg_rewrite_query(query);

	TRACE_POSTGRESQL_QUERY_REWRITE_DONE(query_string);

	return querytree_list;
}

/*
 * Perform rewriting of a query produced by parse analysis.
 *
 * Note: query must just have come from the parser, because we do not do
 * AcquireRewriteLocks() on it.
 */
static List *
pg_rewrite_query(Query *query)
{
	List	   *querytree_list;

	if (Debug_print_parse)
		elog_node_display(LOG, "parse tree", query,
						  Debug_pretty_print);

	if (log_parser_stats)
		ResetUsage();

	if (query->commandType == CMD_UTILITY)
	{
		/* don't rewrite utilities, just dump 'em into result list */
		querytree_list = list_make1(query);
	}
	else
	{
		/* rewrite regular queries */
		querytree_list = QueryRewrite(query);
	}

	if (log_parser_stats)
		ShowUsage("REWRITER STATISTICS");

#ifdef COPY_PARSE_PLAN_TREES
	/* Optional debugging check: pass querytree output through copyObject() */
	{
		List	   *new_list;

		new_list = (List *) copyObject(querytree_list);
		/* This checks both copyObject() and the equal() routines... */
		if (!equal(new_list, querytree_list))
			elog(WARNING, "copyObject() failed to produce equal parse tree");
		else
			querytree_list = new_list;
	}
#endif

	if (Debug_print_rewritten)
		elog_node_display(LOG, "rewritten parse tree", querytree_list,
						  Debug_pretty_print);

	return querytree_list;
}


/*
 * Generate a plan for a single already-rewritten query.
 * This is a thin wrapper around planner() and takes the same parameters.
 */
PlannedStmt *
pg_plan_query(Query *querytree, int cursorOptions, ParamListInfo boundParams)
{
	PlannedStmt *plan;

	/* Utility commands have no plans. */
	if (querytree->commandType == CMD_UTILITY)
		return NULL;

	/* Planner must have a snapshot in case it calls user-defined functions. */
	Assert(ActiveSnapshotSet());

	TRACE_POSTGRESQL_QUERY_PLAN_START();

	if (log_planner_stats)
		ResetUsage();

	/* call the optimizer */
	plan = planner(querytree, cursorOptions, boundParams);

	if (log_planner_stats)
		ShowUsage("PLANNER STATISTICS");

#ifdef COPY_PARSE_PLAN_TREES
	/* Optional debugging check: pass plan output through copyObject() */
	{
		PlannedStmt *new_plan = (PlannedStmt *) copyObject(plan);

		/*
		 * equal() currently does not have routines to compare Plan nodes, so
		 * don't try to test equality here.  Perhaps fix someday?
		 */
#ifdef NOT_USED
		/* This checks both copyObject() and the equal() routines... */
		if (!equal(new_plan, plan))
			elog(WARNING, "copyObject() failed to produce an equal plan tree");
		else
#endif
			plan = new_plan;
	}
#endif

	/*
	 * Print plan if debugging.
	 */
	if (Debug_print_plan)
		elog_node_display(LOG, "plan", plan, Debug_pretty_print);

	TRACE_POSTGRESQL_QUERY_PLAN_DONE();

	return plan;
}

/*
 * Generate plans for a list of already-rewritten queries.
 *
 * Normal optimizable statements generate PlannedStmt entries in the result
 * list.  Utility statements are simply represented by their statement nodes.
 */
List *
pg_plan_queries(List *querytrees, int cursorOptions, ParamListInfo boundParams)
{
	List	   *stmt_list = NIL;
	ListCell   *query_list;

	foreach(query_list, querytrees)
	{
		Query	   *query = castNode(Query, lfirst(query_list));
		Node	   *stmt;

		if (query->commandType == CMD_UTILITY)
		{
			/* Utility commands have no plans. */
			stmt = query->utilityStmt;
		}
		else
		{
			stmt = (Node *) pg_plan_query(query, cursorOptions, boundParams);
		}

		stmt_list = lappend(stmt_list, stmt);
	}

	return stmt_list;
}

/*
 * exec_mpp_query
 *
 * Called in a qExec process to read and execute a query plan sent by CdbDispatchPlan().
 *
 * query_string -- optional query text (C string).
 * serializedQuerytree[len]  -- Query node or (NULL,0) if plan provided.
 * serializedPlantree[len] -- PlannedStmt node, or (NULL,0) if query provided.
 * serializedParams[len] -- optional parameters
 * serializedQueryDispatchDesc[len] -- QueryDispatchDesc node, or (NULL,0) if query provided.
 *
 * Caller may supply either a Query (representing utility command) or
 * a PlannedStmt (representing a planned DML command), but not both.
 */
static void
exec_mpp_query(const char *query_string,
			   const char * serializedQuerytree, int serializedQuerytreelen,
			   const char * serializedPlantree, int serializedPlantreelen,
			   const char * serializedParams, int serializedParamslen,
			   const char * serializedQueryDispatchDesc, int serializedQueryDispatchDesclen)
{
	CommandDest dest = whereToSendOutput;
	MemoryContext oldcontext;
	bool		save_log_statement_stats = log_statement_stats;
	bool		was_logged = false;
	char		msec_str[32];
	Node		   *utilityStmt = NULL;
	PlannedStmt	   *plan = NULL;
	QueryDispatchDesc *ddesc = NULL;
	CmdType		commandType = CMD_UNKNOWN;
	SliceTable *sliceTable = NULL;
	Slice      *slice = NULL;
	ParamListInfo paramLI = NULL;

	Assert(Gp_role == GP_ROLE_EXECUTE);
	/*
	 * If we didn't get passed a query string, dummy something up for ps display and pg_stat_activity
	 */
	if (query_string == NULL || strlen(query_string)==0)
		query_string = "mppexec";

	/*
	 * Report query to various monitoring facilities.
	 */

	debug_query_string = query_string;

	pgstat_report_activity(STATE_RUNNING, query_string);

	/*
	 * We use save_log_statement_stats so ShowUsage doesn't report incorrect
	 * results because ResetUsage wasn't called.
	 */
	if (save_log_statement_stats)
		ResetUsage();

	/*
	 * Start up a transaction command.	All queries generated by the
	 * query_string will be in this same command block, *unless* we find a
	 * BEGIN/COMMIT/ABORT statement; we have to force a new xact command after
	 * one of those, else bad things will happen in xact.c. (Note that this
	 * will normally change current memory context.)
	 */
	start_xact_command();

	/*
	 * Zap any pre-existing unnamed statement.	(While not strictly necessary,
	 * it seems best to define simple-Query mode as if it used the unnamed
	 * statement and portal; this ensures we recover any storage used by prior
	 * unnamed operations.)
	 */
	drop_unnamed_stmt();

	/*
	 * Switch to appropriate context for constructing parsetrees.
	 */
	oldcontext = MemoryContextSwitchTo(MessageContext);

	/*
	 * Deserialize the Query node, if there is one.  If this is a planned stmt, then
	 * there isn't one, but there must be a PlannedStmt later on.
	 */
	if (serializedQuerytree != NULL && serializedQuerytreelen > 0)
	{
		Query *query = (Query *) deserializeNode(serializedQuerytree,serializedQuerytreelen);

		if ( !IsA(query, Query) || query->commandType != CMD_UTILITY )
			elog(ERROR, "MPPEXEC: received non-utility Query node.");

		utilityStmt = query->utilityStmt;
	}

 	/*
     * Deserialize the query execution plan (a PlannedStmt node), if there is one.
     */
	if (serializedPlantree != NULL && serializedPlantreelen > 0)
	{
		plan = (PlannedStmt *) deserializeNode(serializedPlantree,serializedPlantreelen);
		if (!plan || !IsA(plan, PlannedStmt))
			elog(ERROR, "MPPEXEC: receive invalid planned statement");
    }

	/*
     * Deserialize the extra execution information (a QueryDispatchDesc node), if there is one.
     */
    if (serializedQueryDispatchDesc != NULL && serializedQueryDispatchDesclen > 0)
    {
		ddesc = (QueryDispatchDesc *) deserializeNode(serializedQueryDispatchDesc,serializedQueryDispatchDesclen);
		if (!ddesc || !IsA(ddesc, QueryDispatchDesc))
			elog(ERROR, "MPPEXEC: received invalid QueryDispatchDesc with planned statement");

        sliceTable = ddesc->sliceTable;

		if (sliceTable)
		{
			ListCell *lc;

			if (!IsA(sliceTable, SliceTable) ||
				sliceTable->localSlice < 0 ||
				sliceTable->localSlice >= list_length(sliceTable->slices))
				elog(ERROR, "MPPEXEC: received invalid slice table: %d", sliceTable->localSlice);

			/* Identify slice to execute */
			foreach(lc, sliceTable->slices)
			{
				slice = (Slice *)lfirst(lc);
				if (bms_is_member(qe_identifier, slice->processesMap))
					break;
			}

			sliceTable->localSlice = slice->sliceIndex;

			Assert(IsA(slice, Slice));

			/* Set global sliceid variable for elog. */
			currentSliceId = sliceTable->localSlice;
		}

		if (ddesc->oidAssignments)
			AddPreassignedOids(ddesc->oidAssignments);
    }

	/*
	 * Choose the command type from either the Query or the PlannedStmt.
	 */
    if ( utilityStmt )
    	commandType = CMD_UTILITY;
    else
	/*
	 * Get (possibly 0) parameters.
	 */
    {
    	if ( !plan )
    		elog(ERROR, "MPPEXEC: received neither Query nor Plan");

    	/* This must be a planned statement. */
	    if (plan->commandType != CMD_SELECT &&
        	plan->commandType != CMD_INSERT &&
        	plan->commandType != CMD_UPDATE &&
        	plan->commandType != CMD_DELETE)
        	elog(ERROR, "MPPEXEC: received non-DML Plan");

        commandType = plan->commandType;
	}
	if ( slice )
	{
		/* Non root slices don't need update privileges. */
		if (sliceTable->localSlice != slice->rootIndex)
		{
			ListCell       *rtcell;
			RangeTblEntry  *rte;
			AclMode         removeperms = ACL_INSERT | ACL_UPDATE | ACL_DELETE | ACL_SELECT_FOR_UPDATE;

			/* Just reading, so don't check INS/DEL/UPD permissions. */
			foreach(rtcell, plan->rtable)
			{
				rte = (RangeTblEntry *)lfirst(rtcell);
				if (rte->rtekind == RTE_RELATION &&
					0 != (rte->requiredPerms & removeperms))
					rte->requiredPerms &= ~removeperms;
			}
		}
	}


	if (log_statement != LOGSTMT_NONE)
	{
		/*
		 * TODO need to log SELECT INTO as DDL
		 */
		if (log_statement == LOGSTMT_ALL ||
			(utilityStmt && log_statement == LOGSTMT_DDL) ||
			(plan && log_statement >= LOGSTMT_MOD))

		{
			ereport(LOG, (errmsg("statement: %s", query_string)
						   ));
			was_logged = true;
		}

	}

	/*
	 * Get (possibly 0) parameters.
	 */
	if (serializedParams != NULL && serializedParamslen > 0)
		paramLI = deserializeParamListInfo(serializedParams, serializedParamslen);
	else
		paramLI = NULL;

	/*
	 * Switch back to transaction context to enter the loop.
	 */
	MemoryContextSwitchTo(oldcontext);

	/*
	 * All unpacked and checked.  Process the command.
	 */
	{
		const char *commandTag;
		char		completionTag[COMPLETION_TAG_BUFSIZE];

		Portal		portal;
		DestReceiver *receiver;
		int16		format;

		/*
		 * Get the command name for use in status display (it also becomes the
		 * default completion tag, down inside PortalRun).	Set ps_status and
		 * do any special start-of-SQL-command processing needed by the
		 * destination.
		 */
		if (commandType == CMD_UTILITY)
			commandTag = "MPPEXEC UTILITY";
		else if (commandType == CMD_SELECT)
			commandTag = "MPPEXEC SELECT";
		else if (commandType == CMD_INSERT)
			commandTag = "MPPEXEC INSERT";
		else if (commandType == CMD_UPDATE)
			commandTag = "MPPEXEC UPDATE";
		else if (commandType == CMD_DELETE)
			commandTag = "MPPEXEC DELETE";
		else
			commandTag = "MPPEXEC";


		set_ps_display(commandTag, false);

		BeginCommand(commandTag, dest);

        /* Downgrade segworker process priority */
		if (gp_segworker_relative_priority != 0)
		{
			renice_current_process(PostmasterPriority + gp_segworker_relative_priority);
		}

		if (Debug_dtm_action == DEBUG_DTM_ACTION_FAIL_BEGIN_COMMAND &&
			CheckDebugDtmActionSqlCommandTag(commandTag))
		{
			ereport(ERROR,
					(errcode(ERRCODE_FAULT_INJECT),
					 errmsg("Raise ERROR for debug_dtm_action = %d, commandTag = %s",
							Debug_dtm_action, commandTag)));
		}

		/*
		 * If we are in an aborted transaction, reject all commands except
		 * COMMIT/ABORT.  It is important that this test occur before we try
		 * to do parse analysis, rewrite, or planning, since all those phases
		 * try to do database accesses, which may fail in abort state. (It
		 * might be safe to allow some additional utility commands in this
		 * state, but not many...)
		 */
		if (IsAbortedTransactionBlockState() /*&&*/
			/*!IsTransactionExitStmt(parsetree)*/)
			ereport(ERROR,
					(errcode(ERRCODE_IN_FAILED_SQL_TRANSACTION),
					 errmsg("current transaction is aborted, "
							"commands ignored until end of transaction block")));

		/* Make sure we are in a transaction command */
		start_xact_command();

		/* If we got a cancel signal in parsing or prior command, quit */
		CHECK_FOR_INTERRUPTS();

		/*
		 * OK to analyze, rewrite, and plan this query.
		 *
		 * Switch to appropriate context for constructing querytrees (again,
		 * these must outlive the execution context).
		 */
		oldcontext = MemoryContextSwitchTo(MessageContext);

		/* If we got a cancel signal in analysis or planning, quit */
		CHECK_FOR_INTERRUPTS();

		/*
		 * Create unnamed portal to run the query or queries in. If there
		 * already is one, silently drop it.
		 */
		portal = CreatePortal("", true, true);
		/* Don't display the portal in pg_cursors */
		portal->visible = false;

		/*
		 * We don't have to copy anything into the portal, because everything
		 * we are passing here is in MessageContext, which will outlive the
		 * portal anyway.
		 */
		PortalDefineQuery(portal,
						  NULL,
						  query_string,
						  T_Query, /* not a parsed statement, so not T_SelectStmt */
						  commandTag,
						  list_make1(plan ? (Node*)plan : (Node*)utilityStmt),
						  NULL);

		if ((commandType == CMD_SELECT) && (currentSliceId == 0) && (GpToken() != InvalidToken))
            SetParallelCursorExecRole(PCER_SENDER);

		/*
		 * Start the portal.
		 */
		PortalStart(portal, paramLI, 0, InvalidSnapshot, ddesc);

		/*
		 * Select text output format, the default.
		 */
		format = 0;
		PortalSetResultFormat(portal, 1, &format);

		/*
		 * Now we can create the destination receiver object.
		 */
		receiver = CreateDestReceiver(dest);
		if (dest == DestRemote)
			SetRemoteDestReceiverParams(receiver, portal);

		/*
		 * Switch back to transaction context for execution.
		 */
		MemoryContextSwitchTo(oldcontext);

		/*
		 * Run the portal to completion, and then drop it (and the receiver).
		 */
		(void) PortalRun(portal,
						 FETCH_ALL,
						 true, /* Effectively always top level. */
						 receiver,
						 receiver,
						 completionTag);

		(*receiver->rDestroy) (receiver);

		PortalDrop(portal, false);

		/*
		 * Close down transaction statement before reporting command-complete.
		 * This is so that any end-of-transaction errors are reported before
		 * the command-complete message is issued, to avoid confusing
		 * clients who will expect either a command-complete message or an
		 * error, not one and then the other.
		 */
		finish_xact_command();

		if (Debug_dtm_action == DEBUG_DTM_ACTION_FAIL_END_COMMAND &&
			CheckDebugDtmActionSqlCommandTag(commandTag))
		{
			ereport(ERROR,
					(errcode(ERRCODE_FAULT_INJECT),
					 errmsg("Raise ERROR for debug_dtm_action = %d, commandTag = %s",
							Debug_dtm_action, commandTag)));
		}

		/*
		 * Tell client that we're done with this query.  Note we emit exactly
		 * one EndCommand report for each raw parsetree, thus one for each SQL
		 * command the client sent, regardless of rewriting. (But a command
		 * aborted by error will not send an EndCommand report at all.)
		 */
		EndCommand(completionTag, dest);
	}							/* end loop over parsetrees */

	/*
	 * Close down transaction statement, if one is open.
	 */
	finish_xact_command();

	/*
	 * Emit duration logging if appropriate.
	 */
	switch (check_log_duration(msec_str, was_logged))
	{
		case 1:
			ereport(LOG,
					(errmsg("duration: %s ms", msec_str),
					 errhidestmt(true)));
			break;
		case 2:
			ereport(LOG,
					(errmsg("duration: %s ms  statement: %s",
							msec_str, query_string),
					 errhidestmt(true)));
			break;
	}

	if (save_log_statement_stats)
		ShowUsage("QUERY STATISTICS");


	if (gp_enable_resqueue_priority)
	{
		BackoffBackendEntryExit();
	}

	debug_query_string = NULL;
}

static bool
CheckDebugDtmActionProtocol(DtxProtocolCommand dtxProtocolCommand,
				DtxContextInfo *contextInfo)
{
	if (Debug_dtm_action_nestinglevel == 0)
	{
		return (Debug_dtm_action_target == DEBUG_DTM_ACTION_TARGET_PROTOCOL &&
			Debug_dtm_action_protocol == dtxProtocolCommand &&
			Debug_dtm_action_segment == GpIdentity.segindex);
	}
	else
	{
		return (Debug_dtm_action_target == DEBUG_DTM_ACTION_TARGET_PROTOCOL &&
			Debug_dtm_action_protocol == dtxProtocolCommand &&
			Debug_dtm_action_segment == GpIdentity.segindex &&
			Debug_dtm_action_nestinglevel == contextInfo->nestingLevel);
	}
}

static void
exec_mpp_dtx_protocol_command(DtxProtocolCommand dtxProtocolCommand,
							  const char *loggingStr,
							  const char *gid,
							  DtxContextInfo *contextInfo)
{
	CommandDest dest = whereToSendOutput;
	const char *commandTag = loggingStr;

	if (log_statement == LOGSTMT_ALL)
		elog(LOG,"DTM protocol command '%s' for gid = %s", loggingStr, gid);

	elog((Debug_print_full_dtm ? LOG : DEBUG5),"exec_mpp_dtx_protocol_command received the dtxProtocolCommand = %d (%s) gid = %s",
		 dtxProtocolCommand, loggingStr, gid);

	set_ps_display(commandTag, false);

	if (Debug_dtm_action == DEBUG_DTM_ACTION_FAIL_BEGIN_COMMAND &&
		CheckDebugDtmActionProtocol(dtxProtocolCommand, contextInfo))
	{
		ereport(ERROR,
				(errcode(ERRCODE_FAULT_INJECT),
				 errmsg("Raise ERROR for debug_dtm_action = %d, debug_dtm_action_protocol = %s",
						Debug_dtm_action, DtxProtocolCommandToString(dtxProtocolCommand))));
	}
	if (Debug_dtm_action == DEBUG_DTM_ACTION_PANIC_BEGIN_COMMAND &&
		CheckDebugDtmActionProtocol(dtxProtocolCommand, contextInfo))
	{
			/*
			 * Avoid core file generation for this PANIC. It helps to avoid
			 * filling up disks during tests and also saves time.
			 */
#if defined(HAVE_GETRLIMIT) && defined(RLIMIT_CORE)
			struct rlimit lim;
			getrlimit(RLIMIT_CORE, &lim);
			lim.rlim_cur = 0;
			if (setrlimit(RLIMIT_CORE, &lim) != 0)
				elog(NOTICE,
					 "setrlimit failed for RLIMIT_CORE soft limit to zero. errno: %d (%m).",
					 errno);
#endif
		elog(PANIC,"PANIC for debug_dtm_action = %d, debug_dtm_action_protocol = %s",
			 Debug_dtm_action, DtxProtocolCommandToString(dtxProtocolCommand));
	}

	BeginCommand(commandTag, dest);

	performDtxProtocolCommand(dtxProtocolCommand, gid, contextInfo);

	elog((Debug_print_full_dtm ? LOG : DEBUG5),"exec_mpp_dtx_protocol_command calling EndCommand for dtxProtocolCommand = %d (%s) gid = %s",
		 dtxProtocolCommand, loggingStr, gid);

	if (Debug_dtm_action == DEBUG_DTM_ACTION_FAIL_END_COMMAND &&
		CheckDebugDtmActionProtocol(dtxProtocolCommand, contextInfo))
	{
		ereport(ERROR,
				(errcode(ERRCODE_FAULT_INJECT),
				 errmsg("Raise error for debug_dtm_action = %d, debug_dtm_action_protocol = %s",
						Debug_dtm_action, DtxProtocolCommandToString(dtxProtocolCommand))));
	}

	EndCommand(commandTag, dest);
}

static bool
CheckDebugDtmActionSqlCommandTag(const char *sqlCommandTag)
{
	bool result;

	result = (Debug_dtm_action_target == DEBUG_DTM_ACTION_TARGET_SQL &&
			  strcmp(Debug_dtm_action_sql_command_tag, sqlCommandTag) == 0 &&
			  Debug_dtm_action_segment == GpIdentity.segindex);

	elog((Debug_print_full_dtm ? LOG : DEBUG5),"CheckDebugDtmActionSqlCommandTag Debug_dtm_action_target = %d, Debug_dtm_action_sql_command_tag = '%s' check '%s', Debug_dtm_action_segment = %d, Debug_dtm_action_primary = %s, result = %s.",
		Debug_dtm_action_target,
		Debug_dtm_action_sql_command_tag, (sqlCommandTag == NULL ? "<NULL>" : sqlCommandTag),
		Debug_dtm_action_segment, (Debug_dtm_action_primary ? "true" : "false"),
		(result ? "true" : "false"));

	return result;
}

static void
restore_guc_to_QE(void )
{
	Assert(Gp_role == GP_ROLE_DISPATCH && gp_guc_restore_list);
	ListCell *lc;

	start_xact_command();

	foreach(lc, gp_guc_restore_list)
	{
		struct config_generic* gconfig = (struct config_generic *)lfirst(lc);
		PG_TRY();
		{
			DispatchSyncPGVariable(gconfig);
		}
		PG_CATCH();
		{
			/* if some guc can not restore successful
			 * we can not keep alive gang anymore.
			 */
			DisconnectAndDestroyAllGangs(false);
		}
		PG_END_TRY();
	}

	finish_xact_command();
	list_free(gp_guc_restore_list);
	gp_guc_restore_list = NIL;
}

/*
 * exec_simple_query
 *
 * Execute a "simple Query" protocol message.
 */
static void
exec_simple_query(const char *query_string)
{
	CommandDest dest = whereToSendOutput;
	MemoryContext oldcontext;
	List	   *parsetree_list;
	ListCell   *parsetree_item;
	bool		save_log_statement_stats = log_statement_stats;
	bool		was_logged = false;
	bool		isTopLevel;
	char		msec_str[32];

	if (Gp_role != GP_ROLE_EXECUTE)
		increment_command_count();

	/*
	 * Report query to various monitoring facilities.
	 */
	debug_query_string = query_string;

	pgstat_report_activity(STATE_RUNNING, query_string);

	TRACE_POSTGRESQL_QUERY_START(query_string);

	/*
	 * We use save_log_statement_stats so ShowUsage doesn't report incorrect
	 * results because ResetUsage wasn't called.
	 */
	if (save_log_statement_stats)
		ResetUsage();

	/*
	 * Start up a transaction command.  All queries generated by the
	 * query_string will be in this same command block, *unless* we find a
	 * BEGIN/COMMIT/ABORT statement; we have to force a new xact command after
	 * one of those, else bad things will happen in xact.c. (Note that this
	 * will normally change current memory context.)
	 */
	start_xact_command();

	/*
	 * Zap any pre-existing unnamed statement.  (While not strictly necessary,
	 * it seems best to define simple-Query mode as if it used the unnamed
	 * statement and portal; this ensures we recover any storage used by prior
	 * unnamed operations.)
	 */
	drop_unnamed_stmt();

	/*
	 * Switch to appropriate context for constructing parsetrees.
	 */
	oldcontext = MemoryContextSwitchTo(MessageContext);

	/*
	 * Do basic parsing of the query or queries (this should be safe even if
	 * we are in aborted transaction state!)
	 */
	parsetree_list = pg_parse_query(query_string);

	/* Log immediately if dictated by log_statement */
	if (check_log_statement(parsetree_list))
	{
		ereport(LOG,
				(errmsg("statement: %s", query_string),
				 errhidestmt(true),
				 errdetail_execute(parsetree_list)));
		was_logged = true;
	}

	/*
	 * Switch back to transaction context to enter the loop.
	 */
	MemoryContextSwitchTo(oldcontext);

	/*
	 * We'll tell PortalRun it's a top-level command iff there's exactly one
	 * raw parsetree.  If more than one, it's effectively a transaction block
	 * and we want PreventTransactionChain to reject unsafe commands. (Note:
	 * we're assuming that query rewrite cannot add commands that are
	 * significant to PreventTransactionChain.)
	 */
	isTopLevel = (list_length(parsetree_list) == 1);

	/*
	 * Run through the raw parsetree(s) and process each one.
	 */
	foreach(parsetree_item, parsetree_list)
	{
		Node	   *parsetree = (Node *) lfirst(parsetree_item);
		bool		snapshot_set = false;
		const char *commandTag;
		char		completionTag[COMPLETION_TAG_BUFSIZE];
		List	   *querytree_list,
				   *plantree_list;
		Portal		portal;
		DestReceiver *receiver;
		int16		format;

		/*
		 * Get the command name for use in status display (it also becomes the
		 * default completion tag, down inside PortalRun).  Set ps_status and
		 * do any special start-of-SQL-command processing needed by the
		 * destination.
		 */
		commandTag = CreateCommandTag(parsetree);

		set_ps_display(commandTag, false);

		BeginCommand(commandTag, dest);

		if (Debug_dtm_action == DEBUG_DTM_ACTION_FAIL_BEGIN_COMMAND &&
			CheckDebugDtmActionSqlCommandTag(commandTag))
		{
			ereport(ERROR,
					(errcode(ERRCODE_FAULT_INJECT),
					 errmsg("Raise ERROR for debug_dtm_action = %d, commandTag = %s",
							Debug_dtm_action, commandTag)));
		}

		if ((Gp_role == GP_ROLE_RETRIEVE) &&
			((nodeTag(parsetree) == T_InsertStmt) ||
				(nodeTag(parsetree) == T_DeleteStmt) ||
				(nodeTag(parsetree) == T_UpdateStmt)))
		{
			ereport(ERROR,
					(errcode(ERRCODE_FEATURE_NOT_SUPPORTED),
					 errmsg("Only allow RETRIEVE, SELECT, transaction and GUC statements for retrieve role")));
		}
		/*
		 * If are connected in utility mode, disallow PREPARE TRANSACTION
		 * statements.
		 */
		TransactionStmt *transStmt = (TransactionStmt *) parsetree;
		if (Gp_role == GP_ROLE_UTILITY && IsA(parsetree, TransactionStmt) &&
			transStmt->kind == TRANS_STMT_PREPARE)
		{
			ereport(ERROR,
					(errcode(ERRCODE_FEATURE_NOT_SUPPORTED),
					 errmsg("PREPARE TRANSACTION is not supported in utility mode")));
		}

		/*
		 * If we are in an aborted transaction, reject all commands except
		 * COMMIT/ABORT.  It is important that this test occur before we try
		 * to do parse analysis, rewrite, or planning, since all those phases
		 * try to do database accesses, which may fail in abort state. (It
		 * might be safe to allow some additional utility commands in this
		 * state, but not many...)
		 */
		if (IsAbortedTransactionBlockState() &&
			!IsTransactionExitStmt(parsetree))
			ereport(ERROR,
					(errcode(ERRCODE_IN_FAILED_SQL_TRANSACTION),
					 errmsg("current transaction is aborted, "
						  "commands ignored until end of transaction block"),
					 errdetail_abort()));

		/* Make sure we are in a transaction command */
		start_xact_command();

		/* If we got a cancel signal in parsing or prior command, quit */
		CHECK_FOR_INTERRUPTS();

		/*
		 * Set up a snapshot if parse analysis/planning will need one.
		 */
		if (analyze_requires_snapshot(parsetree))
		{
			PushActiveSnapshot(GetTransactionSnapshot());
			snapshot_set = true;
		}

		/*
		 * OK to analyze, rewrite, and plan this query.
		 *
		 * Switch to appropriate context for constructing querytrees (again,
		 * these must outlive the execution context).
		 */
		oldcontext = MemoryContextSwitchTo(MessageContext);

		querytree_list = pg_analyze_and_rewrite(parsetree, query_string,
												NULL, 0);

		plantree_list = pg_plan_queries(querytree_list, 0, NULL);

		/* Done with the snapshot used for parsing/planning */
		if (snapshot_set)
			PopActiveSnapshot();

		/* If we got a cancel signal in analysis or planning, quit */
		CHECK_FOR_INTERRUPTS();

		/*
		 * Create unnamed portal to run the query or queries in. If there
		 * already is one, silently drop it.
		 */
		portal = CreatePortal("", true, true);
		/* Don't display the portal in pg_cursors */
		portal->visible = false;

		/*
		 * We don't have to copy anything into the portal, because everything
		 * we are passing here is in MessageContext, which will outlive the
		 * portal anyway.
		 */
		PortalDefineQuery(portal,
						  NULL,
						  query_string,
						  nodeTag(parsetree),
						  commandTag,
						  plantree_list,
						  NULL);

		/*
		 * Start the portal.  No parameters here.
		 */
		PortalStart(portal, NULL, 0, InvalidSnapshot, NULL);

		/*
		 * Select the appropriate output format: text unless we are doing a
		 * FETCH from a binary cursor.  (Pretty grotty to have to do this here
		 * --- but it avoids grottiness in other places.  Ah, the joys of
		 * backward compatibility...)
		 */
		format = 0;				/* TEXT is default */
		if (IsA(parsetree, FetchStmt))
		{
			FetchStmt  *stmt = (FetchStmt *) parsetree;

			if (!stmt->ismove)
			{
				Portal		fportal = GetPortalByName(stmt->portalname);

				if (PortalIsValid(fportal) &&
					(fportal->cursorOptions & CURSOR_OPT_BINARY))
					format = 1; /* BINARY */
			}
		}
		PortalSetResultFormat(portal, 1, &format);

		/*
		 * Now we can create the destination receiver object.
		 */
		receiver = CreateDestReceiver(dest);
		if (dest == DestRemote)
			SetRemoteDestReceiverParams(receiver, portal);

		/*
		 * Switch back to transaction context for execution.
		 */
		MemoryContextSwitchTo(oldcontext);

		/*
		 * Run the portal to completion, and then drop it (and the receiver).
		 */
		(void) PortalRun(portal,
						 FETCH_ALL,
						 isTopLevel,
						 receiver,
						 receiver,
						 completionTag);

		(*receiver->rDestroy) (receiver);

		PortalDrop(portal, false);

		if (IsA(parsetree, TransactionStmt))
		{
			/*
			 * If this was a transaction control statement, commit it. We will
			 * start a new xact command for the next command (if any).
			 */
			finish_xact_command();
		}
		else if (lnext(parsetree_item) == NULL)
		{
			/*
			 * If this is the last parsetree of the query string, close down
			 * transaction statement before reporting command-complete.  This
			 * is so that any end-of-transaction errors are reported before
			 * the command-complete message is issued, to avoid confusing
			 * clients who will expect either a command-complete message or an
			 * error, not one and then the other.  But for compatibility with
			 * historical Postgres behavior, we do not force a transaction
			 * boundary between queries appearing in a single query string.
			 */
			finish_xact_command();
		}
		else
		{
			/*
			 * We need a CommandCounterIncrement after every query, except
			 * those that start or end a transaction block.
			 */
			CommandCounterIncrement();
		}

		if (Debug_dtm_action == DEBUG_DTM_ACTION_FAIL_END_COMMAND &&
			CheckDebugDtmActionSqlCommandTag(commandTag))
		{
			ereport(ERROR,
					(errcode(ERRCODE_FAULT_INJECT),
					 errmsg("Raise ERROR for debug_dtm_action = %d, commandTag = %s",
							Debug_dtm_action, commandTag)));
		}

		/*
		 * Tell client that we're done with this query.  Note we emit exactly
		 * one EndCommand report for each raw parsetree, thus one for each SQL
		 * command the client sent, regardless of rewriting. (But a command
		 * aborted by error will not send an EndCommand report at all.)
		 */
		EndCommand(completionTag, dest);
	}							/* end loop over parsetrees */

	/*
	 * Close down transaction statement, if one is open.
	 */
	finish_xact_command();

	/*
	 * If there were no parsetrees, return EmptyQueryResponse message.
	 */
	if (!parsetree_list)
		NullCommand(dest);

	/*
	 * Emit duration logging if appropriate.
	 */
	switch (check_log_duration(msec_str, was_logged))
	{
		case 1:
			ereport(LOG,
					(errmsg("duration: %s ms", msec_str),
					 errhidestmt(true)));
			break;
		case 2:
			ereport(LOG,
					(errmsg("duration: %s ms  statement: %s",
							msec_str, query_string),
					 errhidestmt(true),
					 errdetail_execute(parsetree_list)));
			break;
	}

	if (save_log_statement_stats)
		ShowUsage("QUERY STATISTICS");

	TRACE_POSTGRESQL_QUERY_DONE(query_string);

	debug_query_string = NULL;
}

/*
 * exec_parse_message
 *
 * Execute a "Parse" protocol message.
 */
static void
exec_parse_message(const char *query_string,	/* string to execute */
				   const char *stmt_name,		/* name for prepared stmt */
				   Oid *paramTypes,		/* parameter types */
				   int numParams)		/* number of parameters */
{
	MemoryContext unnamed_stmt_context = NULL;
	MemoryContext oldcontext;
	List	   *parsetree_list;
	Node	   *raw_parse_tree;
	const char *commandTag;
	List	   *querytree_list;
	CachedPlanSource *psrc;
	bool		is_named;
	bool		save_log_statement_stats = log_statement_stats;
	char		msec_str[32];
	NodeTag		sourceTag = T_Query;

	/*
	 * Report query to various monitoring facilities.
	 */
	debug_query_string = query_string;

	pgstat_report_activity(STATE_RUNNING, query_string);

	set_ps_display("PARSE", false);

	if (save_log_statement_stats)
		ResetUsage();

	ereport(DEBUG2,
			(errmsg("parse %s: %s",
					*stmt_name ? stmt_name : "<unnamed>",
					query_string)));

	/*
	 * Start up a transaction command so we can run parse analysis etc. (Note
	 * that this will normally change current memory context.) Nothing happens
	 * if we are already in one.
	 */
	start_xact_command();

	/*
	 * Switch to appropriate context for constructing parsetrees.
	 *
	 * We have two strategies depending on whether the prepared statement is
	 * named or not.  For a named prepared statement, we do parsing in
	 * MessageContext and copy the finished trees into the prepared
	 * statement's plancache entry; then the reset of MessageContext releases
	 * temporary space used by parsing and rewriting. For an unnamed prepared
	 * statement, we assume the statement isn't going to hang around long, so
	 * getting rid of temp space quickly is probably not worth the costs of
	 * copying parse trees.  So in this case, we create the plancache entry's
	 * query_context here, and do all the parsing work therein.
	 */
	is_named = (stmt_name[0] != '\0');
	if (is_named)
	{
		/* Named prepared statement --- parse in MessageContext */
		oldcontext = MemoryContextSwitchTo(MessageContext);
	}
	else
	{
		/* Unnamed prepared statement --- release any prior unnamed stmt */
		drop_unnamed_stmt();
		/* Create context for parsing */
		unnamed_stmt_context =
			AllocSetContextCreate(MessageContext,
								  "unnamed prepared statement",
								  ALLOCSET_DEFAULT_MINSIZE,
								  ALLOCSET_DEFAULT_INITSIZE,
								  ALLOCSET_DEFAULT_MAXSIZE);
		oldcontext = MemoryContextSwitchTo(unnamed_stmt_context);
	}

	/*
	 * Do basic parsing of the query or queries (this should be safe even if
	 * we are in aborted transaction state!)
	 */
	parsetree_list = pg_parse_query(query_string);

	/*
	 * We only allow a single user statement in a prepared statement. This is
	 * mainly to keep the protocol simple --- otherwise we'd need to worry
	 * about multiple result tupdescs and things like that.
	 */
	if (list_length(parsetree_list) > 1)
		ereport(ERROR,
				(errcode(ERRCODE_SYNTAX_ERROR),
		errmsg("cannot insert multiple commands into a prepared statement")));

	if (parsetree_list != NIL)
	{
		Query	   *query;
		bool		snapshot_set = false;
		int			i;

		raw_parse_tree = (Node *) linitial(parsetree_list);

		if (IsA(raw_parse_tree, SelectStmt))
		{
			/*
			 * For extended query protocol, we cannot optimize to avoid
			 * ExclusiveLock in case of select-for-update and similar queries.
			 * If the subsequent 'E' message requests only a specific number
			 * of rows to be fetched, the command must be executed like a
			 * cursor and LockRows plan node cannot be executed within a
			 * reader gang (cursors in Greenplum must be executed by a reader gang).
			 * For details please refer the mailing list:
			 * https://groups.google.com/a/greenplum.org/forum/#!msg/gpdb-dev/ugsZca1qLXU/CtUmzEa7CAAJ
			 */
			((SelectStmt *)raw_parse_tree)->disableLockingOptimization = true;
		}

		/*
		 * Get the command name for possible use in status display.
		 */
		commandTag = CreateCommandTag(raw_parse_tree);

		/*
		 * If we are in an aborted transaction, reject all commands except
		 * COMMIT/ROLLBACK.  It is important that this test occur before we
		 * try to do parse analysis, rewrite, or planning, since all those
		 * phases try to do database accesses, which may fail in abort state.
		 * (It might be safe to allow some additional utility commands in this
		 * state, but not many...)
		 */
		if (IsAbortedTransactionBlockState() &&
			!IsTransactionExitStmt(raw_parse_tree))
			ereport(ERROR,
					(errcode(ERRCODE_IN_FAILED_SQL_TRANSACTION),
					 errmsg("current transaction is aborted, "
						  "commands ignored until end of transaction block"),
					 errdetail_abort()));

		/*
		 * Create the CachedPlanSource before we do parse analysis, since it
		 * needs to see the unmodified raw parse tree.
		 */
		psrc = CreateCachedPlan(raw_parse_tree, query_string, commandTag);

		/*
		 * Set up a snapshot if parse analysis will need one.
		 */
		if (analyze_requires_snapshot(raw_parse_tree))
		{
			PushActiveSnapshot(GetTransactionSnapshot());
			snapshot_set = true;
		}

		/*
		 * Analyze and rewrite the query.  Note that the originally specified
		 * parameter set is not required to be complete, so we have to use
		 * parse_analyze_varparams().
		 */
		if (log_parser_stats)
			ResetUsage();

		query = parse_analyze_varparams(raw_parse_tree,
										query_string,
										&paramTypes,
										&numParams);

		/*
		 * Check all parameter types got determined.
		 */
		for (i = 0; i < numParams; i++)
		{
			Oid			ptype = paramTypes[i];

			if (ptype == InvalidOid || ptype == UNKNOWNOID)
				ereport(ERROR,
						(errcode(ERRCODE_INDETERMINATE_DATATYPE),
					 errmsg("could not determine data type of parameter $%d",
							i + 1)));
		}

		if (log_parser_stats)
			ShowUsage("PARSE ANALYSIS STATISTICS");

		querytree_list = pg_rewrite_query(query);

		if (parsetree_list)
		{
			Node	   *parsetree = (Node *) linitial(parsetree_list);
			sourceTag = nodeTag(parsetree);
		}

		/* Done with the snapshot used for parsing */
		if (snapshot_set)
			PopActiveSnapshot();
	}
	else
	{
		/* Empty input string.  This is legal. */
		raw_parse_tree = NULL;
		commandTag = NULL;
		psrc = CreateCachedPlan(raw_parse_tree, query_string, commandTag);
		querytree_list = NIL;
	}

	/*
	 * CachedPlanSource must be a direct child of MessageContext before we
	 * reparent unnamed_stmt_context under it, else we have a disconnected
	 * circular subgraph.  Klugy, but less so than flipping contexts even more
	 * above.
	 */
	if (unnamed_stmt_context)
		MemoryContextSetParent(psrc->context, MessageContext);

	/* Finish filling in the CachedPlanSource */
	CompleteCachedPlan(psrc,
					   querytree_list,
					   unnamed_stmt_context,
					   sourceTag,
					   paramTypes,
					   numParams,
					   NULL,
					   NULL,
					   0,		/* default cursor options */
					   true);	/* fixed result */

	/* If we got a cancel signal during analysis, quit */
	CHECK_FOR_INTERRUPTS();

	if (is_named)
	{
		/*
		 * Store the query as a prepared statement.
		 */
		StorePreparedStatement(stmt_name, psrc, false);
	}
	else
	{
		/*
		 * We just save the CachedPlanSource into unnamed_stmt_psrc.
		 */
		SaveCachedPlan(psrc);
		unnamed_stmt_psrc = psrc;
	}

	MemoryContextSwitchTo(oldcontext);

	/*
	 * We do NOT close the open transaction command here; that only happens
	 * when the client sends Sync.  Instead, do CommandCounterIncrement just
	 * in case something happened during parse/plan.
	 */
	CommandCounterIncrement();

	/*
	 * Send ParseComplete.
	 */
	if (whereToSendOutput == DestRemote)
		pq_putemptymessage('1');

	/*
	 * Emit duration logging if appropriate.
	 */
	switch (check_log_duration(msec_str, false))
	{
		case 1:
			ereport(LOG,
					(errmsg("duration: %s ms", msec_str),
					 errhidestmt(true)));
			break;
		case 2:
			ereport(LOG,
					(errmsg("duration: %s ms  parse %s: %s",
							msec_str,
							*stmt_name ? stmt_name : "<unnamed>",
							query_string),
					 errhidestmt(true)));
			break;
	}

	if (save_log_statement_stats)
		ShowUsage("PARSE MESSAGE STATISTICS");

	debug_query_string = NULL;
}

/*
 * exec_bind_message
 *
 * Process a "Bind" message to create a portal from a prepared statement
 */
static void
exec_bind_message(StringInfo input_message)
{
	const char *portal_name;
	const char *stmt_name;
	int			numPFormats;
	int16	   *pformats = NULL;
	int			numParams;
	int			numRFormats;
	int16	   *rformats = NULL;
	CachedPlanSource *psrc;
	CachedPlan *cplan;
	Portal		portal;
	char	   *query_string;
	char	   *saved_stmt_name;
	ParamListInfo params;
	MemoryContext oldContext;
	bool		save_log_statement_stats = log_statement_stats;
	bool		snapshot_set = false;
	char		msec_str[32];

	/* Get the fixed part of the message */
	portal_name = pq_getmsgstring(input_message);
	stmt_name = pq_getmsgstring(input_message);

	elog((Debug_print_full_dtm ? LOG : DEBUG5), "Bind: portal %s stmt_name %s", portal_name, stmt_name);

	ereport(DEBUG2,
			(errmsg("bind %s to %s",
					*portal_name ? portal_name : "<unnamed>",
					*stmt_name ? stmt_name : "<unnamed>")));

	/* Find prepared statement */
	if (stmt_name[0] != '\0')
	{
		PreparedStatement *pstmt;

		pstmt = FetchPreparedStatement(stmt_name, true);
		psrc = pstmt->plansource;
	}
	else
	{
		/* special-case the unnamed statement */
		psrc = unnamed_stmt_psrc;
		if (!psrc)
			ereport(ERROR,
					(errcode(ERRCODE_UNDEFINED_PSTATEMENT),
					 errmsg("unnamed prepared statement does not exist")));
	}

	/*
	 * Report query to various monitoring facilities.
	 */
	debug_query_string = psrc->query_string;

	pgstat_report_activity(STATE_RUNNING, psrc->query_string);

	set_ps_display("BIND", false);

	if (save_log_statement_stats)
		ResetUsage();

	/*
	 * Start up a transaction command so we can call functions etc. (Note that
	 * this will normally change current memory context.) Nothing happens if
	 * we are already in one.
	 */
	start_xact_command();

	/* Switch back to message context */
	MemoryContextSwitchTo(MessageContext);

	/* Get the parameter format codes */
	numPFormats = pq_getmsgint(input_message, 2);
	if (numPFormats > 0)
	{
		int			i;

		pformats = (int16 *) palloc(numPFormats * sizeof(int16));
		for (i = 0; i < numPFormats; i++)
			pformats[i] = pq_getmsgint(input_message, 2);
	}

	/* Get the parameter value count */
	numParams = pq_getmsgint(input_message, 2);

	if (numPFormats > 1 && numPFormats != numParams)
		ereport(ERROR,
				(errcode(ERRCODE_PROTOCOL_VIOLATION),
			errmsg("bind message has %d parameter formats but %d parameters",
				   numPFormats, numParams)));

	if (numParams != psrc->num_params)
		ereport(ERROR,
				(errcode(ERRCODE_PROTOCOL_VIOLATION),
				 errmsg("bind message supplies %d parameters, but prepared statement \"%s\" requires %d",
						numParams, stmt_name, psrc->num_params)));

	/*
	 * If we are in aborted transaction state, the only portals we can
	 * actually run are those containing COMMIT or ROLLBACK commands. We
	 * disallow binding anything else to avoid problems with infrastructure
	 * that expects to run inside a valid transaction.  We also disallow
	 * binding any parameters, since we can't risk calling user-defined I/O
	 * functions.
	 */
	if (IsAbortedTransactionBlockState() &&
		(!IsTransactionExitStmt(psrc->raw_parse_tree) ||
		 numParams != 0))
		ereport(ERROR,
				(errcode(ERRCODE_IN_FAILED_SQL_TRANSACTION),
				 errmsg("current transaction is aborted, "
						"commands ignored until end of transaction block"),
				 errdetail_abort()));

	/*
	 * Create the portal.  Allow silent replacement of an existing portal only
	 * if the unnamed portal is specified.
	 */
	if (portal_name[0] == '\0')
		portal = CreatePortal(portal_name, true, true);
	else
		portal = CreatePortal(portal_name, false, false);

	portal->is_extended_query = true;

	/*
	 * Prepare to copy stuff into the portal's memory context.  We do all this
	 * copying first, because it could possibly fail (out-of-memory) and we
	 * don't want a failure to occur between GetCachedPlan and
	 * PortalDefineQuery; that would result in leaking our plancache refcount.
	 */
	oldContext = MemoryContextSwitchTo(PortalGetHeapMemory(portal));

	/* Copy the plan's query string into the portal */
	query_string = pstrdup(psrc->query_string);

	/* Likewise make a copy of the statement name, unless it's unnamed */
	if (stmt_name[0])
		saved_stmt_name = pstrdup(stmt_name);
	else
		saved_stmt_name = NULL;

	/*
	 * Set a snapshot if we have parameters to fetch (since the input
	 * functions might need it) or the query isn't a utility command (and
	 * hence could require redoing parse analysis and planning).  We keep the
	 * snapshot active till we're done, so that plancache.c doesn't have to
	 * take new ones.
	 */
	if (numParams > 0 ||
		(psrc->raw_parse_tree &&
		 analyze_requires_snapshot(psrc->raw_parse_tree)))
	{
		PushActiveSnapshot(GetTransactionSnapshot());
		snapshot_set = true;
	}

	/*
	 * Fetch parameters, if any, and store in the portal's memory context.
	 */
	if (numParams > 0)
	{
		int			paramno;

		params = (ParamListInfo) palloc(offsetof(ParamListInfoData, params) +
										numParams * sizeof(ParamExternData));
		/* we have static list of params, so no hooks needed */
		params->paramFetch = NULL;
		params->paramFetchArg = NULL;
		params->parserSetup = NULL;
		params->parserSetupArg = NULL;
		params->numParams = numParams;

		for (paramno = 0; paramno < numParams; paramno++)
		{
			Oid			ptype = psrc->param_types[paramno];
			int32		plength;
			Datum		pval;
			bool		isNull;
			StringInfoData pbuf;
			char		csave;
			int16		pformat;

			plength = pq_getmsgint(input_message, 4);
			isNull = (plength == -1);

			if (!isNull)
			{
				const char *pvalue = pq_getmsgbytes(input_message, plength);

				/*
				 * Rather than copying data around, we just set up a phony
				 * StringInfo pointing to the correct portion of the message
				 * buffer.  We assume we can scribble on the message buffer so
				 * as to maintain the convention that StringInfos have a
				 * trailing null.  This is grotty but is a big win when
				 * dealing with very large parameter strings.
				 */
				pbuf.data = (char *) pvalue;
				pbuf.maxlen = plength + 1;
				pbuf.len = plength;
				pbuf.cursor = 0;

				csave = pbuf.data[plength];
				pbuf.data[plength] = '\0';
			}
			else
			{
				pbuf.data = NULL;		/* keep compiler quiet */
				csave = 0;
			}

			if (numPFormats > 1)
				pformat = pformats[paramno];
			else if (numPFormats > 0)
				pformat = pformats[0];
			else
				pformat = 0;	/* default = text */

			if (pformat == 0)	/* text mode */
			{
				Oid			typinput;
				Oid			typioparam;
				char	   *pstring;

				getTypeInputInfo(ptype, &typinput, &typioparam);

				/*
				 * We have to do encoding conversion before calling the
				 * typinput routine.
				 */
				if (isNull)
					pstring = NULL;
				else
					pstring = pg_client_to_server(pbuf.data, plength);

				pval = OidInputFunctionCall(typinput, pstring, typioparam, -1);

				/* Free result of encoding conversion, if any */
				if (pstring && pstring != pbuf.data)
					pfree(pstring);
			}
			else if (pformat == 1)		/* binary mode */
			{
				Oid			typreceive;
				Oid			typioparam;
				StringInfo	bufptr;

				/*
				 * Call the parameter type's binary input converter
				 */
				getTypeBinaryInputInfo(ptype, &typreceive, &typioparam);

				if (isNull)
					bufptr = NULL;
				else
					bufptr = &pbuf;

				pval = OidReceiveFunctionCall(typreceive, bufptr, typioparam, -1);

				/* Trouble if it didn't eat the whole buffer */
				if (!isNull && pbuf.cursor != pbuf.len)
					ereport(ERROR,
							(errcode(ERRCODE_INVALID_BINARY_REPRESENTATION),
							 errmsg("incorrect binary data format in bind parameter %d",
									paramno + 1)));
			}
			else
			{
				ereport(ERROR,
						(errcode(ERRCODE_INVALID_PARAMETER_VALUE),
						 errmsg("unsupported format code: %d",
								pformat)));
				pval = 0;		/* keep compiler quiet */
			}

			/* Restore message buffer contents */
			if (!isNull)
				pbuf.data[plength] = csave;

			params->params[paramno].value = pval;
			params->params[paramno].isnull = isNull;

			/*
			 * We mark the params as CONST.  This ensures that any custom plan
			 * makes full use of the parameter values.
			 */
			params->params[paramno].pflags = PARAM_FLAG_CONST;
			params->params[paramno].ptype = ptype;
		}
	}
	else
		params = NULL;

	/* Done storing stuff in portal's context */
	MemoryContextSwitchTo(oldContext);

	/* Get the result format codes */
	numRFormats = pq_getmsgint(input_message, 2);
	if (numRFormats > 0)
	{
		int			i;

		rformats = (int16 *) palloc(numRFormats * sizeof(int16));
		for (i = 0; i < numRFormats; i++)
			rformats[i] = pq_getmsgint(input_message, 2);
	}

	pq_getmsgend(input_message);

	/*
	 * Obtain a plan from the CachedPlanSource.  Any cruft from (re)planning
	 * will be generated in MessageContext.  The plan refcount will be
	 * assigned to the Portal, so it will be released at portal destruction.
	 */
	cplan = GetCachedPlan(psrc, params, false, NULL);

	/*
	 * Now we can define the portal.
	 *
	 * DO NOT put any code that could possibly throw an error between the
	 * above GetCachedPlan call and here.
	 */
	PortalDefineQuery(portal,
					  saved_stmt_name,
					  query_string,
					  psrc->sourceTag,
					  psrc->commandTag,
					  cplan->stmt_list,
					  cplan);

	/* Done with the snapshot used for parameter I/O and parsing/planning */
	if (snapshot_set)
		PopActiveSnapshot();

	/*
	 * And we're ready to start portal execution.
	 */
	PortalStart(portal, params, 0, InvalidSnapshot, NULL);

	/*
	 * Apply the result format requests to the portal.
	 */
	PortalSetResultFormat(portal, numRFormats, rformats);

	/*
	 * Send BindComplete.
	 */
	if (whereToSendOutput == DestRemote)
		pq_putemptymessage('2');

	/*
	 * Emit duration logging if appropriate.
	 */
	switch (check_log_duration(msec_str, false))
	{
		case 1:
			ereport(LOG,
					(errmsg("duration: %s ms", msec_str),
					 errhidestmt(true)));
			break;
		case 2:
			ereport(LOG,
					(errmsg("duration: %s ms  bind %s%s%s: %s",
							msec_str,
							*stmt_name ? stmt_name : "<unnamed>",
							*portal_name ? "/" : "",
							*portal_name ? portal_name : "",
							psrc->query_string),
					 errhidestmt(true),
					 errdetail_params(params)));
			break;
	}

	if (save_log_statement_stats)
		ShowUsage("BIND MESSAGE STATISTICS");

	debug_query_string = NULL;
}

/*
 * exec_execute_message
 *
 * Process an "Execute" message for a portal
 */
static void
exec_execute_message(const char *portal_name, int64 max_rows)
{
	CommandDest dest;
	DestReceiver *receiver;
	Portal		portal;
	bool		completed;
	char		completionTag[COMPLETION_TAG_BUFSIZE];
	const char *sourceText;
	const char *prepStmtName;
	ParamListInfo portalParams;
	bool		save_log_statement_stats = log_statement_stats;
	bool		is_xact_command;
	bool		execute_is_fetch;
	bool		was_logged = false;
	char		msec_str[32];

	/* Adjust destination to tell printtup.c what to do */
	dest = whereToSendOutput;
	if (dest == DestRemote)
		dest = DestRemoteExecute;

	portal = GetPortalByName(portal_name);
	if (!PortalIsValid(portal))
		ereport(ERROR,
				(errcode(ERRCODE_UNDEFINED_CURSOR),
				 errmsg("portal \"%s\" does not exist", portal_name)));

	/*
	 * If the original query was a null string, just return
	 * EmptyQueryResponse.
	 */
	if (portal->commandTag == NULL)
	{
		Assert(portal->stmts == NIL);
		NullCommand(dest);
		return;
	}

	if (Gp_role != GP_ROLE_EXECUTE)
	{

		/*
		 * MPP-20924
		 * Increment command_count only if we're executing utility statements
		 * In all other cases, we already incremented it in CreateQueryDescr
		 */
		bool is_utility_stmt = true;
		ListCell   *stmtlist_item = NULL;
		foreach(stmtlist_item, portal->stmts)
		{
			Node *stmt = lfirst(stmtlist_item);
			if (IsA(stmt, PlannedStmt))
			{
				is_utility_stmt = false;
				break;
			}
		}
		if (is_utility_stmt)
			increment_command_count();
	}

	/* Does the portal contain a transaction command? */
	is_xact_command = IsTransactionStmtList(portal->stmts);

	/*
	 * We must copy the sourceText and prepStmtName into MessageContext in
	 * case the portal is destroyed during finish_xact_command. Can avoid the
	 * copy if it's not an xact command, though.
	 */
	if (is_xact_command)
	{
		sourceText = pstrdup(portal->sourceText);
		if (portal->prepStmtName)
			prepStmtName = pstrdup(portal->prepStmtName);
		else
			prepStmtName = "<unnamed>";

		/*
		 * An xact command shouldn't have any parameters, which is a good
		 * thing because they wouldn't be around after finish_xact_command.
		 */
		portalParams = NULL;
	}
	else
	{
		sourceText = portal->sourceText;
		if (portal->prepStmtName)
			prepStmtName = portal->prepStmtName;
		else
			prepStmtName = "<unnamed>";
		portalParams = portal->portalParams;
	}

	/*
	 * Report query to various monitoring facilities.
	 */
	debug_query_string = sourceText;

	pgstat_report_activity(STATE_RUNNING, sourceText);

	set_ps_display(portal->commandTag, false);

	if (save_log_statement_stats)
		ResetUsage();

	BeginCommand(portal->commandTag, dest);

	/*
	 * Create dest receiver in MessageContext (we don't want it in transaction
	 * context, because that may get deleted if portal contains VACUUM).
	 */
	receiver = CreateDestReceiver(dest);
	if (dest == DestRemoteExecute)
		SetRemoteDestReceiverParams(receiver, portal);

	/*
	 * Ensure we are in a transaction command (this should normally be the
	 * case already due to prior BIND).
	 */
	start_xact_command();

	/*
	 * If we re-issue an Execute protocol request against an existing portal,
	 * then we are only fetching more rows rather than completely re-executing
	 * the query from the start. atStart is never reset for a v3 portal, so we
	 * are safe to use this check.
	 */
	execute_is_fetch = !portal->atStart;

	/* Log immediately if dictated by log_statement */
	if (check_log_statement(portal->stmts))
	{
		ereport(LOG,
				(errmsg("%s %s%s%s: %s",
						execute_is_fetch ?
						_("execute fetch from") :
						_("execute"),
						prepStmtName,
						*portal_name ? "/" : "",
						*portal_name ? portal_name : "",
						sourceText),
				 errhidestmt(true),
				 errdetail_params(portalParams)));
		was_logged = true;
	}

	/*
	 * If we are in aborted transaction state, the only portals we can
	 * actually run are those containing COMMIT or ROLLBACK commands.
	 */
	if (IsAbortedTransactionBlockState() &&
		!IsTransactionExitStmtList(portal->stmts))
		ereport(ERROR,
				(errcode(ERRCODE_IN_FAILED_SQL_TRANSACTION),
				 errmsg("current transaction is aborted, "
						"commands ignored until end of transaction block"),
				 errdetail_abort()));

	/* Check for cancel signal before we start execution */
	CHECK_FOR_INTERRUPTS();

	/*
	 * Okay to run the portal.
	 */
	if (max_rows <= 0)
		max_rows = FETCH_ALL;

	completed = PortalRun(portal,
						  max_rows,
						  true, /* always top level */
						  receiver,
						  receiver,
						  completionTag);

	(*receiver->rDestroy) (receiver);

	if (completed)
	{
		if (is_xact_command)
		{
			/*
			 * If this was a transaction control statement, commit it.  We
			 * will start a new xact command for the next command (if any).
			 */
			finish_xact_command();
		}
		else
		{
			/*
			 * We need a CommandCounterIncrement after every query, except
			 * those that start or end a transaction block.
			 */
			CommandCounterIncrement();
		}

		/* Send appropriate CommandComplete to client */
		EndCommand(completionTag, dest);
	}
	else
	{
		/* Portal run not complete, so send PortalSuspended */
		if (whereToSendOutput == DestRemote)
			pq_putemptymessage('s');
	}

	/*
	 * Emit duration logging if appropriate.
	 */
	switch (check_log_duration(msec_str, was_logged))
	{
		case 1:
			ereport(LOG,
					(errmsg("duration: %s ms", msec_str),
					 errhidestmt(true)));
			break;
		case 2:
			ereport(LOG,
					(errmsg("duration: %s ms  %s %s%s%s: %s",
							msec_str,
							execute_is_fetch ?
							_("execute fetch from") :
							_("execute"),
							prepStmtName,
							*portal_name ? "/" : "",
							*portal_name ? portal_name : "",
							sourceText),
					 errhidestmt(true),
					 errdetail_params(portalParams)));
			break;
	}

	if (save_log_statement_stats)
		ShowUsage("EXECUTE MESSAGE STATISTICS");

	debug_query_string = NULL;
}

/*
 * check_log_statement
 *		Determine whether command should be logged because of log_statement
 *
 * stmt_list can be either raw grammar output or a list of planned
 * statements
 */
static bool
check_log_statement(List *stmt_list)
{
	ListCell   *stmt_item;

	if (log_statement == LOGSTMT_NONE)
		return false;
	if (log_statement == LOGSTMT_ALL)
		return true;

	/* Else we have to inspect the statement(s) to see whether to log */
	foreach(stmt_item, stmt_list)
	{
		Node	   *stmt = (Node *) lfirst(stmt_item);

		if (GetCommandLogLevel(stmt) <= log_statement)
			return true;
	}

	return false;
}

/*
 * check_log_duration
 *		Determine whether current command's duration should be logged
 *
 * Returns:
 *		0 if no logging is needed
 *		1 if just the duration should be logged
 *		2 if duration and query details should be logged
 *
 * If logging is needed, the duration in msec is formatted into msec_str[],
 * which must be a 32-byte buffer.
 *
 * was_logged should be TRUE if caller already logged query details (this
 * essentially prevents 2 from being returned).
 */
int
check_log_duration(char *msec_str, bool was_logged)
{
	if (log_duration || log_min_duration_statement >= 0)
	{
		long		secs;
		int			usecs;
		int			msecs;
		bool		exceeded;

		TimestampDifference(GetCurrentStatementStartTimestamp(),
							GetCurrentTimestamp(),
							&secs, &usecs);
		msecs = usecs / 1000;

		/*
		 * This odd-looking test for log_min_duration_statement being exceeded
		 * is designed to avoid integer overflow with very long durations:
		 * don't compute secs * 1000 until we've verified it will fit in int.
		 */
		exceeded = (log_min_duration_statement == 0 ||
					(log_min_duration_statement > 0 &&
					 (secs > log_min_duration_statement / 1000 ||
					  secs * 1000 + msecs >= log_min_duration_statement)));

		if (exceeded || log_duration)
		{
			snprintf(msec_str, 32, "%ld.%03d",
					 secs * 1000 + msecs, usecs % 1000);
			if (exceeded && !was_logged)
				return 2;
			else
				return 1;
		}
	}

	return 0;
}

/*
 * errdetail_execute
 *
 * Add an errdetail() line showing the query referenced by an EXECUTE, if any.
 * The argument is the raw parsetree list.
 */
static int
errdetail_execute(List *raw_parsetree_list)
{
	ListCell   *parsetree_item;

	foreach(parsetree_item, raw_parsetree_list)
	{
		Node	   *parsetree = (Node *) lfirst(parsetree_item);

		if (IsA(parsetree, ExecuteStmt))
		{
			ExecuteStmt *stmt = (ExecuteStmt *) parsetree;
			PreparedStatement *pstmt;

			pstmt = FetchPreparedStatement(stmt->name, false);
			if (pstmt)
			{
				errdetail("prepare: %s", pstmt->plansource->query_string);
				return 0;
			}
		}
	}

	return 0;
}

/*
 * errdetail_params
 *
 * Add an errdetail() line showing bind-parameter data, if available.
 */
static int
errdetail_params(ParamListInfo params)
{
	/* We mustn't call user-defined I/O functions when in an aborted xact */
	if (params && params->numParams > 0 && !IsAbortedTransactionBlockState())
	{
		StringInfoData param_str;
		MemoryContext oldcontext;
		int			paramno;

		/* Make sure any trash is generated in MessageContext */
		oldcontext = MemoryContextSwitchTo(MessageContext);

		initStringInfo(&param_str);

		for (paramno = 0; paramno < params->numParams; paramno++)
		{
			ParamExternData *prm = &params->params[paramno];
			Oid			typoutput;
			bool		typisvarlena;
			char	   *pstring;
			char	   *p;

			appendStringInfo(&param_str, "%s$%d = ",
							 paramno > 0 ? ", " : "",
							 paramno + 1);

			if (prm->isnull || !OidIsValid(prm->ptype))
			{
				appendStringInfoString(&param_str, "NULL");
				continue;
			}

			getTypeOutputInfo(prm->ptype, &typoutput, &typisvarlena);

			pstring = OidOutputFunctionCall(typoutput, prm->value);

			appendStringInfoCharMacro(&param_str, '\'');
			for (p = pstring; *p; p++)
			{
				if (*p == '\'') /* double single quotes */
					appendStringInfoCharMacro(&param_str, *p);
				appendStringInfoCharMacro(&param_str, *p);
			}
			appendStringInfoCharMacro(&param_str, '\'');

			pfree(pstring);
		}

		errdetail("parameters: %s", param_str.data);

		pfree(param_str.data);

		MemoryContextSwitchTo(oldcontext);
	}

	return 0;
}

/*
 * errdetail_abort
 *
 * Add an errdetail() line showing abort reason, if any.
 */
static int
errdetail_abort(void)
{
	if (MyProc->recoveryConflictPending)
		errdetail("abort reason: recovery conflict");

	return 0;
}

/*
 * errdetail_recovery_conflict
 *
 * Add an errdetail() line showing conflict source.
 */
static int
errdetail_recovery_conflict(void)
{
	switch (RecoveryConflictReason)
	{
		case PROCSIG_RECOVERY_CONFLICT_BUFFERPIN:
			errdetail("User was holding shared buffer pin for too long.");
			break;
		case PROCSIG_RECOVERY_CONFLICT_LOCK:
			errdetail("User was holding a relation lock for too long.");
			break;
		case PROCSIG_RECOVERY_CONFLICT_TABLESPACE:
			errdetail("User was or might have been using tablespace that must be dropped.");
			break;
		case PROCSIG_RECOVERY_CONFLICT_SNAPSHOT:
			errdetail("User query might have needed to see row versions that must be removed.");
			break;
		case PROCSIG_RECOVERY_CONFLICT_STARTUP_DEADLOCK:
			errdetail("User transaction caused buffer deadlock with recovery.");
			break;
		case PROCSIG_RECOVERY_CONFLICT_DATABASE:
			errdetail("User was connected to a database that must be dropped.");
			break;
		default:
			break;
			/* no errdetail */
	}

	return 0;
}

/*
 * exec_describe_statement_message
 *
 * Process a "Describe" message for a prepared statement
 */
static void
exec_describe_statement_message(const char *stmt_name)
{
	CachedPlanSource *psrc;
	StringInfoData buf;
	int			i;

	/*
	 * Start up a transaction command. (Note that this will normally change
	 * current memory context.) Nothing happens if we are already in one.
	 */
	start_xact_command();

	/* Switch back to message context */
	MemoryContextSwitchTo(MessageContext);

	/* Find prepared statement */
	if (stmt_name[0] != '\0')
	{
		PreparedStatement *pstmt;

		pstmt = FetchPreparedStatement(stmt_name, true);
		psrc = pstmt->plansource;
	}
	else
	{
		/* special-case the unnamed statement */
		psrc = unnamed_stmt_psrc;
		if (!psrc)
			ereport(ERROR,
					(errcode(ERRCODE_UNDEFINED_PSTATEMENT),
					 errmsg("unnamed prepared statement does not exist")));
	}

	/* Prepared statements shouldn't have changeable result descs */
	Assert(psrc->fixed_result);

	/*
	 * If we are in aborted transaction state, we can't run
	 * SendRowDescriptionMessage(), because that needs catalog accesses.
	 * Hence, refuse to Describe statements that return data.  (We shouldn't
	 * just refuse all Describes, since that might break the ability of some
	 * clients to issue COMMIT or ROLLBACK commands, if they use code that
	 * blindly Describes whatever it does.)  We can Describe parameters
	 * without doing anything dangerous, so we don't restrict that.
	 */
	if (IsAbortedTransactionBlockState() &&
		psrc->resultDesc)
		ereport(ERROR,
				(errcode(ERRCODE_IN_FAILED_SQL_TRANSACTION),
				 errmsg("current transaction is aborted, "
						"commands ignored until end of transaction block"),
				 errdetail_abort()));

	if (whereToSendOutput != DestRemote)
		return;					/* can't actually do anything... */

	/*
	 * First describe the parameters...
	 */
	pq_beginmessage(&buf, 't'); /* parameter description message type */
	pq_sendint(&buf, psrc->num_params, 2);

	for (i = 0; i < psrc->num_params; i++)
	{
		Oid			ptype = psrc->param_types[i];

		pq_sendint(&buf, (int) ptype, 4);
	}
	pq_endmessage(&buf);

	/*
	 * Next send RowDescription or NoData to describe the result...
	 */
	if (psrc->resultDesc)
	{
		List	   *tlist;

		/* Get the plan's primary targetlist */
		tlist = CachedPlanGetTargetList(psrc);

		SendRowDescriptionMessage(psrc->resultDesc, tlist, NULL);
	}
	else
		pq_putemptymessage('n');	/* NoData */

}

/*
 * exec_describe_portal_message
 *
 * Process a "Describe" message for a portal
 */
static void
exec_describe_portal_message(const char *portal_name)
{
	Portal		portal;

	/*
	 * Start up a transaction command. (Note that this will normally change
	 * current memory context.) Nothing happens if we are already in one.
	 */
	start_xact_command();

	/* Switch back to message context */
	MemoryContextSwitchTo(MessageContext);

	portal = GetPortalByName(portal_name);
	if (!PortalIsValid(portal))
		ereport(ERROR,
				(errcode(ERRCODE_UNDEFINED_CURSOR),
				 errmsg("portal \"%s\" does not exist", portal_name)));

	/*
	 * If we are in aborted transaction state, we can't run
	 * SendRowDescriptionMessage(), because that needs catalog accesses.
	 * Hence, refuse to Describe portals that return data.  (We shouldn't just
	 * refuse all Describes, since that might break the ability of some
	 * clients to issue COMMIT or ROLLBACK commands, if they use code that
	 * blindly Describes whatever it does.)
	 */
	if (IsAbortedTransactionBlockState() &&
		portal->tupDesc)
		ereport(ERROR,
				(errcode(ERRCODE_IN_FAILED_SQL_TRANSACTION),
				 errmsg("current transaction is aborted, "
						"commands ignored until end of transaction block"),
				 errdetail_abort()));

	if (whereToSendOutput != DestRemote)
		return;					/* can't actually do anything... */

	if (portal->tupDesc)
		SendRowDescriptionMessage(portal->tupDesc,
								  FetchPortalTargetList(portal),
								  portal->formats);
	else
		pq_putemptymessage('n');	/* NoData */
}


/*
 * Convenience routines for starting/committing a single command.
 */
static void
start_xact_command(void)
{
	if (!xact_started)
	{
		/* Now commit the command */
		ereport(DEBUG3,
				(errmsg_internal("StartTransactionCommand")));
		StartTransactionCommand();

		/* Set statement timeout running, if any */
		/* NB: this mustn't be enabled until we are within an xact */
		if (StatementTimeout > 0 && Gp_role != GP_ROLE_EXECUTE)
			enable_timeout_after(STATEMENT_TIMEOUT, StatementTimeout);
		else
			disable_timeout(STATEMENT_TIMEOUT, false);

		xact_started = true;
	}
}

static void
finish_xact_command(void)
{
	if (xact_started)
	{
		/* Cancel any active statement timeout before committing */
		disable_timeout(STATEMENT_TIMEOUT, false);

		/* Now commit the command */
		ereport(DEBUG3,
				(errmsg_internal("CommitTransactionCommand")));

		CommitTransactionCommand();

#ifdef MEMORY_CONTEXT_CHECKING
		/* Check all memory contexts that weren't freed during commit */
		/* (those that were, were checked before being deleted) */
		MemoryContextCheck(TopMemoryContext);
#endif

#ifdef SHOW_MEMORY_STATS
		/* Print mem stats after each commit for leak tracking */
		MemoryContextStats(TopMemoryContext);
#endif

		xact_started = false;
	}
}


/*
 * Convenience routines for checking whether a statement is one of the
 * ones that we allow in transaction-aborted state.
 */

/* Test a bare parsetree */
static bool
IsTransactionExitStmt(Node *parsetree)
{
	if (parsetree && IsA(parsetree, TransactionStmt))
	{
		TransactionStmt *stmt = (TransactionStmt *) parsetree;

		if (stmt->kind == TRANS_STMT_COMMIT ||
			stmt->kind == TRANS_STMT_PREPARE ||
			stmt->kind == TRANS_STMT_ROLLBACK ||
			stmt->kind == TRANS_STMT_ROLLBACK_TO)
			return true;
	}
	return false;
}

/* Test a list that might contain Query nodes or bare parsetrees */
static bool
IsTransactionExitStmtList(List *parseTrees)
{
	if (list_length(parseTrees) == 1)
	{
		Node	   *stmt = (Node *) linitial(parseTrees);

		if (IsA(stmt, Query))
		{
			Query	   *query = (Query *) stmt;

			if (query->commandType == CMD_UTILITY &&
				IsTransactionExitStmt(query->utilityStmt))
				return true;
		}
		else if (IsTransactionExitStmt(stmt))
			return true;
	}
	return false;
}

/* Test a list that might contain Query nodes or bare parsetrees */
static bool
IsTransactionStmtList(List *parseTrees)
{
	if (list_length(parseTrees) == 1)
	{
		Node	   *stmt = (Node *) linitial(parseTrees);

		if (IsA(stmt, Query))
		{
			Query	   *query = (Query *) stmt;

			if (query->commandType == CMD_UTILITY &&
				IsA(query->utilityStmt, TransactionStmt))
				return true;
		}
		else if (IsA(stmt, TransactionStmt))
			return true;
	}
	return false;
}

/* Release any existing unnamed prepared statement */
static void
drop_unnamed_stmt(void)
{
	/* paranoia to avoid a dangling pointer in case of error */
	if (unnamed_stmt_psrc)
	{
		CachedPlanSource *psrc = unnamed_stmt_psrc;

		unnamed_stmt_psrc = NULL;
		DropCachedPlan(psrc);
	}
}


/* --------------------------------
 *		signal handler routines used in PostgresMain()
 * --------------------------------
 */

/*
 * quickdie() occurs when signalled SIGQUIT by the postmaster.
 *
 * Some backend has bought the farm,
 * so we need to stop what we're doing and exit.
 *
 * NOTE: see MPP-9518 and MPP-7564, there are other backend processes
 * which come through here, there isn't anything specific to any particular
 * backend here. If these other processes need to do their own handling
 * they should override the signal handler for SIGQUIT (and in that handler
 * call this one ?).
 *
 *
 * @param SIGNAL_ARGS -- so the signature matches a signal handler.  Nore that
 */
void
quickdie(SIGNAL_ARGS)
{
	quickdie_impl();
}

/**
 * implementation of quick-die that does take SIGNAL_ARGS parameter
 */
void
quickdie_impl()
{
	sigaddset(&BlockSig, SIGQUIT);		/* prevent nested calls */
	PG_SETMASK(&BlockSig);

	in_quickdie=true;

	/*
	 * Prevent interrupts while exiting; though we just blocked signals that
	 * would queue new interrupts, one may have been pending.  We don't want a
	 * quickdie() downgraded to a mere query cancel.
	 */
	HOLD_INTERRUPTS();

	/*
	 * If we're aborting out of client auth, don't risk trying to send
	 * anything to the client; we will likely violate the protocol, not to
	 * mention that we may have interrupted the guts of OpenSSL or some
	 * authentication library.
	 */
	if (ClientAuthInProgress && whereToSendOutput == DestRemote)
		whereToSendOutput = DestNone;

	/*
	 * We DO NOT want to run proc_exit() or atexit() callbacks -- we're here
	 * because shared memory may be corrupted, so we don't want to try to
	 * clean up our transaction.  Just nail the windows shut and get out of
	 * town.  The callbacks wouldn't be safe to run from a signal handler,
	 * anyway.
	 *
	 * Note we do _exit(2) not _exit(0).  This is to force the postmaster into
	 * a system reset cycle if someone sends a manual SIGQUIT to a random
	 * backend.  This is necessary precisely because we don't clean up our
	 * shared memory state.  (The "dead man switch" mechanism in pmsignal.c
	 * should ensure the postmaster sees this as a crash, too, but no harm in
	 * being doubly sure.)
	 */
	_exit(2);
}

/*
 * Shutdown signal from postmaster: abort transaction and exit
 * at soonest convenient time
 */
void
die(SIGNAL_ARGS)
{
	int			save_errno = errno;

	/* Don't joggle the elbow of proc_exit */
	if (!proc_exit_inprogress)
	{
		InterruptPending = true;
		ProcDiePending = true;
	}

	/* If we're still here, waken anything waiting on the process latch */
	SetLatch(MyLatch);

	/*
	 * If we're in single user mode, we want to quit immediately - we can't
	 * rely on latches as they wouldn't work when stdin/stdout is a file.
	 * Rather ugly, but it's unlikely to be worthwhile to invest much more
	 * effort just for the benefit of single user mode.
	 */
	if (DoingCommandRead && whereToSendOutput != DestRemote)
		ProcessInterrupts(__FILE__, __LINE__);

	errno = save_errno;
}

/*
 * Query-cancel signal from postmaster: abort current transaction
 * at soonest convenient time
 */
void
StatementCancelHandler(SIGNAL_ARGS)
{
	int			save_errno = errno;

	/*
	 * Don't joggle the elbow of proc_exit
	 */
	if (!proc_exit_inprogress)
	{
		InterruptPending = true;
		QueryCancelPending = true;
		QueryCancelCleanup = true;

		if (cancel_pending_hook)
			(*cancel_pending_hook)();
	}

	/* If we're still here, waken anything waiting on the process latch */
	SetLatch(MyLatch);

	errno = save_errno;
}


/* CDB: Signal handler for program errors */
static void
CdbProgramErrorHandler(SIGNAL_ARGS)
{
    int			save_errno = errno;
    char       *pts = "process";

	if (!pthread_equal(main_tid, pthread_self()))
	{
#ifndef _WIN32
		write_stderr("\nUnexpected internal error: Master %d received signal %d in worker thread %lu (forwarding signal to main thread)\n\n",
					 MyProcPid, postgres_signal_arg, (unsigned long)pthread_self());
#else
		write_stderr("\nUnexpected internal error: Master %d received signal %d in worker thread %lu (forwarding signal to main thread)\n\n",
					 MyProcPid, postgres_signal_arg, (unsigned long)pthread_self().p);
#endif
		/* Only forward if the main thread isn't quick-dying. */
		if (!in_quickdie)
			pthread_kill(main_tid, postgres_signal_arg);

		/*
		 * Don't exit the thread when we reraise SEGV/BUS/ILL signals to the OS.
		 * This thread will die together with the main thread after the OS reraises
		 * the signal. This is to ensure that the dumped core file contains the call
		 * stack on this thread for later debugging.
		 */
		if (!(gp_reraise_signal &&
			  (postgres_signal_arg == SIGSEGV ||
			   postgres_signal_arg == SIGILL ||
			   postgres_signal_arg == SIGBUS)))
		{
			pthread_exit(NULL);
		}

		return;
	}


    if (Gp_role == GP_ROLE_DISPATCH)
        pts = "Master process";
    else if (Gp_role == GP_ROLE_EXECUTE)
        pts = "Segment process";
    else
        pts = "Process";

    errno = save_errno;
    StandardHandlerForSigillSigsegvSigbus_OnMainThread(pts, PASS_SIGNAL_ARGS);
}

/* signal handler for floating point exception */
void
FloatExceptionHandler(SIGNAL_ARGS)
{
	/* We're not returning, so no need to save errno */
	ereport(ERROR,
			(errcode(ERRCODE_FLOATING_POINT_EXCEPTION),
			 errmsg("floating-point exception"),
			 errdetail("An invalid floating-point operation was signaled. "
					   "This probably means an out-of-range result or an "
					   "invalid operation, such as division by zero.")));
}

/*
 * SIGHUP: set flag to re-read config file at next convenient time.
 *
 * Sets the ConfigReloadPending flag, which should be checked at convenient
 * places inside main loops. (Better than doing the reading in the signal
 * handler, ey?)
 */
void
PostgresSigHupHandler(SIGNAL_ARGS)
{
	int			save_errno = errno;

	ConfigReloadPending = true;
	SetLatch(MyLatch);

	errno = save_errno;
}

/*
 * RecoveryConflictInterrupt: out-of-line portion of recovery conflict
 * handling following receipt of SIGUSR1. Designed to be similar to die()
 * and StatementCancelHandler(). Called only by a normal user backend
 * that begins a transaction during recovery.
 */
void
RecoveryConflictInterrupt(ProcSignalReason reason)
{
	int			save_errno = errno;

	/*
	 * Don't joggle the elbow of proc_exit
	 */
	if (!proc_exit_inprogress)
	{
		RecoveryConflictReason = reason;
		switch (reason)
		{
			case PROCSIG_RECOVERY_CONFLICT_STARTUP_DEADLOCK:

				/*
				 * If we aren't waiting for a lock we can never deadlock.
				 */
				if (!IsWaitingForLock())
					return;

				/* Intentional drop through to check wait for pin */

			case PROCSIG_RECOVERY_CONFLICT_BUFFERPIN:

				/*
				 * If we aren't blocking the Startup process there is nothing
				 * more to do.
				 */
				if (!HoldingBufferPinThatDelaysRecovery())
					return;

				MyProc->recoveryConflictPending = true;

				/* Intentional drop through to error handling */

			case PROCSIG_RECOVERY_CONFLICT_LOCK:
			case PROCSIG_RECOVERY_CONFLICT_TABLESPACE:
			case PROCSIG_RECOVERY_CONFLICT_SNAPSHOT:

				/*
				 * If we aren't in a transaction any longer then ignore.
				 */
				if (!IsTransactionOrTransactionBlock())
					return;

				/*
				 * If we can abort just the current subtransaction then we are
				 * OK to throw an ERROR to resolve the conflict. Otherwise
				 * drop through to the FATAL case.
				 *
				 * XXX other times that we can throw just an ERROR *may* be
				 * PROCSIG_RECOVERY_CONFLICT_LOCK if no locks are held in
				 * parent transactions
				 *
				 * PROCSIG_RECOVERY_CONFLICT_SNAPSHOT if no snapshots are held
				 * by parent transactions and the transaction is not
				 * transaction-snapshot mode
				 *
				 * PROCSIG_RECOVERY_CONFLICT_TABLESPACE if no temp files or
				 * cursors open in parent transactions
				 */
				if (!IsSubTransaction())
				{
					/*
					 * If we already aborted then we no longer need to cancel.
					 * We do this here since we do not wish to ignore aborted
					 * subtransactions, which must cause FATAL, currently.
					 */
					if (IsAbortedTransactionBlockState())
						return;

					RecoveryConflictPending = true;
					QueryCancelPending = true;
					InterruptPending = true;
					break;
				}

				/* Intentional drop through to session cancel */

			case PROCSIG_RECOVERY_CONFLICT_DATABASE:
				RecoveryConflictPending = true;
				ProcDiePending = true;
				InterruptPending = true;
				break;

			default:
				elog(FATAL, "unrecognized conflict mode: %d",
					 (int) reason);
		}

		Assert(RecoveryConflictPending && (QueryCancelPending || ProcDiePending));

		/*
		 * All conflicts apart from database cause dynamic errors where the
		 * command or transaction can be retried at a later point with some
		 * potential for success. No need to reset this, since non-retryable
		 * conflict errors are currently FATAL.
		 */
		if (reason == PROCSIG_RECOVERY_CONFLICT_DATABASE)
			RecoveryConflictRetryable = false;
	}

	/*
	 * Set the process latch. This function essentially emulates signal
	 * handlers like die() and StatementCancelHandler() and it seems prudent
	 * to behave similarly as they do. Alternatively all plain backend code
	 * waiting on that latch, expecting to get interrupted by query cancels et
	 * al., would also need to set set_latch_on_sigusr1.
	 */
	SetLatch(MyLatch);

	errno = save_errno;
}

/*
 * ProcessInterrupts: out-of-line portion of CHECK_FOR_INTERRUPTS() macro
 *
 * If an interrupt condition is pending, and it's safe to service it,
 * then clear the flag and accept the interrupt.  Called only when
 * InterruptPending is true.
 *
 * Parameters filename and lineno contain the file name and the line number where
 * ProcessInterrupts was invoked, respectively.
 */
void
ProcessInterrupts(const char* filename, int lineno)
{
	/* OK to accept any interrupts now? */
	if (InterruptHoldoffCount != 0 || CritSectionCount != 0)
		return;
	InterruptPending = false;

	if (ProcDiePending)
	{
		ProcDiePending = false;
		QueryCancelPending = false;		/* ProcDie trumps QueryCancel */
		LockErrorCleanup();
		/* As in quickdie, don't risk sending to client during auth */
		if (ClientAuthInProgress && whereToSendOutput == DestRemote)
			whereToSendOutput = DestNone;
		if (ClientAuthInProgress)
			ereport(FATAL,
					(errcode(ERRCODE_QUERY_CANCELED),
					 errmsg("canceling authentication due to timeout")));
		else if (IsAutoVacuumWorkerProcess())
			ereport(FATAL,
					(errcode(ERRCODE_ADMIN_SHUTDOWN),
					 errmsg("terminating autovacuum process due to administrator command")));
		else if (RecoveryConflictPending && RecoveryConflictRetryable)
		{
			pgstat_report_recovery_conflict(RecoveryConflictReason);
			ereport(FATAL,
					(errcode(ERRCODE_T_R_SERIALIZATION_FAILURE),
			  errmsg("terminating connection due to conflict with recovery"),
					 errdetail_recovery_conflict()));
		}
		else if (RecoveryConflictPending)
		{
			/* Currently there is only one non-retryable recovery conflict */
			Assert(RecoveryConflictReason == PROCSIG_RECOVERY_CONFLICT_DATABASE);
			pgstat_report_recovery_conflict(RecoveryConflictReason);
			ereport(FATAL,
					(errcode(ERRCODE_DATABASE_DROPPED),
			  errmsg("terminating connection due to conflict with recovery"),
					 errdetail_recovery_conflict()));
		}
		else
		{
			if (HasCancelMessage())
			{
				char   *buffer = palloc0(MAX_CANCEL_MSG);

				GetCancelMessage(&buffer, MAX_CANCEL_MSG);
				ereport(FATAL,
						(errcode(ERRCODE_ADMIN_SHUTDOWN),
						 errmsg("terminating connection due to administrator command: \"%s\"",
						 buffer)));
			}
			else
				ereport(FATAL,
						(errcode(ERRCODE_ADMIN_SHUTDOWN),
						 errmsg("terminating connection due to administrator command")));
		}
	}
	if (ClientConnectionLost)
	{
		QueryCancelPending = false;		/* lost connection trumps QueryCancel */
		LockErrorCleanup();
		/* don't send to client, we already know the connection to be dead. */
		whereToSendOutput = DestNone;
		ereport(FATAL,
				(errcode(ERRCODE_CONNECTION_FAILURE),
				 errmsg("connection to client lost")));
	}

	/*
	 * If a recovery conflict happens while we are waiting for input from the
	 * client, the client is presumably just sitting idle in a transaction,
	 * preventing recovery from making progress.  Terminate the connection to
	 * dislodge it.
	 */
	if (RecoveryConflictPending && DoingCommandRead)
	{
		QueryCancelPending = false;		/* this trumps QueryCancel */
		RecoveryConflictPending = false;
		LockErrorCleanup();
		pgstat_report_recovery_conflict(RecoveryConflictReason);
		ereport(FATAL,
				(errcode(ERRCODE_T_R_SERIALIZATION_FAILURE),
			  errmsg("terminating connection due to conflict with recovery"),
				 errdetail_recovery_conflict(),
				 errhint("In a moment you should be able to reconnect to the"
						 " database and repeat your command.")));
	}

	if (QueryCancelPending)
	{
		bool		lock_timeout_occurred;
		bool		stmt_timeout_occurred;

		elog(LOG,"Process interrupt for 'query cancel pending' (%s:%d)", filename, lineno);

		/*
		 * Don't allow query cancel interrupts while reading input from the
		 * client, because we might lose sync in the FE/BE protocol.  (Die
		 * interrupts are OK, because we won't read any further messages from
		 * the client in that case.)
		 */
		if (QueryCancelHoldoffCount != 0)
		{
			/*
			 * Re-arm InterruptPending so that we process the cancel request
			 * as soon as we're done reading the message.
			 */
			InterruptPending = true;
			return;
		}

		QueryCancelPending = false;

		/*
		 * If LOCK_TIMEOUT and STATEMENT_TIMEOUT indicators are both set, we
		 * need to clear both, so always fetch both.
		 */
		lock_timeout_occurred = get_timeout_indicator(LOCK_TIMEOUT, true);
		stmt_timeout_occurred = get_timeout_indicator(STATEMENT_TIMEOUT, true);

		/*
		 * If both were set, we want to report whichever timeout completed
		 * earlier; this ensures consistent behavior if the machine is slow
		 * enough that the second timeout triggers before we get here.  A tie
		 * is arbitrarily broken in favor of reporting a lock timeout.
		 */
		if (lock_timeout_occurred && stmt_timeout_occurred &&
			get_timeout_finish_time(STATEMENT_TIMEOUT) < get_timeout_finish_time(LOCK_TIMEOUT))
			lock_timeout_occurred = false;		/* report stmt timeout */

		if (lock_timeout_occurred)
		{
			LockErrorCleanup();
			ereport(ERROR,
					(errcode(ERRCODE_LOCK_NOT_AVAILABLE),
					 errmsg("canceling statement due to lock timeout")));
		}
		if (stmt_timeout_occurred)
		{
			LockErrorCleanup();
			ereport(ERROR,
					(errcode(ERRCODE_QUERY_CANCELED),
					 errmsg("canceling statement due to statement timeout")));
		}
		if (IsAutoVacuumWorkerProcess())
		{
			LockErrorCleanup();
			ereport(ERROR,
					(errcode(ERRCODE_QUERY_CANCELED),
					 errmsg("canceling autovacuum task")));
		}
		if (RecoveryConflictPending)
		{
			RecoveryConflictPending = false;
			LockErrorCleanup();
			pgstat_report_recovery_conflict(RecoveryConflictReason);
			ereport(ERROR,
					(errcode(ERRCODE_T_R_SERIALIZATION_FAILURE),
				 errmsg("canceling statement due to conflict with recovery"),
					 errdetail_recovery_conflict()));
		}

		/*
		 * If we are reading a command from the client, just ignore the cancel
		 * request --- sending an extra error message won't accomplish
		 * anything.  Otherwise, go ahead and throw the error.
		 */
		if (!DoingCommandRead)
		{
<<<<<<< HEAD
			char    *PREFIX="";
			char    *POSTFIX = "";
			char    *buffer="";

			ImmediateInterruptOK = false;		/* not idle anymore */
=======
>>>>>>> f249fd76
			LockErrorCleanup();

			if (HasCancelMessage())
			{
				buffer = palloc0(MAX_CANCEL_MSG);
				if(GetCancelMessage(&buffer, MAX_CANCEL_MSG)>0)
				{
					PREFIX = ": \"";
					POSTFIX = "\"";
				}
			}

			if (Gp_role == GP_ROLE_EXECUTE)
				ereport(ERROR,
						(errcode(ERRCODE_GP_OPERATION_CANCELED),
						 errmsg("canceling MPP operation%s%s%s", PREFIX, buffer, POSTFIX)));
			else
				ereport(ERROR,
						(errcode(ERRCODE_QUERY_CANCELED),
						 errmsg("canceling statement due to user request%s%s%s", PREFIX, buffer, POSTFIX)));
		}
	}

	if (ParallelMessagePending)
		HandleParallelMessages();
}

/*
 * IA64-specific code to fetch the AR.BSP register for stack depth checks.
 *
 * We currently support gcc, icc, and HP-UX inline assembly here.
 */
#if defined(__ia64__) || defined(__ia64)

#if defined(__hpux) && !defined(__GNUC__) && !defined __INTEL_COMPILER
#include <ia64/sys/inline.h>
#define ia64_get_bsp() ((char *) (_Asm_mov_from_ar(_AREG_BSP, _NO_FENCE)))
#else

#ifdef __INTEL_COMPILER
#include <asm/ia64regs.h>
#endif

static __inline__ char *
ia64_get_bsp(void)
{
	char	   *ret;

#ifndef __INTEL_COMPILER
	/* the ;; is a "stop", seems to be required before fetching BSP */
	__asm__		__volatile__(
										 ";;\n"
										 "	mov	%0=ar.bsp	\n"
							 :			 "=r"(ret));
#else
	ret = (char *) __getReg(_IA64_REG_AR_BSP);
#endif
	return ret;
}
#endif
#endif   /* IA64 */


/*
 * set_stack_base: set up reference point for stack depth checking
 *
 * Returns the old reference point, if any.
 */
pg_stack_base_t
set_stack_base(void)
{
	char		stack_base;
	pg_stack_base_t old;

#if defined(__ia64__) || defined(__ia64)
	old.stack_base_ptr = stack_base_ptr;
	old.register_stack_base_ptr = register_stack_base_ptr;
#else
	old = stack_base_ptr;
#endif

	/* Set up reference point for stack depth checking */
	stack_base_ptr = &stack_base;
#if defined(__ia64__) || defined(__ia64)
	register_stack_base_ptr = ia64_get_bsp();
#endif

	return old;
}

/*
 * restore_stack_base: restore reference point for stack depth checking
 *
 * This can be used after set_stack_base() to restore the old value. This
 * is currently only used in PL/Java. When PL/Java calls a backend function
 * from different thread, the thread's stack is at a different location than
 * the main thread's stack, so it sets the base pointer before the call, and
 * restores it afterwards.
 */
void
restore_stack_base(pg_stack_base_t base)
{
#if defined(__ia64__) || defined(__ia64)
	stack_base_ptr = base.stack_base_ptr;
	register_stack_base_ptr = base.register_stack_base_ptr;
#else
	stack_base_ptr = base;
#endif
}

/*
 * check_stack_depth/stack_is_too_deep: check for excessively deep recursion
 *
 * This should be called someplace in any recursive routine that might possibly
 * recurse deep enough to overflow the stack.  Most Unixen treat stack
 * overflow as an unrecoverable SIGSEGV, so we want to error out ourselves
 * before hitting the hardware limit.
 *
 * check_stack_depth() just throws an error summarily.  stack_is_too_deep()
 * can be used by code that wants to handle the error condition itself.
 */
void
check_stack_depth(void)
{
	if (stack_is_too_deep())
	{
		ereport(ERROR,
				(errcode(ERRCODE_STATEMENT_TOO_COMPLEX),
				 errmsg("stack depth limit exceeded"),
				 errhint("Increase the configuration parameter \"max_stack_depth\" (currently %dkB), "
			  "after ensuring the platform's stack depth limit is adequate.",
						 max_stack_depth)));
	}
}

bool
stack_is_too_deep(void)
{
	char		stack_top_loc;
	long		stack_depth;

	/*
	 * Compute distance from reference point to my local variables
	 */
	stack_depth = (long) (stack_base_ptr - &stack_top_loc);

	/*
	 * Take abs value, since stacks grow up on some machines, down on others
	 */
	if (stack_depth < 0)
		stack_depth = -stack_depth;

	/*
	 * Trouble?
	 *
	 * The test on stack_base_ptr prevents us from erroring out if called
	 * during process setup or in a non-backend process.  Logically it should
	 * be done first, but putting it here avoids wasting cycles during normal
	 * cases.
	 */
	if (stack_depth > max_stack_depth_bytes &&
		stack_base_ptr != NULL)
		return true;

	/*
	 * On IA64 there is a separate "register" stack that requires its own
	 * independent check.  For this, we have to measure the change in the
	 * "BSP" pointer from PostgresMain to here.  Logic is just as above,
	 * except that we know IA64's register stack grows up.
	 *
	 * Note we assume that the same max_stack_depth applies to both stacks.
	 */
#if defined(__ia64__) || defined(__ia64)
	stack_depth = (long) (ia64_get_bsp() - register_stack_base_ptr);

	if (stack_depth > max_stack_depth_bytes &&
		register_stack_base_ptr != NULL)
		return true;
#endif   /* IA64 */

	return false;
}

/* GUC check hook for max_stack_depth */
bool
check_max_stack_depth(int *newval, void **extra, GucSource source)
{
	long		newval_bytes = *newval * 1024L;
	long		stack_rlimit = get_stack_depth_rlimit();

	if (stack_rlimit > 0 && newval_bytes > stack_rlimit - STACK_DEPTH_SLOP)
	{
		GUC_check_errdetail("\"max_stack_depth\" must not exceed %ldkB.",
							(stack_rlimit - STACK_DEPTH_SLOP) / 1024L);
		GUC_check_errhint("Increase the platform's stack depth limit via \"ulimit -s\" or local equivalent.");
		return false;
	}
	return true;
}

/* GUC assign hook for max_stack_depth */
void
assign_max_stack_depth(int newval, void *extra)
{
	long		newval_bytes = newval * 1024L;

	max_stack_depth_bytes = newval_bytes;
}


/*
 * set_debug_options --- apply "-d N" command line option
 *
 * -d is not quite the same as setting log_min_messages because it enables
 * other output options.
 */
void
set_debug_options(int debug_flag, GucContext context, GucSource source)
{
	if (debug_flag > 0)
	{
		char		debugstr[64];

		sprintf(debugstr, "debug%d", debug_flag);
		SetConfigOption("log_min_messages", debugstr, context, source);
	}
	else
		SetConfigOption("log_min_messages", "notice", context, source);

	if (debug_flag >= 1 && context == PGC_POSTMASTER)
	{
		SetConfigOption("log_connections", "true", context, source);
		SetConfigOption("log_disconnections", "true", context, source);
	}
	if (debug_flag >= 2)
		SetConfigOption("log_statement", "all", context, source);
	if (debug_flag >= 3)
		SetConfigOption("debug_print_parse", "true", context, source);
	if (debug_flag >= 4)
		SetConfigOption("debug_print_plan", "true", context, source);
	if (debug_flag >= 5)
		SetConfigOption("debug_print_rewritten", "true", context, source);
}


bool
set_plan_disabling_options(const char *arg, GucContext context, GucSource source)
{
	const char *tmp = NULL;

	switch (arg[0])
	{
		case 's':				/* seqscan */
			tmp = "enable_seqscan";
			break;
		case 'i':				/* indexscan */
			tmp = "enable_indexscan";
			break;
		case 'o':				/* indexonlyscan */
			tmp = "enable_indexonlyscan";
			break;
		case 'b':				/* bitmapscan */
			tmp = "enable_bitmapscan";
			break;
		case 't':				/* tidscan */
			tmp = "enable_tidscan";
			break;
		case 'n':				/* nestloop */
			tmp = "enable_nestloop";
			break;
		case 'm':				/* mergejoin */
			tmp = "enable_mergejoin";
			break;
		case 'h':				/* hashjoin */
			tmp = "enable_hashjoin";
			break;
	}
	if (tmp)
	{
		SetConfigOption(tmp, "false", context, source);
		return true;
	}
	else
		return false;
}


const char *
get_stats_option_name(const char *arg)
{
	switch (arg[0])
	{
		case 'p':
			if (optarg[1] == 'a')		/* "parser" */
				return "log_parser_stats";
			else if (optarg[1] == 'l')	/* "planner" */
				return "log_planner_stats";
			break;

		case 'e':				/* "executor" */
			return "log_executor_stats";
			break;
	}

	return NULL;
}

/* ----------------------------------------------------------------
 * process_postgres_switches
 *	   Parse command line arguments for PostgresMain
 *
 * This is called twice, once for the "secure" options coming from the
 * postmaster or command line, and once for the "insecure" options coming
 * from the client's startup packet.  The latter have the same syntax but
 * may be restricted in what they can do.
 *
 * argv[0] is ignored in either case (it's assumed to be the program name).
 *
 * ctx is PGC_POSTMASTER for secure options, PGC_BACKEND for insecure options
 * coming from the client, or PGC_SU_BACKEND for insecure options coming from
 * a superuser client.
 *
 * If a database name is present in the command line arguments, it's
 * returned into *dbname (this is allowed only if *dbname is initially NULL).
 * ----------------------------------------------------------------
 */
void
process_postgres_switches(int argc, char *argv[], GucContext ctx,
						  const char **dbname)
{
	bool		secure = (ctx == PGC_POSTMASTER);
	int			errs = 0;
	GucSource	gucsource;
	int			flag;

	if (secure)
	{
		gucsource = PGC_S_ARGV; /* switches came from command line */

		/* Ignore the initial --single argument, if present */
		if (argc > 1 && strcmp(argv[1], "--single") == 0)
		{
			argv++;
			argc--;
		}
	}
	else
	{
		gucsource = PGC_S_CLIENT;		/* switches came from client */
	}

#ifdef HAVE_INT_OPTERR

	/*
	 * Turn this off because it's either printed to stderr and not the log
	 * where we'd want it, or argv[0] is now "--single", which would make for
	 * a weird error message.  We print our own error message below.
	 */
	opterr = 0;
#endif

	/*
	 * Parse command-line options.  CAUTION: keep this in sync with
	 * postmaster/postmaster.c (the option sets should not conflict) and with
	 * the common help() function in main/main.c.
	 */
	while ((flag = getopt(argc, argv, "B:bc:C:D:d:EeFf:h:ijk:lMm:N:nOo:Pp:r:S:sTt:v:W:-:")) != -1)
	{
		switch (flag)
		{
			case 'B':
				SetConfigOption("shared_buffers", optarg, ctx, gucsource);
				break;

			case 'b':
				/* Undocumented flag used for binary upgrades */
				if (secure)
					IsBinaryUpgrade = true;
				break;

			case 'C':
				/* ignored for consistency with the postmaster */
				break;

			case 'D':
				if (secure)
					userDoption = strdup(optarg);
				break;

			case 'd':
				set_debug_options(atoi(optarg), ctx, gucsource);
				break;

			case 'E':
				if (secure)
					EchoQuery = true;
				break;

			case 'e':
				SetConfigOption("datestyle", "euro", ctx, gucsource);
				break;

			case 'F':
				SetConfigOption("fsync", "false", ctx, gucsource);
				break;

			case 'f':
				if (!set_plan_disabling_options(optarg, ctx, gucsource))
					errs++;
				break;

			case 'h':
				SetConfigOption("listen_addresses", optarg, ctx, gucsource);
				break;

			case 'i':
				SetConfigOption("listen_addresses", "*", ctx, gucsource);
				break;

			case 'j':
				if (secure)
					UseNewLine = 0;
				break;

			case 'k':
				SetConfigOption("unix_socket_directories", optarg, ctx, gucsource);
				break;

			case 'l':
				SetConfigOption("ssl", "true", ctx, gucsource);
				break;

			case 'M':
				/* Undocumented flag used for mutating a directory that was a copy of a
				 * master data directory and needs to now be a segment directory. Only
				 * use on the first time the segment is started, and only use in
				 * utility mode, as changes will be destructive, and will assume that
				 * the segment has never participated in a distributed
				 * transaction.*/
				if (secure)
					ConvertMasterDataDirToSegment = true;
				break;

			case 'm':
				/*
				 * In maintenance mode:
				 * 	1. allow DML on catalog table
				 * 	2. allow DML on segments
				 */
				SetConfigOption("maintenance_mode",         "true", ctx, gucsource);
				SetConfigOption("allow_segment_DML",        "true", ctx, gucsource);
				SetConfigOption("allow_system_table_mods",  "true",  ctx, gucsource);
				break;

			case 'N':
				SetConfigOption("max_connections", optarg, ctx, gucsource);
				break;

			case 'n':
				/* ignored for consistency with postmaster */
				break;

			case 'O':
				/* Only use in single user mode */
				SetConfigOption("allow_system_table_mods", "true", ctx, gucsource);
				break;

			case 'o':
				errs++;
				break;

			case 'P':
				SetConfigOption("ignore_system_indexes", "true", ctx, gucsource);
				break;

			case 'p':
				SetConfigOption("port", optarg, ctx, gucsource);
				break;

			case 'r':
				/* send output (stdout and stderr) to the given file */
				if (secure)
					strlcpy(OutputFileName, optarg, MAXPGPATH);
				break;

			case 'S':
				SetConfigOption("work_mem", optarg, ctx, gucsource);
				break;

			case 's':
				SetConfigOption("log_statement_stats", "true", ctx, gucsource);
				break;

			case 'T':
				/* ignored for consistency with the postmaster */
				break;

			case 't':
				{
					const char *tmp = get_stats_option_name(optarg);

					if (tmp)
						SetConfigOption(tmp, "true", ctx, gucsource);
					else
						errs++;
					break;
				}

			case 'v':

				/*
				 * -v is no longer used in normal operation, since
				 * FrontendProtocol is already set before we get here. We keep
				 * the switch only for possible use in standalone operation,
				 * in case we ever support using normal FE/BE protocol with a
				 * standalone backend.
				 */
				if (secure)
					FrontendProtocol = (ProtocolVersion) atoi(optarg);
				break;

			case 'W':
				SetConfigOption("post_auth_delay", optarg, ctx, gucsource);
				break;

			case 'c':
			case '-':
				{
					char	   *name,
							   *value;

					ParseLongOption(optarg, &name, &value);
					if (!value)
					{
						if (flag == '-')
							ereport(ERROR,
									(errcode(ERRCODE_SYNTAX_ERROR),
									 errmsg("--%s requires a value",
											optarg)));
						else
							ereport(ERROR,
									(errcode(ERRCODE_SYNTAX_ERROR),
									 errmsg("-c %s requires a value",
											optarg)));
					}
					SetConfigOption(name, value, ctx, gucsource);
					free(name);
					if (value)
						free(value);
					break;
				}

			default:
				errs++;
				break;
		}

		if (errs)
			break;
	}

	/*
	 * Optional database name should be there only if *dbname is NULL.
	 */
	if (!errs && dbname && *dbname == NULL && argc - optind >= 1)
		*dbname = strdup(argv[optind++]);

	if (errs || argc != optind)
	{
		if (errs)
			optind--;			/* complain about the previous argument */

		/* spell the error message a bit differently depending on context */
		if (IsUnderPostmaster)
			ereport(FATAL,
					(errcode(ERRCODE_SYNTAX_ERROR),
					 errmsg("invalid command-line argument for server process: %s", argv[optind]),
			  errhint("Try \"%s --help\" for more information.", progname)));
		else
			ereport(FATAL,
					(errcode(ERRCODE_SYNTAX_ERROR),
					 errmsg("%s: invalid command-line argument: %s",
							progname, argv[optind]),
			  errhint("Try \"%s --help\" for more information.", progname)));
	}

	/*
	 * Reset getopt(3) library so that it will work correctly in subprocesses
	 * or when this function is called a second time with another array.
	 */
	optind = 1;
#ifdef HAVE_INT_OPTRESET
	optreset = 1;				/* some systems need this too */
#endif
}

/*
 * Throw an error if we're a GPDB specific message handler process.
 *
 * This is used to forbid anything else than simple query protocol messages in
 * a GPDB specific message handler process (e.g. FTS or fault message
 * handlers).  'firstchar' specifies what kind of a forbidden message was
 * received, and is used to construct the error message.
 */
static void
check_forbidden_in_gpdb_handlers(char firstchar)
{
	if (am_ftshandler || IsFaultHandler)
	{
		switch (firstchar)
		{
			case 'Q':
			case 'X':
			case EOF:
				return;
			default:
				ereport(ERROR,
						(errcode(ERRCODE_PROTOCOL_VIOLATION),
						 errmsg("protocol '%c' is not supported in a GPDB message handler connection",
								firstchar)));
		}
	}
}


/* ----------------------------------------------------------------
 * PostgresMain
 *	   postgres main loop -- all backends, interactive or otherwise start here
 *
 * argc/argv are the command line arguments to be used.  (When being forked
 * by the postmaster, these are not the original argv array of the process.)
 * dbname is the name of the database to connect to, or NULL if the database
 * name should be extracted from the command line arguments or defaulted.
 * username is the PostgreSQL user name to be used for the session.
 * ----------------------------------------------------------------
 */
void
PostgresMain(int argc, char *argv[],
			 const char *dbname,
			 const char *username)
{
	int			firstchar;
	StringInfoData input_message;
	sigjmp_buf	local_sigjmp_buf;
	volatile bool send_ready_for_query = true;

	MemoryAccountIdType postgresMainMemoryAccountId = MEMORY_OWNER_TYPE_Undefined;

	/*
	 * CDB: Catch program error signals.
	 *
	 * Save our main thread-id for comparison during signals.
	 */
	main_tid = pthread_self();

	/* Initialize startup process environment if necessary. */
	if (!IsUnderPostmaster)
		InitStandaloneProcess(argv[0]);

#ifndef WIN32
	PostmasterPriority = getpriority(PRIO_PROCESS, 0);
#endif

	/*
	 * Do not save the return value in any oldMemoryAccount variable.
	 * In that case, we risk switching to a stale memoryAccount that is no
	 * longer valid. This is because we reset the memory accounts frequently.
	 */
	postgresMainMemoryAccountId = MemoryAccounting_CreateAccount(0, MEMORY_OWNER_TYPE_MainEntry);
	MemoryAccounting_SwitchAccount(postgresMainMemoryAccountId);

	set_ps_display("startup", false);

	SetProcessingMode(InitProcessing);

	/*
	 * Set default values for command-line options.
	 */
	EchoQuery = false;

	if (!IsUnderPostmaster)
		InitializeGUCOptions();

	/*
	 * Parse command-line options.
	 */
	process_postgres_switches(argc, argv, PGC_POSTMASTER, &dbname);

	/* Must have gotten a database name, or have a default (the username) */
	if (dbname == NULL)
	{
		dbname = username;
		if (dbname == NULL)
			ereport(FATAL,
					(errcode(ERRCODE_INVALID_PARAMETER_VALUE),
					 errmsg("%s: no database nor user name specified",
							progname)));
	}

	/* Acquire configuration parameters, unless inherited from postmaster */
	if (!IsUnderPostmaster)
	{
		if (!SelectConfigFiles(userDoption, progname))
			proc_exit(1);

        /*
	     * Remember stand-alone backend startup time.
         * CDB: Moved this up from below for use in error message headers.
         */
	    PgStartTime = GetCurrentTimestamp();
	}

	/*
	 * Set up signal handlers and masks.
	 *
	 * Note that postmaster blocked all signals before forking child process,
	 * so there is no race condition whereby we might receive a signal before
	 * we have set up the handler.
	 *
	 * Also note: it's best not to use any signals that are SIG_IGNored in the
	 * postmaster.  If such a signal arrives before we are able to change the
	 * handler to non-SIG_IGN, it'll get dropped.  Instead, make a dummy
	 * handler in the postmaster to reserve the signal. (Of course, this isn't
	 * an issue for signals that are locally generated, such as SIGALRM and
	 * SIGPIPE.)
	 */
	if (am_walsender)
		WalSndSignals();
	else
	{
		pqsignal(SIGHUP, PostgresSigHupHandler);		/* set flag to read config
														 * file */
		pqsignal(SIGINT, StatementCancelHandler);		/* cancel current query */
		pqsignal(SIGTERM, die); /* cancel current query and exit */

		/*
		 * In a standalone backend, SIGQUIT can be generated from the keyboard
		 * easily, while SIGTERM cannot, so we make both signals do die()
		 * rather than quickdie().
		 */
		if (IsUnderPostmaster)
			pqsignal(SIGQUIT, quickdie);		/* hard crash time */
		else
			pqsignal(SIGQUIT, die);		/* cancel current query and exit */
		InitializeTimeouts();	/* establishes SIGALRM handler */

		/*
		 * Ignore failure to write to frontend. Note: if frontend closes
		 * connection, we will notice it and exit cleanly when control next
		 * returns to outer loop.  This seems safer than forcing exit in the
		 * midst of output during who-knows-what operation...
		 */
		pqsignal(SIGPIPE, SIG_IGN);
		pqsignal(SIGUSR1, procsignal_sigusr1_handler);
		pqsignal(SIGUSR2, SIG_IGN);
		pqsignal(SIGFPE, FloatExceptionHandler);

		/*
		 * Reset some signals that are accepted by postmaster but not by
		 * backend
		 */
		pqsignal(SIGCHLD, SIG_DFL);		/* system() requires this on some
										 * platforms */
#ifndef _WIN32
#ifdef SIGILL
		pqsignal(SIGILL, CdbProgramErrorHandler);
#endif
#ifdef SIGSEGV
		pqsignal(SIGSEGV, CdbProgramErrorHandler);
#endif
#ifdef SIGBUS
		pqsignal(SIGBUS, CdbProgramErrorHandler);
#endif
#endif
	}

	pqinitmask();

	if (IsUnderPostmaster)
	{
		/* We allow SIGQUIT (quickdie) at all times */
		sigdelset(&BlockSig, SIGQUIT);
	}

	PG_SETMASK(&BlockSig);		/* block everything except SIGQUIT */

	if (!IsUnderPostmaster)
	{
		/*
		 * Validate we have been given a reasonable-looking DataDir (if under
		 * postmaster, assume postmaster did this already).
		 */
		Assert(DataDir);
		ValidatePgVersion(DataDir);

		/* Change into DataDir (if under postmaster, was done already) */
		ChangeToDataDir();

		/*
		 * Create lockfile for data directory.
		 */
		CreateDataDirLockFile(false);

		/* Initialize MaxBackends (if under postmaster, was done already) */
		InitializeMaxBackends();
	}

	/* Early initialization */
	BaseInit();

	/*
	 * Create a per-backend PGPROC struct in shared memory, except in the
	 * EXEC_BACKEND case where this was done in SubPostmasterMain. We must do
	 * this before we can use LWLocks (and in the EXEC_BACKEND case we already
	 * had to do some stuff with LWLocks).
	 */
#ifdef EXEC_BACKEND
	if (!IsUnderPostmaster)
		InitProcess();
#else
	InitProcess();
#endif

	/* We need to allow SIGINT, etc during the initial transaction */
	PG_SETMASK(&UnBlockSig);

	/*
	 * We need to allow SIGINT, etc during the initial transaction.
	 * Also, currently if this is the Master with standby support
	 * we need to allow SIGUSR1 for performing sync replication (used by latch).
	 */
	PG_SETMASK(&UnBlockSig);

	/*
	 * General initialization.
	 *
	 * NOTE: if you are tempted to add code in this vicinity, consider putting
	 * it inside InitPostgres() instead.  In particular, anything that
	 * involves database access should be there, not here.
	 */
	InitPostgres(dbname, InvalidOid, username, InvalidOid, NULL);

	/*
	 * If the PostmasterContext is still around, recycle the space; we don't
	 * need it anymore after InitPostgres completes.  Note this does not trash
	 * *MyProcPort, because ConnCreate() allocated that space with malloc()
	 * ... else we'd need to copy the Port data first.  Also, subsidiary data
	 * such as the username isn't lost either; see ProcessStartupPacket().
	 */
	if (PostmasterContext)
	{
		MemoryContextDelete(PostmasterContext);
		PostmasterContext = NULL;
	}

	SetProcessingMode(NormalProcessing);

	/*
	 * Now all GUC states are fully set up.  Report them to client if
	 * appropriate.
	 */
	BeginReportingGUCOptions();

	/*
	 * Also set up handler to log session end; we have to wait till now to be
	 * sure Log_disconnections has its final value.
	 */
	if (IsUnderPostmaster && Log_disconnections)
		on_proc_exit(log_disconnections, 0);

	/* Perform initialization specific to a WAL sender process. */
	if (am_walsender)
		InitWalSender();

	/*
	 * process any libraries that should be preloaded at backend start (this
	 * likewise can't be done until GUC settings are complete)
	 */
	process_session_preload_libraries();

	/*
	 * DA requires these be cleared at start
	 */
	DtxContextInfo_Reset(&QEDtxContextInfo);

	/*
	 * Send this backend's cancellation info to the frontend.
	 */
	if (whereToSendOutput == DestRemote &&
		PG_PROTOCOL_MAJOR(FrontendProtocol) >= 2)
	{
		StringInfoData buf;

		pq_beginmessage(&buf, 'K');
		pq_sendint(&buf, (int32) MyProcPid, sizeof(int32));
		pq_sendint(&buf, (int32) MyCancelKey, sizeof(int32));
		pq_endmessage(&buf);
		/* Need not flush since ReadyForQuery will do it. */
	}

	/* Also send GPDB QE-backend startup info (motion listener, version). */
	if (!(am_ftshandler || IsFaultHandler) && Gp_role == GP_ROLE_EXECUTE)
	{
#ifdef FAULT_INJECTOR
		if (SIMPLE_FAULT_INJECTOR("send_qe_details_init_backend") != FaultInjectorTypeSkip)
#endif
			sendQEDetails();
	}

	/* Welcome banner for standalone case */
	if (whereToSendOutput == DestDebug)
		printf("\nPostgreSQL stand-alone backend %s\n", PG_VERSION);

	/*
	 * Create the memory context we will use in the main loop.
	 *
	 * MessageContext is reset once per iteration of the main loop, ie, upon
	 * completion of processing of each command message from the client.
	 */
	MessageContext = AllocSetContextCreate(TopMemoryContext,
										   "MessageContext",
										   ALLOCSET_DEFAULT_MINSIZE,
										   ALLOCSET_DEFAULT_INITSIZE,
										   ALLOCSET_DEFAULT_MAXSIZE);


	/*
	 * POSTGRES main processing loop begins here
	 *
	 * If an exception is encountered, processing resumes here so we abort the
	 * current transaction and start a new one.
	 *
	 * You might wonder why this isn't coded as an infinite loop around a
	 * PG_TRY construct.  The reason is that this is the bottom of the
	 * exception stack, and so with PG_TRY there would be no exception handler
	 * in force at all during the CATCH part.  By leaving the outermost setjmp
	 * always active, we have at least some chance of recovering from an error
	 * during error recovery.  (If we get into an infinite loop thereby, it
	 * will soon be stopped by overflow of elog.c's internal state stack.)
	 *
	 * Note that we use sigsetjmp(..., 1), so that this function's signal mask
	 * (to wit, UnBlockSig) will be restored when longjmp'ing to here.  This
	 * is essential in case we longjmp'd out of a signal handler on a platform
	 * where that leaves the signal blocked.  It's not redundant with the
	 * unblock in AbortTransaction() because the latter is only called if we
	 * were inside a transaction.
	 */
	if (sigsetjmp(local_sigjmp_buf, 1) != 0)
	{
		elog(DEBUG5, "error caught. jumped back to PostgresMain local_sigjmp_buf");
		
		/*
		 * NOTE: if you are tempted to add more code in this if-block,
		 * consider the high probability that it should be in
		 * AbortTransaction() instead.  The only stuff done directly here
		 * should be stuff that is guaranteed to apply *only* for outer-level
		 * error recovery, such as adjusting the FE/BE protocol status.
		 */

		/* Since not using PG_TRY, must reset error stack by hand */
		error_context_stack = NULL;

		/* Prevent interrupts while cleaning up */
		HOLD_INTERRUPTS();

		/*
		 * Forget any pending QueryCancel request, since we're returning to
		 * the idle loop anyway, and cancel any active timeout requests.  (In
		 * future we might want to allow some timeout requests to survive, but
		 * at minimum it'd be necessary to do reschedule_timeouts(), in case
		 * we got here because of a query cancel interrupting the SIGALRM
		 * interrupt handler.)	Note in particular that we must clear the
		 * statement and lock timeout indicators, to prevent any future plain
		 * query cancels from being misreported as timeouts in case we're
		 * forgetting a timeout cancel.
		 */
		disable_all_timeouts(false);
		QueryCancelPending = false;		/* second to avoid race condition */
		QueryFinishPending = false;

		/* Not reading from the client anymore. */
		DoingCommandRead = false;
		DisableClientWaitTimeoutInterrupt();

		/* Make sure libpq is in a good state */
		pq_comm_reset();

		/* Report the error to the client and/or server log */
		EmitErrorReport();

		/*
		 * Make sure debug_query_string gets reset before we possibly clobber
		 * the storage it points at.
		 */
		if (debug_query_string != NULL)
		{
			write_stderr("An exception was encountered during the execution of statement: %s", debug_query_string);
			debug_query_string = NULL;
		}

		/*
		 * Abort the current transaction in order to recover.
		 */
		AbortCurrentTransaction();

		if (am_walsender)
			WalSndErrorCleanup();

		/*
		 * We can't release replication slots inside AbortTransaction() as we
		 * need to be able to start and abort transactions while having a slot
		 * acquired. But we never need to hold them across top level errors,
		 * so releasing here is fine. There's another cleanup in ProcKill()
		 * ensuring we'll correctly cleanup on FATAL errors as well.
		 */
		if (MyReplicationSlot != NULL)
			ReplicationSlotRelease();

		/*
		 * Now return to normal top-level context and clear ErrorContext for
		 * next time.
		 */
		MemoryContextSwitchTo(TopMemoryContext);
		FlushErrorState();

		/*
		 * If we were handling an extended-query-protocol message, initiate
		 * skip till next Sync.  This also causes us not to issue
		 * ReadyForQuery (until we get Sync).
		 */
		if (doing_extended_query_message)
			ignore_till_sync = true;

		/* We don't have a transaction command open anymore */
		xact_started = false;

		/* When QE error in creating extension, we must reset CurrentExtensionObject */
		creating_extension = false;
		CurrentExtensionObject = InvalidOid;

		/* Inform Vmem tracker that the current process has finished cleanup */
		RunawayCleaner_RunawayCleanupDoneForProcess(false /* ignoredCleanup */);

		/*
		 * If an error occurred while we were reading a message from the
		 * client, we have potentially lost track of where the previous
		 * message ends and the next one begins.  Even though we have
		 * otherwise recovered from the error, we cannot safely read any more
		 * messages from the client, so there isn't much we can do with the
		 * connection anymore.
		 */
		if (pq_is_reading_msg())
			ereport(FATAL,
					(errcode(ERRCODE_PROTOCOL_VIOLATION),
			errmsg("terminating connection because protocol sync was lost")));

		/* Now we can allow interrupts again */
		RESUME_INTERRUPTS();
	}

	/* We can now handle ereport(ERROR) */
	PG_exception_stack = &local_sigjmp_buf;

	if (!ignore_till_sync)
		send_ready_for_query = true;	/* initially, or after error */

	/*
	 * Non-error queries loop here.
	 */

	for (;;)
	{
		/*
		 * At top of loop, reset extended-query-message flag, so that any
		 * errors encountered in "idle" state don't provoke skip.
		 */
		doing_extended_query_message = false;

		/*
		 * Release storage left over from prior query cycle, and create a new
		 * query input buffer in the cleared MessageContext.
		 */
		MemoryContextSwitchTo(MessageContext);
		MemoryContextResetAndDeleteChildren(MessageContext);
		VmemTracker_ResetMaxVmemReserved();
		VmemTracker_ResetWaiver();

		/* Reset memory accounting */

		/*
		 * We finished processing the last query and currently we are not under
		 * any transaction. So reset memory accounting. Note: any memory
		 * allocated before resetting will go into the rollover memory account,
		 * allocated under top memory context.
		 */
		MemoryAccounting_Reset();

		postgresMainMemoryAccountId = MemoryAccounting_CreateAccount(0, MEMORY_OWNER_TYPE_MainEntry);
		/*
		 * Don't attempt to save previous memory account. This will be invalid by the time we attempt to restore.
		 * This is why we are not using our START_MEMORY_ACCOUNT and END_MEMORY_ACCOUNT macros
		 */
		MemoryAccounting_SwitchAccount(postgresMainMemoryAccountId);

		/* End of memory accounting setup */

		initStringInfo(&input_message);

        /* Reset elog globals */
        currentSliceId = UNSET_SLICE_ID;
        if (Gp_role == GP_ROLE_EXECUTE)
            gp_command_count = 0;

		/*
		 * Do deactiving and runaway detecting before ReadyForQuery(),
		 * so any OOM errors of current query will not muddle following
		 * queries
		 */
		IdleTracker_DeactivateProcess();

		/*
		 * Also consider releasing our catalog snapshot if any, so that it's
		 * not preventing advance of global xmin while we wait for the client.
		 */
		InvalidateCatalogSnapshotConditionally();

		/*
		 * (1) If we've reached idle state, tell the frontend we're ready for
		 * a new query.
		 *
		 * Note: this includes fflush()'ing the last of the prior output.
		 *
		 * This is also a good time to send collected statistics to the
		 * collector, and to update the PS stats display.  We avoid doing
		 * those every time through the message loop because it'd slow down
		 * processing of batched messages, and because we don't want to report
		 * uncommitted updates (that confuses autovacuum).  The notification
		 * processor wants a call too, if we are not in a transaction block.
		 */
		if (send_ready_for_query)
		{
			if (IsAbortedTransactionBlockState())
			{
				set_ps_display("idle in transaction (aborted)", false);
				pgstat_report_activity(STATE_IDLEINTRANSACTION_ABORTED, NULL);
			}
			else if (IsTransactionOrTransactionBlock())
			{
				set_ps_display("idle in transaction", false);
				pgstat_report_activity(STATE_IDLEINTRANSACTION, NULL);
			}
			else
			{
				ProcessCompletedNotifies();
				pgstat_report_stat(false);
				pgstat_report_queuestat();

				set_ps_display("idle", false);
				pgstat_report_activity(STATE_IDLE, NULL);
			}

			ReadyForQuery(whereToSendOutput);
			send_ready_for_query = false;
		}

		/*
		 * (2) Allow asynchronous signals to be executed immediately if they
		 * come in while we are waiting for client input. (This must be
		 * conditional since we don't want, say, reads on behalf of COPY FROM
		 * STDIN doing the same thing.)
		 */
		DoingCommandRead = true;

		/*
		 * (2b) Check for temp table delete reset session work.
		 * Also clean up idle resources.
		 */
		if (Gp_role == GP_ROLE_DISPATCH)
		{
			CheckForResetSession();
			StartIdleResourceCleanupTimers();
		}

		/*
		 * (3) read a command (loop blocks here)
		 */
		firstchar = ReadCommand(&input_message);

		if (Gp_role == GP_ROLE_DISPATCH)
			CancelIdleResourceCleanupTimers();

		/*
		 * Reset QueryFinishPending flag, so that if we received a delayed
		 * query finish requested after we had already finished processing
		 * the previous command, we don't prematurely finish the next
		 * command.
		 */
		QueryFinishPending = false;

		IdleTracker_ActivateProcess();

		/*
		 * (4) disable async signal conditions again.
		 *
		 * Query cancel is supposed to be a no-op when there is no query in
		 * progress, so if a query cancel arrived while we were idle, just
		 * reset QueryCancelPending. ProcessInterrupts() has that effect when
		 * it's called when DoingCommandRead is set, so check for interrupts
		 * before resetting DoingCommandRead.
		 */
		CHECK_FOR_INTERRUPTS();
		DoingCommandRead = false;

		/*
		 * (5) check for any other interesting events that happened while we
		 * slept.
		 */
		if (ConfigReloadPending)
		{
			ConfigReloadPending = false;
			ProcessConfigFile(PGC_SIGHUP);
		}

		/*
		 * (6) process the command.  But ignore it if we're skipping till
		 * Sync.
		 */
		if (ignore_till_sync && firstchar != EOF)
			continue;

		/* last txn abort, try to synchronize guc to cached QE */
		if(Gp_role == GP_ROLE_DISPATCH && gp_guc_restore_list)
			restore_guc_to_QE();


		ereport((Debug_print_full_dtm ? LOG : DEBUG5),
				(errmsg_internal("First char: '%c'; gp_role = '%s'.", firstchar, role_to_string(Gp_role))));

		check_forbidden_in_gpdb_handlers(firstchar);

		switch (firstchar)
		{
			case 'Q':			/* simple query */
				{
					const char *query_string;

                    elog(DEBUG1, "Message type %c received by from libpq, len = %d", firstchar, input_message.len); /* TODO: Remove this */

					/* Set statement_timestamp() */
					SetCurrentStatementStartTimestamp();
                    query_string = pq_getmsgstring(&input_message);
					pq_getmsgend(&input_message);

					elog((Debug_print_full_dtm ? LOG : DEBUG5), "Simple query stmt: %s.",query_string);

					if (am_walsender)
						exec_replication_command(query_string);
					else if (am_ftshandler)
						HandleFtsMessage(query_string);
					else if (IsFaultHandler)
						HandleFaultMessage(query_string);
					else
						exec_simple_query(query_string);

					send_ready_for_query = true;
				}
				break;
            case 'M': /* MPP dispatched stmt from QD */
				{
					/*
					 * This is exactly like 'Q' above except we peel off and
					 * set the snapshot information right away.
					 *
					 * Since PortalDefineQuery() does not take NULL query string,
					 * we initialize it with a constant empty string.
					 */
					const char *query_string = pstrdup("");

					const char *serializedDtxContextInfo = NULL;
					const char *serializedQuerytree = NULL;
					const char *serializedPlantree = NULL;
					const char *serializedParams = NULL;
					const char *serializedQueryDispatchDesc = NULL;
					const char *resgroupInfoBuf = NULL;

					int query_string_len = 0;
					int serializedDtxContextInfolen = 0;
					int serializedQuerytreelen = 0;
					int serializedPlantreelen = 0;
					int serializedParamslen = 0;
					int serializedQueryDispatchDesclen = 0;
					int resgroupInfoLen = 0;

					int64 token = InvalidToken;
					int32 session_id = InvalidSession;

					TimestampTz statementStart;
					Oid suid;
					Oid ouid;
					Oid cuid;

					if (Gp_role != GP_ROLE_EXECUTE)
						ereport(ERROR,
								(errcode(ERRCODE_PROTOCOL_VIOLATION),
								 errmsg("MPP protocol messages are only supported in QD - QE connections")));

					/* Set statement_timestamp() */
 					SetCurrentStatementStartTimestamp();

					/* get the client command serial# */
					gp_command_count = pq_getmsgint(&input_message, 4);

					elog(DEBUG1, "Message type %c received by from libpq, len = %d", firstchar, input_message.len); /* TODO: Remove this */

					/* Get the userid info  (session, outer, current) */
					suid = pq_getmsgint(&input_message, 4);
					ouid = pq_getmsgint(&input_message, 4);
					cuid = pq_getmsgint(&input_message, 4);

					statementStart = pq_getmsgint64(&input_message);
					query_string_len = pq_getmsgint(&input_message, 4);
					serializedQuerytreelen = pq_getmsgint(&input_message, 4);
					serializedPlantreelen = pq_getmsgint(&input_message, 4);
					serializedParamslen = pq_getmsgint(&input_message, 4);
					serializedQueryDispatchDesclen = pq_getmsgint(&input_message, 4);
					serializedDtxContextInfolen = pq_getmsgint(&input_message, 4);

					/* read in the DTX context info */
					if (serializedDtxContextInfolen == 0)
						serializedDtxContextInfo = NULL;
					else
						serializedDtxContextInfo = pq_getmsgbytes(&input_message,serializedDtxContextInfolen);

					DtxContextInfo_Deserialize(serializedDtxContextInfo, serializedDtxContextInfolen, &TempDtxContextInfo);

					/* get the query string and kick off processing. */
					if (query_string_len > 0)
						query_string = pq_getmsgbytes(&input_message,query_string_len);

					if (serializedQuerytreelen > 0)
						serializedQuerytree = pq_getmsgbytes(&input_message,serializedQuerytreelen);

					if (serializedPlantreelen > 0)
						serializedPlantree = pq_getmsgbytes(&input_message,serializedPlantreelen);

					if (serializedParamslen > 0)
						serializedParams = pq_getmsgbytes(&input_message,serializedParamslen);

					if (serializedQueryDispatchDesclen > 0)
						serializedQueryDispatchDesc = pq_getmsgbytes(&input_message,serializedQueryDispatchDesclen);

					/*
					 * Always use the same GpIdentity.numsegments with QD on QEs
					 */
					numsegmentsFromQD = pq_getmsgint(&input_message, 4);

					resgroupInfoLen = pq_getmsgint(&input_message, 4);
					if (resgroupInfoLen > 0)
						resgroupInfoBuf = pq_getmsgbytes(&input_message, resgroupInfoLen);

					token = pq_getmsgint64(&input_message);
					session_id = pq_getmsgint(&input_message, sizeof(session_id));

					pq_getmsgend(&input_message);

					elog((Debug_print_full_dtm ? LOG : DEBUG5), "MPP dispatched stmt from QD: %s.",query_string);

					if (IsResGroupActivated() && resgroupInfoLen > 0)
						SwitchResGroupOnSegment(resgroupInfoBuf, resgroupInfoLen);

					/*
					 * GUC "is_supersuer" only provide value for SHOW to display,
					 * so it's useless on segments. SessionUserIsSuperuser is
					 * also designed to determine the value of is_superuser, so
					 * setting it to false on segments is fine.
					 */
					if (suid > 0)
						SetSessionUserId(suid, false); /* Set the session UserId */

					if (ouid > 0 && ouid != GetSessionUserId())
						SetCurrentRoleId(ouid, false); /* Set the outer UserId */

					setupQEDtxContext(&TempDtxContextInfo);

					if (cuid > 0)
						SetUserIdAndContext(cuid, false); /* Set current userid */

					if (serializedQuerytreelen==0 && serializedPlantreelen==0)
					{
						if (strncmp(query_string, "BEGIN", 5) == 0)
						{
							CommandDest dest = whereToSendOutput;

							/*
							 * Special explicit BEGIN for COPY, etc.
							 * We've already begun it as part of setting up the context.
							 */
							elog((Debug_print_full_dtm ? LOG : DEBUG5), "PostgresMain explicit %s", query_string);

							// UNDONE: HACK
							pgstat_report_activity(STATE_RUNNING, "BEGIN");

							set_ps_display("BEGIN", false);

							BeginCommand("BEGIN", dest);

							EndCommand("BEGIN", dest);

						}
						else
						{
							exec_simple_query(query_string);
						}
					}
					else
					{
						if (token != InvalidToken)
							SetGpToken(token);

						exec_mpp_query(query_string,
									   serializedQuerytree, serializedQuerytreelen,
									   serializedPlantree, serializedPlantreelen,
									   serializedParams, serializedParamslen,
									   serializedQueryDispatchDesc, serializedQueryDispatchDesclen);
					}

					SetUserIdAndContext(GetOuterUserId(), false);

					send_ready_for_query = true;
				}
				break;

            case 'T': /* MPP dispatched dtx protocol command from QD */
				{
					DtxProtocolCommand dtxProtocolCommand;
					int loggingStrLen;
					const char *loggingStr;
					int gidLen;
					const char *gid;
					int serializedDtxContextInfolen;
					const char *serializedDtxContextInfo;

					if (Gp_role != GP_ROLE_EXECUTE)
						ereport(ERROR,
								(errcode(ERRCODE_PROTOCOL_VIOLATION),
								 errmsg("MPP protocol messages are only supported in QD - QE connections")));

					elog(DEBUG1, "Message type %c received by from libpq, len = %d", firstchar, input_message.len); /* TODO: Remove this */

					/* get the transaction protocol command # */
					dtxProtocolCommand = (DtxProtocolCommand) pq_getmsgint(&input_message, 4);

					/* get the logging string length */
					loggingStrLen = pq_getmsgint(&input_message, 4);

					/* get the logging string */
					loggingStr = pq_getmsgbytes(&input_message,loggingStrLen);

					/* get the logging string length */
					gidLen = pq_getmsgint(&input_message, 4);

					/* get the logging string */
					gid = pq_getmsgbytes(&input_message,gidLen);

					serializedDtxContextInfolen = pq_getmsgint(&input_message, 4);

					/* read in the DTX context info */
					if (serializedDtxContextInfolen == 0)
						serializedDtxContextInfo = NULL;
					else
						serializedDtxContextInfo = pq_getmsgbytes(&input_message,serializedDtxContextInfolen);

					DtxContextInfo_Deserialize(serializedDtxContextInfo, serializedDtxContextInfolen, &TempDtxContextInfo);

					pq_getmsgend(&input_message);

					exec_mpp_dtx_protocol_command(dtxProtocolCommand, loggingStr, gid, &TempDtxContextInfo);

					send_ready_for_query = true;
            	}
				break;

			case 'P':			/* parse */
				{
					const char *stmt_name;
					const char *query_string;
					int			numParams;
					Oid		   *paramTypes = NULL;

					forbidden_in_wal_sender(firstchar);

					/* Set statement_timestamp() */
					SetCurrentStatementStartTimestamp();

					stmt_name = pq_getmsgstring(&input_message);
					query_string = pq_getmsgstring(&input_message);
					numParams = pq_getmsgint(&input_message, 2);
					if (numParams > 0)
					{
						int			i;

						paramTypes = (Oid *) palloc(numParams * sizeof(Oid));
						for (i = 0; i < numParams; i++)
							paramTypes[i] = pq_getmsgint(&input_message, 4);
					}
					pq_getmsgend(&input_message);

					elog((Debug_print_full_dtm ? LOG : DEBUG5), "Parse: %s.",query_string);

					exec_parse_message(query_string, stmt_name,
									   paramTypes, numParams);
				}
				break;

			case 'B':			/* bind */
				forbidden_in_wal_sender(firstchar);

				/* Set statement_timestamp() */
				SetCurrentStatementStartTimestamp();

				/*
				 * this message is complex enough that it seems best to put
				 * the field extraction out-of-line
				 */
				exec_bind_message(&input_message);
				break;

			case 'E':			/* execute */
				{
					const char *portal_name;
					int64		max_rows;

					forbidden_in_wal_sender(firstchar);

					/* Set statement_timestamp() */
					SetCurrentStatementStartTimestamp();

					portal_name = pq_getmsgstring(&input_message);

					 /*Get the max rows but cast to int64 internally. */
					max_rows = (int64)pq_getmsgint(&input_message, 4);
					pq_getmsgend(&input_message);

					elog((Debug_print_full_dtm ? LOG : DEBUG5), "Execute: %s.",portal_name);

					exec_execute_message(portal_name, max_rows);
				}
				break;

			case 'F':			/* fastpath function call */
				forbidden_in_wal_sender(firstchar);

				/* Set statement_timestamp() */
				SetCurrentStatementStartTimestamp();

				/* Report query to various monitoring facilities. */
				pgstat_report_activity(STATE_FASTPATH, NULL);
				set_ps_display("<FASTPATH>", false);

				elog((Debug_print_full_dtm ? LOG : DEBUG5), "Fast path function call.");

				/* start an xact for this function invocation */
				start_xact_command();

				/*
				 * Note: we may at this point be inside an aborted
				 * transaction.  We can't throw error for that until we've
				 * finished reading the function-call message, so
				 * HandleFunctionRequest() must check for it after doing so.
				 * Be careful not to do anything that assumes we're inside a
				 * valid transaction here.
				 */

				/* switch back to message context */
				MemoryContextSwitchTo(MessageContext);

				HandleFunctionRequest(&input_message);

				/* commit the function-invocation transaction */
				finish_xact_command();

				send_ready_for_query = true;
				break;

			case 'C':			/* close */
				{
					int			close_type;
					const char *close_target;

					forbidden_in_wal_sender(firstchar);

					close_type = pq_getmsgbyte(&input_message);
					close_target = pq_getmsgstring(&input_message);
					pq_getmsgend(&input_message);

					switch (close_type)
					{
						case 'S':
							if (close_target[0] != '\0')
								DropPreparedStatement(close_target, false);
							else
							{
								/* special-case the unnamed statement */
								drop_unnamed_stmt();
							}
							break;
						case 'P':
							{
								Portal		portal;

								portal = GetPortalByName(close_target);
								if (PortalIsValid(portal))
									PortalDrop(portal, false);
							}
							break;
						default:
							ereport(ERROR,
									(errcode(ERRCODE_PROTOCOL_VIOLATION),
								   errmsg("invalid CLOSE message subtype %d",
										  close_type)));
							break;
					}

					if (whereToSendOutput == DestRemote)
						pq_putemptymessage('3');		/* CloseComplete */
				}
				break;

			case 'D':			/* describe */
				{
					int			describe_type;
					const char *describe_target;

					forbidden_in_wal_sender(firstchar);

					/* Set statement_timestamp() (needed for xact) */
					SetCurrentStatementStartTimestamp();

					describe_type = pq_getmsgbyte(&input_message);
					describe_target = pq_getmsgstring(&input_message);
					pq_getmsgend(&input_message);

					elog((Debug_print_full_dtm ? LOG : DEBUG5), "Describe: %s.", describe_target);

					switch (describe_type)
					{
						case 'S':
							exec_describe_statement_message(describe_target);
							break;
						case 'P':
							exec_describe_portal_message(describe_target);
							break;
						default:
							ereport(ERROR,
									(errcode(ERRCODE_PROTOCOL_VIOLATION),
								errmsg("invalid DESCRIBE message subtype %d",
									   describe_type)));
							break;
					}
				}
				break;

			case 'H':			/* flush */
				pq_getmsgend(&input_message);
				if (whereToSendOutput == DestRemote)
					pq_flush();
				break;

			case 'S':			/* sync */
				pq_getmsgend(&input_message);
				finish_xact_command();
				send_ready_for_query = true;
				break;

				/*
				 * 'X' means that the frontend is closing down the socket. EOF
				 * means unexpected loss of frontend connection. Either way,
				 * perform normal shutdown.
				 */
			case 'X':
			case EOF:

				/*
				 * Reset whereToSendOutput to prevent ereport from attempting
				 * to send any more messages to client.
				 */
				if (whereToSendOutput == DestRemote)
					whereToSendOutput = DestNone;

				/*
				 * NOTE: if you are tempted to add more code here, DON'T!
				 * Whatever you had in mind to do should be set up as an
				 * on_proc_exit or on_shmem_exit callback, instead. Otherwise
				 * it will fail to be called during other backend-shutdown
				 * scenarios.
				 */
				proc_exit(0);

			case 'd':			/* copy data */
			case 'c':			/* copy done */
			case 'f':			/* copy fail */

				/*
				 * Accept but ignore these messages, per protocol spec; we
				 * probably got here because a COPY failed, and the frontend
				 * is still sending data.
				 */
				break;

			default:
				ereport(FATAL,
						(errcode(ERRCODE_PROTOCOL_VIOLATION),
						 errmsg("invalid frontend message type %d",
								firstchar)));
		}
	}							/* end of input-reading loop */
}

/*
 * Throw an error if we're a WAL sender process.
 *
 * This is used to forbid anything else than simple query protocol messages
 * in a WAL sender process.  'firstchar' specifies what kind of a forbidden
 * message was received, and is used to construct the error message.
 */
static void
forbidden_in_wal_sender(char firstchar)
{
	if (am_walsender)
	{
		if (firstchar == 'F')
			ereport(ERROR,
					(errcode(ERRCODE_PROTOCOL_VIOLATION),
					 errmsg("fastpath function calls not supported in a replication connection")));
		else
			ereport(ERROR,
					(errcode(ERRCODE_PROTOCOL_VIOLATION),
					 errmsg("extended query protocol not supported in a replication connection")));
	}
}


/*
 * Obtain platform stack depth limit (in bytes)
 *
 * Return -1 if unknown
 */
long
get_stack_depth_rlimit(void)
{
#if defined(HAVE_GETRLIMIT) && defined(RLIMIT_STACK)
	static long val = 0;

	/* This won't change after process launch, so check just once */
	if (val == 0)
	{
		struct rlimit rlim;

		if (getrlimit(RLIMIT_STACK, &rlim) < 0)
			val = -1;
		else if (rlim.rlim_cur == RLIM_INFINITY)
			val = LONG_MAX;
		/* rlim_cur is probably of an unsigned type, so check for overflow */
		else if (rlim.rlim_cur >= LONG_MAX)
			val = LONG_MAX;
		else
			val = rlim.rlim_cur;
	}
	return val;
#else							/* no getrlimit */
#if defined(WIN32) || defined(__CYGWIN__)
	/* On Windows we set the backend stack size in src/backend/Makefile */
	return WIN32_STACK_RLIMIT;
#else							/* not windows ... give up */
	return -1;
#endif
#endif
}


static struct rusage Save_r;
static struct timeval Save_t;

void
ResetUsage(void)
{
	getrusage(RUSAGE_SELF, &Save_r);
	gettimeofday(&Save_t, NULL);
}

void
ShowUsage(const char *title)
{
	StringInfoData str;
	struct timeval user,
				sys;
	struct timeval elapse_t;
	struct rusage r;

	getrusage(RUSAGE_SELF, &r);
	gettimeofday(&elapse_t, NULL);
	memcpy((char *) &user, (char *) &r.ru_utime, sizeof(user));
	memcpy((char *) &sys, (char *) &r.ru_stime, sizeof(sys));
	if (elapse_t.tv_usec < Save_t.tv_usec)
	{
		elapse_t.tv_sec--;
		elapse_t.tv_usec += 1000000;
	}
	if (r.ru_utime.tv_usec < Save_r.ru_utime.tv_usec)
	{
		r.ru_utime.tv_sec--;
		r.ru_utime.tv_usec += 1000000;
	}
	if (r.ru_stime.tv_usec < Save_r.ru_stime.tv_usec)
	{
		r.ru_stime.tv_sec--;
		r.ru_stime.tv_usec += 1000000;
	}

	/*
	 * the only stats we don't show here are for memory usage -- i can't
	 * figure out how to interpret the relevant fields in the rusage struct,
	 * and they change names across o/s platforms, anyway. if you can figure
	 * out what the entries mean, you can somehow extract resident set size,
	 * shared text size, and unshared data and stack sizes.
	 */
	initStringInfo(&str);

	appendStringInfoString(&str, "! system usage stats:\n");
	appendStringInfo(&str,
				"!\t%ld.%06ld elapsed %ld.%06ld user %ld.%06ld system sec\n",
					 (long) (elapse_t.tv_sec - Save_t.tv_sec),
					 (long) (elapse_t.tv_usec - Save_t.tv_usec),
					 (long) (r.ru_utime.tv_sec - Save_r.ru_utime.tv_sec),
					 (long) (r.ru_utime.tv_usec - Save_r.ru_utime.tv_usec),
					 (long) (r.ru_stime.tv_sec - Save_r.ru_stime.tv_sec),
					 (long) (r.ru_stime.tv_usec - Save_r.ru_stime.tv_usec));
	appendStringInfo(&str,
					 "!\t[%ld.%06ld user %ld.%06ld sys total]\n",
					 (long) user.tv_sec,
					 (long) user.tv_usec,
					 (long) sys.tv_sec,
					 (long) sys.tv_usec);
#if defined(HAVE_GETRUSAGE)
	appendStringInfo(&str,
					 "!\t%ld/%ld [%ld/%ld] filesystem blocks in/out\n",
					 r.ru_inblock - Save_r.ru_inblock,
	/* they only drink coffee at dec */
					 r.ru_oublock - Save_r.ru_oublock,
					 r.ru_inblock, r.ru_oublock);
	appendStringInfo(&str,
			  "!\t%ld/%ld [%ld/%ld] page faults/reclaims, %ld [%ld] swaps\n",
					 r.ru_majflt - Save_r.ru_majflt,
					 r.ru_minflt - Save_r.ru_minflt,
					 r.ru_majflt, r.ru_minflt,
					 r.ru_nswap - Save_r.ru_nswap,
					 r.ru_nswap);
	appendStringInfo(&str,
		 "!\t%ld [%ld] signals rcvd, %ld/%ld [%ld/%ld] messages rcvd/sent\n",
					 r.ru_nsignals - Save_r.ru_nsignals,
					 r.ru_nsignals,
					 r.ru_msgrcv - Save_r.ru_msgrcv,
					 r.ru_msgsnd - Save_r.ru_msgsnd,
					 r.ru_msgrcv, r.ru_msgsnd);
	appendStringInfo(&str,
			 "!\t%ld/%ld [%ld/%ld] voluntary/involuntary context switches\n",
					 r.ru_nvcsw - Save_r.ru_nvcsw,
					 r.ru_nivcsw - Save_r.ru_nivcsw,
					 r.ru_nvcsw, r.ru_nivcsw);
#endif   /* HAVE_GETRUSAGE */

	/* remove trailing newline */
	if (str.data[str.len - 1] == '\n')
		str.data[--str.len] = '\0';

	ereport(LOG,
			(errmsg_internal("%s", title),
			 errdetail_internal("%s", str.data)));

	pfree(str.data);
}

/*
 * on_proc_exit handler to log end of session
 */
static void
log_disconnections(int code, Datum arg pg_attribute_unused())
{
	Port	   *port = MyProcPort;
	long		secs;
	int			usecs;
	int			msecs;
	int			hours,
				minutes,
				seconds;

	TimestampDifference(port->SessionStartTime,
						GetCurrentTimestamp(),
						&secs, &usecs);
	msecs = usecs / 1000;

	hours = secs / SECS_PER_HOUR;
	secs %= SECS_PER_HOUR;
	minutes = secs / SECS_PER_MINUTE;
	seconds = secs % SECS_PER_MINUTE;

	ereport(LOG,
			(errmsg("disconnection: session time: %d:%02d:%02d.%03d "
					"user=%s database=%s host=%s%s%s",
					hours, minutes, seconds, msecs,
					port->user_name, port->database_name, port->remote_host,
				  port->remote_port[0] ? " port=" : "", port->remote_port)));
}

/*
 * GPDB: Enable the IdleGangTimeoutHandler to disconnect and destroy idle
 * cdbgang processes.
 */
void
enable_client_wait_timeout_interrupt(void)
{
	if (DoingCommandRead)
		EnableClientWaitTimeoutInterrupt();
}

/*
 * GPDB: Disable the IdleGangTimeoutHandler to prevent disconnecting and
 * destroying idle cdbgang processes.
 */
void
disable_client_wait_timeout_interrupt(void)
{
	if (DoingCommandRead)
		DisableClientWaitTimeoutInterrupt();
}<|MERGE_RESOLUTION|>--- conflicted
+++ resolved
@@ -3842,34 +3842,34 @@
 		 */
 		if (!DoingCommandRead)
 		{
-<<<<<<< HEAD
-			char    *PREFIX="";
-			char    *POSTFIX = "";
-			char    *buffer="";
-
-			ImmediateInterruptOK = false;		/* not idle anymore */
-=======
->>>>>>> f249fd76
+			char        *cancel_msg = NULL;
+
 			LockErrorCleanup();
 
 			if (HasCancelMessage())
 			{
-				buffer = palloc0(MAX_CANCEL_MSG);
-				if(GetCancelMessage(&buffer, MAX_CANCEL_MSG)>0)
-				{
-					PREFIX = ": \"";
-					POSTFIX = "\"";
-				}
+				/* cancel_msg will be ': "<msg>"' extra 4 for : ""*/
+				const int cancel_msg_len = MAX_CANCEL_MSG + 4;
+				char *buffer			 = palloc0(MAX_CANCEL_MSG);
+				cancel_msg				 = palloc0(cancel_msg_len);
+
+				GetCancelMessage(&buffer, MAX_CANCEL_MSG);
+				snprintf(cancel_msg, cancel_msg_len, ": \"%s\"", buffer);
+				pfree(buffer);
+			}
+			else
+			{
+				cancel_msg = "";
 			}
 
 			if (Gp_role == GP_ROLE_EXECUTE)
 				ereport(ERROR,
 						(errcode(ERRCODE_GP_OPERATION_CANCELED),
-						 errmsg("canceling MPP operation%s%s%s", PREFIX, buffer, POSTFIX)));
+						 errmsg("canceling MPP operation%s", cancel_msg)));
 			else
 				ereport(ERROR,
 						(errcode(ERRCODE_QUERY_CANCELED),
-						 errmsg("canceling statement due to user request%s%s%s", PREFIX, buffer, POSTFIX)));
+						 errmsg("canceling statement due to user request%s", cancel_msg)));
 		}
 	}
 
