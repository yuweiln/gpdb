--- conflicted
+++ resolved
@@ -251,12 +251,8 @@
 		case T_RuleStmt:
 		case T_CreateSchemaStmt:
 		case T_CreateSeqStmt:
-<<<<<<< HEAD
 		case T_CreateExternalStmt:
-=======
-		case T_CreateStmt:
 		case T_CreateTableAsStmt:
->>>>>>> 80edfd76
 		case T_CreateTableSpaceStmt:
 		case T_CreateTrigStmt:
 		case T_CompositeTypeStmt:
@@ -264,18 +260,10 @@
 		case T_CreateRangeStmt:
 		case T_AlterEnumStmt:
 		case T_ViewStmt:
-<<<<<<< HEAD
-		case T_DropCastStmt:
 		case T_DropdbStmt:
 		case T_DropTableSpaceStmt:
-		case T_RemoveFuncStmt:
 		case T_DropQueueStmt:
 		case T_DropResourceGroupStmt:
-=======
-		case T_DropStmt:
-		case T_DropdbStmt:
-		case T_DropTableSpaceStmt:
->>>>>>> 80edfd76
 		case T_DropRoleStmt:
 		case T_GrantStmt:
 		case T_GrantRoleStmt:
@@ -692,7 +680,7 @@
 						relOid = DefineRelation((CreateStmt *) stmt,
 												relKind,
 												((CreateStmt *) stmt)->ownerid,
-												relStorage, false);
+												relStorage, false, true);
 
 						/*
 						 * Let AlterTableCreateToastTable decide if this one
@@ -752,6 +740,7 @@
 												RELKIND_FOREIGN_TABLE,
 												((CreateStmt *) stmt)->ownerid,
 												RELSTORAGE_FOREIGN,
+												true,
 												true);
 						CreateForeignTable((CreateForeignTableStmt *) stmt,
 										   relOid);
@@ -883,115 +872,48 @@
 			break;
 
 		case T_DropStmt:
-			switch (((DropStmt *) parsetree)->removeType)
-			{
-<<<<<<< HEAD
+			{
 				DropStmt   *stmt = (DropStmt *) parsetree;
-				ListCell   *arg;
-				List	   *objects;
-				bool		if_exists;
-
-				if_exists = stmt->missing_ok;
-				objects = stmt->objects;
+				DropStmt   *copyStmt;
+
+				/* stmt->objects could be modified (e.g.
+				 * CREATE TABLE test_exists(a int, b int);
+				 * DROP TRIGGER IF EXISTS test_trigger_exists ON test_exists;)
+				 * so copy for later use. */
+				copyStmt = copyObject(stmt);
 
 				switch (stmt->removeType)
 				{
+					case OBJECT_INDEX:
+						if (((DropStmt *) parsetree)->concurrent)
+						PreventTransactionChain(isTopLevel,
+											"DROP INDEX CONCURRENTLY");
+						/* fall through */
+
 					case OBJECT_EXTTABLE:
 					case OBJECT_TABLE:
 					case OBJECT_SEQUENCE:
 					case OBJECT_VIEW:
-					case OBJECT_INDEX:
 					case OBJECT_FOREIGN_TABLE:
-						RemoveRelations(stmt);
-						break;
-
-					case OBJECT_TYPE:
-					case OBJECT_DOMAIN:
-						RemoveTypes(stmt);
-						break;
-
-					case OBJECT_COLLATION:
-						DropCollationsCommand(stmt);
-						break;
-
-					case OBJECT_CONVERSION:
-						DropConversionsCommand(stmt);
-						break;
-
-					case OBJECT_SCHEMA:
-						RemoveSchemas(stmt);
-						break;
-
-					case OBJECT_TSPARSER:
-						RemoveTSParsers(stmt);
-						break;
-
-					case OBJECT_TSDICTIONARY:
-						RemoveTSDictionaries(stmt);
-						break;
-
-					case OBJECT_TSTEMPLATE:
-						RemoveTSTemplates(stmt);
-						break;
-
-					case OBJECT_TSCONFIGURATION:
-						RemoveTSConfigurations(stmt);
-						break;
-
-					case OBJECT_EXTENSION:
-						RemoveExtensions(stmt);
-						break;
-
+						RemoveRelations((DropStmt *) parsetree);
+						break;
 					case OBJECT_EXTPROTOCOL:
+						/* GPDB_92_MERGE_FIXME: Could we move it to RemoveObjects()? */
 						RemoveExtProtocols(stmt);
 						break;
-
 					default:
-						elog(ERROR, "unrecognized drop object type: %d",
-							 (int) stmt->removeType);
+						RemoveObjects((DropStmt *) parsetree);
 						break;
 				}
 
 				/* we modify the object in the loop below, so make a copy */
-				stmt = copyObject(stmt);
-
-				foreach(arg, objects)
-				{
-					List	   *names = (List *) lfirst(arg);
-
-					stmt->objects = NIL;
-					stmt->objects = lappend(stmt->objects, list_copy(names));
-					stmt->missing_ok = if_exists;
-
-					/*
-					 * If we are the QD, dispatch this DROP command to all the
-					 * QEs
-					 */
-					if (Gp_role == GP_ROLE_DISPATCH)
-						CdbDispatchUtilityStatement((Node *) stmt,
-													DF_CANCEL_ON_ERROR|
-													DF_WITH_SNAPSHOT|
-													DF_NEED_TWO_PHASE,
-													NIL,
-													NULL);
-				}
-=======
-				case OBJECT_INDEX:
-					if (((DropStmt *) parsetree)->concurrent)
-						PreventTransactionChain(isTopLevel,
-												"DROP INDEX CONCURRENTLY");
-					/* fall through */
-
-				case OBJECT_TABLE:
-				case OBJECT_SEQUENCE:
-				case OBJECT_VIEW:
-				case OBJECT_FOREIGN_TABLE:
-					RemoveRelations((DropStmt *) parsetree);
-					break;
-				default:
-					RemoveObjects((DropStmt *) parsetree);
-					break;
->>>>>>> 80edfd76
+				if (Gp_role == GP_ROLE_DISPATCH)
+					CdbDispatchUtilityStatement((Node *) copyStmt,
+												DF_CANCEL_ON_ERROR|
+												DF_WITH_SNAPSHOT|
+												DF_NEED_TWO_PHASE,
+												NIL,
+												NULL);
 			}
 			break;
 
@@ -1058,17 +980,6 @@
 				ListCell   *l;
 				LOCKMODE	lockmode;
 
-<<<<<<< HEAD
-				/* Run parse analysis ... */
-				/*
-				 * GPDB: Like for CREATE TABLE, only do parse analysis in the Query Dispatcher.
-				 */
-				if (Gp_role == GP_ROLE_EXECUTE)
-					stmts = list_make1(parsetree);
-				else
-					stmts = transformAlterTableStmt((AlterTableStmt *) parsetree,
-													queryString);
-=======
 				/*
 				 * Figure out lock mode, and acquire lock.	This also does
 				 * basic permissions checks, so that we won't wait for a lock
@@ -1077,12 +988,17 @@
 				 */
 				lockmode = AlterTableGetLockLevel(atstmt->cmds);
 				relid = AlterTableLookupRelation(atstmt, lockmode);
->>>>>>> 80edfd76
 
 				if (OidIsValid(relid))
 				{
-					/* Run parse analysis ... */
-					stmts = transformAlterTableStmt(atstmt, queryString);
+					/*
+					 * GPDB: Like for CREATE TABLE, only do parse analysis in the Query Dispatcher.
+					 */
+					if (Gp_role == GP_ROLE_EXECUTE)
+						stmts = list_make1(parsetree);
+					else
+						/* Run parse analysis ... */
+						stmts = transformAlterTableStmt(atstmt, queryString);
 
 					/* ... and do it */
 					foreach(l, stmts)
@@ -1525,45 +1441,6 @@
 			}
 			break;
 
-<<<<<<< HEAD
-		case T_DropPropertyStmt:
-			{
-				DropPropertyStmt *stmt = (DropPropertyStmt *) parsetree;
-				Oid			relId;
-
-				relId = RangeVarGetRelid(stmt->relation, false);
-
-				switch (stmt->removeType)
-				{
-					case OBJECT_RULE:
-						/* RemoveRewriteRule checks permissions */
-						RemoveRewriteRule(relId, stmt->property,
-										  stmt->behavior, stmt->missing_ok);
-						break;
-					case OBJECT_TRIGGER:
-						/* DropTrigger checks permissions */
-						DropTrigger(relId, stmt->property,
-									stmt->behavior, stmt->missing_ok);
-						break;
-					default:
-						elog(ERROR, "unrecognized object type: %d",
-							 (int) stmt->removeType);
-						break;
-				}
-				if (Gp_role == GP_ROLE_DISPATCH)
-				{
-					CdbDispatchUtilityStatement((Node *) parsetree,
-												DF_CANCEL_ON_ERROR|
-												DF_WITH_SNAPSHOT|
-												DF_NEED_TWO_PHASE,
-												NIL,
-												NULL);
-				}
-			}
-			break;
-
-=======
->>>>>>> 80edfd76
 		case T_CreatePLangStmt:
 			CreateProceduralLanguage((CreatePLangStmt *) parsetree);
 			break;
@@ -1741,21 +1618,10 @@
 			AlterOpFamily((AlterOpFamilyStmt *) parsetree);
 			break;
 
-<<<<<<< HEAD
-		case T_RemoveOpClassStmt:
-			RemoveOpClass((RemoveOpClassStmt *) parsetree);
-			break;
-
-		case T_RemoveOpFamilyStmt:
-			RemoveOpFamily((RemoveOpFamilyStmt *) parsetree);
-			break;
-
 		case T_AlterTypeStmt:
 			AlterType((AlterTypeStmt *) parsetree);
 			break;
 
-=======
->>>>>>> 80edfd76
 		case T_AlterTSDictionaryStmt:
 			AlterTSDictionary((AlterTSDictionaryStmt *) parsetree);
 			break;
@@ -2583,11 +2449,6 @@
 			tag = "CREATE LANGUAGE";
 			break;
 
-<<<<<<< HEAD
-		case T_DropPLangStmt:
-			tag = "DROP LANGUAGE";
-			break;
-
 		case T_CreateQueueStmt:
 			tag = "CREATE QUEUE";
 			break;
@@ -2612,8 +2473,6 @@
 			tag = "ALTER RESOURCE GROUP";
 			break;
 
-=======
->>>>>>> 80edfd76
 		case T_CreateRoleStmt:
 			tag = "CREATE ROLE";
 			break;
@@ -2763,16 +2622,11 @@
 						 * will be useful for complaints about read-only
 						 * statements
 						 */
-<<<<<<< HEAD
-						if (stmt->intoClause != NULL)
-							tag = "SELECT INTO";
-=======
 						if (stmt->utilityStmt != NULL)
 						{
 							Assert(IsA(stmt->utilityStmt, DeclareCursorStmt));
 							tag = "DECLARE CURSOR";
 						}
->>>>>>> 80edfd76
 						else if (stmt->rowMarks != NIL)
 						{
 							/* not 100% but probably close enough */
