--- conflicted
+++ resolved
@@ -17,11 +17,7 @@
  * Portions Copyright (c) 1994, Regents of the University of California
  *
  * IDENTIFICATION
-<<<<<<< HEAD
- *	  $PostgreSQL: pgsql/src/backend/nodes/copyfuncs.c,v 1.406 2008/10/04 21:56:53 tgl Exp $
-=======
  *	  $PostgreSQL: pgsql/src/backend/nodes/copyfuncs.c,v 1.390 2008/03/21 22:41:48 tgl Exp $
->>>>>>> f260edb1
  *
  *-------------------------------------------------------------------------
  */
@@ -2539,15 +2535,10 @@
 static A_ArrayExpr *
 _copyA_ArrayExpr(A_ArrayExpr *from)
 {
-<<<<<<< HEAD
 	A_ArrayExpr *newnode = makeNode(A_ArrayExpr);
+
 	COPY_NODE_FIELD(elements);
 	COPY_LOCATION_FIELD(location);
-=======
-	A_ArrayExpr  *newnode = makeNode(A_ArrayExpr);
-
-	COPY_NODE_FIELD(elements);
->>>>>>> f260edb1
 
 	return newnode;
 }
@@ -2571,12 +2562,7 @@
 	TypeName   *newnode = makeNode(TypeName);
 
 	COPY_NODE_FIELD(names);
-<<<<<<< HEAD
 	COPY_SCALAR_FIELD(typid);
-	COPY_SCALAR_FIELD(timezone);
-=======
-	COPY_SCALAR_FIELD(typeid);
->>>>>>> f260edb1
 	COPY_SCALAR_FIELD(setof);
 	COPY_SCALAR_FIELD(pct_type);
 	COPY_NODE_FIELD(typmods);
