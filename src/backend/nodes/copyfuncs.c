--- conflicted
+++ resolved
@@ -11,10 +11,7 @@
  * be handled easily in a simple depth-first traversal.
  *
  *
-<<<<<<< HEAD
  * Portions Copyright (c) 2005-2010, Greenplum inc
-=======
->>>>>>> d13f41d2
  * Portions Copyright (c) 1996-2008, PostgreSQL Global Development Group
  * Portions Copyright (c) 1994, Regents of the University of California
  *
@@ -26,13 +23,10 @@
 
 #include "postgres.h"
 
-<<<<<<< HEAD
 #include "access/attnum.h"
 #include "catalog/caqlparse.h"
 #include "catalog/gp_policy.h"
-=======
 #include "miscadmin.h"
->>>>>>> d13f41d2
 #include "nodes/plannodes.h"
 #include "nodes/execnodes.h" /* CdbProcess, Slice, and SliceTable. */
 #include "nodes/relation.h"
@@ -106,19 +100,53 @@
 	PlannedStmt *newnode = makeNode(PlannedStmt);
 
 	COPY_SCALAR_FIELD(commandType);
+	COPY_SCALAR_FIELD(planGen);
 	COPY_SCALAR_FIELD(canSetTag);
 	COPY_SCALAR_FIELD(transientPlan);
+
 	COPY_NODE_FIELD(planTree);
 	COPY_NODE_FIELD(rtable);
 	COPY_NODE_FIELD(resultRelations);
+
 	COPY_NODE_FIELD(utilityStmt);
 	COPY_NODE_FIELD(intoClause);
 	COPY_NODE_FIELD(subplans);
 	COPY_BITMAPSET_FIELD(rewindPlanIDs);
 	COPY_NODE_FIELD(returningLists);
+	
+	COPY_NODE_FIELD(result_partitions);
+	COPY_NODE_FIELD(result_aosegnos);
+	COPY_NODE_FIELD(queryPartOids);
+	COPY_NODE_FIELD(queryPartsMetadata);
+	COPY_NODE_FIELD(numSelectorsPerScanId);
 	COPY_NODE_FIELD(rowMarks);
 	COPY_NODE_FIELD(relationOids);
+	COPY_NODE_FIELD(invalItems);
 	COPY_SCALAR_FIELD(nParamExec);
+	COPY_SCALAR_FIELD(nMotionNodes);
+	COPY_SCALAR_FIELD(nInitPlans);
+	
+	if (from->intoPolicy)
+	{
+		COPY_POINTER_FIELD(intoPolicy,sizeof(GpPolicy) + from->intoPolicy->nattrs*sizeof(from->intoPolicy->attrs[0]));
+	}
+	else
+		newnode->intoPolicy = NULL;
+
+	COPY_SCALAR_FIELD(query_mem);
+
+	return newnode;
+}
+
+static QueryDispatchDesc *
+_copyQueryDispatchDesc(QueryDispatchDesc *from)
+{
+	QueryDispatchDesc *newnode = makeNode(QueryDispatchDesc);
+
+	COPY_NODE_FIELD(intoOidInfo);
+	COPY_NODE_FIELD(intoTableSpaceName);
+	COPY_NODE_FIELD(sliceTable);
+	COPY_NODE_FIELD(cursorPositions);
 
 	return newnode;
 }
@@ -147,8 +175,6 @@
 	COPY_NODE_FIELD(initPlan);
 	COPY_BITMAPSET_FIELD(extParam);
 	COPY_BITMAPSET_FIELD(allParam);
-<<<<<<< HEAD
-	COPY_SCALAR_FIELD(nParamExec);
 	COPY_NODE_FIELD(flow);
 	COPY_SCALAR_FIELD(dispatch);
 	COPY_SCALAR_FIELD(nMotionNodes);
@@ -158,7 +184,6 @@
 	COPY_SCALAR_FIELD(directDispatch.isDirectDispatch);
 	COPY_NODE_FIELD(directDispatch.contentIds);
 	COPY_SCALAR_FIELD(operatorMemKB);
-
 }
 
 /*
@@ -179,66 +204,6 @@
 	COPY_SCALAR_FIELD(indType);
 	COPY_NODE_FIELD(partCons);
 	COPY_NODE_FIELD(defaultLevels);
-}
-
-/*
- * _copyPlannedStmt 
- */
-static PlannedStmt *
-_copyPlannedStmt(PlannedStmt *from)
-{
-	PlannedStmt   *newnode = makeNode(PlannedStmt);
-
-	COPY_SCALAR_FIELD(commandType);
-	COPY_SCALAR_FIELD(planGen);
-	COPY_SCALAR_FIELD(canSetTag);
-	COPY_SCALAR_FIELD(transientPlan);
-
-	COPY_NODE_FIELD(planTree);
-	COPY_NODE_FIELD(rtable);
-	
-	COPY_NODE_FIELD(resultRelations);
-	COPY_NODE_FIELD(utilityStmt);
-	COPY_NODE_FIELD(intoClause);
-	COPY_NODE_FIELD(subplans);
-	COPY_NODE_FIELD(returningLists);
-	
-	COPY_NODE_FIELD(result_partitions);
-	COPY_NODE_FIELD(result_aosegnos);
-	COPY_NODE_FIELD(queryPartOids);
-	COPY_NODE_FIELD(queryPartsMetadata);
-	COPY_NODE_FIELD(numSelectorsPerScanId);
-	COPY_NODE_FIELD(rowMarks);
-	COPY_NODE_FIELD(relationOids);
-	COPY_SCALAR_FIELD(invalItems);
-	COPY_SCALAR_FIELD(nCrossLevelParams);
-	COPY_SCALAR_FIELD(nMotionNodes);
-	COPY_SCALAR_FIELD(nInitPlans);
-	
-	if (from->intoPolicy)
-	{
-		COPY_POINTER_FIELD(intoPolicy,sizeof(GpPolicy) + from->intoPolicy->nattrs*sizeof(from->intoPolicy->attrs[0]));
-	}
-	else
-		newnode->intoPolicy = NULL;
-
-	COPY_SCALAR_FIELD(query_mem);
-
-	return newnode;
-}
-
-static QueryDispatchDesc *
-_copyQueryDispatchDesc(QueryDispatchDesc *from)
-{
-	QueryDispatchDesc *newnode = makeNode(QueryDispatchDesc);
-
-	COPY_NODE_FIELD(intoOidInfo);
-	COPY_NODE_FIELD(intoTableSpaceName);
-	COPY_NODE_FIELD(sliceTable);
-
-	return newnode;
-=======
->>>>>>> d13f41d2
 }
 
 /*
@@ -854,6 +819,10 @@
 	COPY_SCALAR_FIELD(share_type);
 	COPY_SCALAR_FIELD(share_id);
 	COPY_SCALAR_FIELD(driver_slice);
+	COPY_NODE_FIELD(colnames);
+	COPY_NODE_FIELD(coltypes);
+	COPY_NODE_FIELD(coltypmods);
+
 	return newnode;
 }
 
@@ -1088,6 +1057,21 @@
 }
 
 /*
+ * _copyPlanInvalItem
+ */
+static PlanInvalItem *
+_copyPlanInvalItem(PlanInvalItem *from)
+{
+	PlanInvalItem *newnode = makeNode(PlanInvalItem);
+
+	COPY_SCALAR_FIELD(cacheId);
+	/* tupleId isn't really a "scalar", but this works anyway */
+	COPY_SCALAR_FIELD(tupleId);
+
+	return newnode;
+}
+
+/*
  * _copyMotion
  */
 static Motion *
@@ -1118,39 +1102,6 @@
 	
 	COPY_SCALAR_FIELD(segidColIdx);
 	
-	return newnode;
-}
-
-/*
-* _copyCoerceViaIO
-*/
-static CoerceViaIO *
-_copyCoerceViaIO(CoerceViaIO *from)
-{
-	CoerceViaIO   *newnode = makeNode(CoerceViaIO);
-
-	COPY_NODE_FIELD(arg);
-	COPY_SCALAR_FIELD(resulttype);
-	COPY_SCALAR_FIELD(coerceformat);
-
-	return newnode;
-}
-
-/*
- * _copyArrayCoerceExpr
- */
-static ArrayCoerceExpr *
-_copyArrayCoerceExpr(ArrayCoerceExpr *from)
-{
-	ArrayCoerceExpr   *newnode = makeNode(ArrayCoerceExpr);
-
-	COPY_NODE_FIELD(arg);
-	COPY_SCALAR_FIELD(elemfuncid);
-	COPY_SCALAR_FIELD(resulttype);
-	COPY_SCALAR_FIELD(resulttypmod);
-	COPY_SCALAR_FIELD(isExplicit);
-	COPY_SCALAR_FIELD(coerceformat);
-
 	return newnode;
 }
 
@@ -1319,7 +1270,7 @@
 	COPY_NODE_FIELD(options);
 	COPY_SCALAR_FIELD(onCommit);
 	COPY_STRING_FIELD(tableSpaceName);
-
+	
 	return newnode;
 }
 
@@ -1343,23 +1294,6 @@
 	COPY_SCALAR_FIELD(aoblkdirOid);
 	COPY_SCALAR_FIELD(aoblkdirIndexOid);
 	COPY_SCALAR_FIELD(aoblkdirComptypeOid);
-
-	return newnode;
-}
-
-/*
- * _copyIntoClause
- */
-static IntoClause *
-_copyIntoClause(IntoClause *from)
-{
-	IntoClause *newnode = makeNode(IntoClause);
-
-	COPY_NODE_FIELD(rel);
-	COPY_NODE_FIELD(colNames);
-	COPY_NODE_FIELD(options);
-	COPY_SCALAR_FIELD(onCommit);
-	COPY_STRING_FIELD(tableSpaceName);
 
 	return newnode;
 }
@@ -1639,13 +1573,9 @@
 	COPY_NODE_FIELD(testexpr);
 	COPY_NODE_FIELD(paramIds);
 	COPY_SCALAR_FIELD(plan_id);
-<<<<<<< HEAD
 	COPY_STRING_FIELD(plan_name);
 	COPY_SCALAR_FIELD(firstColType);
 	COPY_SCALAR_FIELD(firstColTypmod);
-=======
-	COPY_SCALAR_FIELD(firstColType);
->>>>>>> d13f41d2
 	COPY_SCALAR_FIELD(useHashTable);
 	COPY_SCALAR_FIELD(unknownEqFalse);
 	COPY_SCALAR_FIELD(is_initplan);	/*CDB*/
@@ -1814,7 +1744,7 @@
 	COPY_SCALAR_FIELD(element_typeid);
 	COPY_NODE_FIELD(elements);
 	COPY_SCALAR_FIELD(multidims);
-	COPY_LOCATION_FIELD(location);
+	/* COPY_LOCATION_FIELD(location); */
 
 	return newnode;
 }
@@ -2008,24 +1938,6 @@
 	COPY_STRING_FIELD(cursor_name);
 	COPY_SCALAR_FIELD(cvarno);
 	COPY_SCALAR_FIELD(target_relid);
-	COPY_SCALAR_FIELD(gp_segment_id);
-	COPY_BINARY_FIELD(ctid, sizeof(ItemPointerData));
-	COPY_SCALAR_FIELD(tableoid);
-
-	return newnode;
-}
-
-/*
- * _copyCurrentOfExpr
- */
-static CurrentOfExpr *
-_copyCurrentOfExpr(CurrentOfExpr *from)
-{
-	CurrentOfExpr *newnode = makeNode(CurrentOfExpr);
-
-	COPY_SCALAR_FIELD(cvarno);
-	COPY_STRING_FIELD(cursor_name);
-	COPY_SCALAR_FIELD(cursor_param);
 
 	return newnode;
 }
@@ -2215,11 +2127,7 @@
 	COPY_BITMAPSET_FIELD(min_righthand);
 	COPY_BITMAPSET_FIELD(syn_lefthand);
 	COPY_BITMAPSET_FIELD(syn_righthand);
-<<<<<<< HEAD
 	COPY_SCALAR_FIELD(join_type);
-=======
-	COPY_SCALAR_FIELD(is_full_join);
->>>>>>> d13f41d2
 	COPY_SCALAR_FIELD(lhs_strict);
 	COPY_SCALAR_FIELD(delay_upper_joins);
 
@@ -2865,6 +2773,7 @@
 	COPY_SCALAR_FIELD(hasAggs);
 	COPY_SCALAR_FIELD(hasWindFuncs);
 	COPY_SCALAR_FIELD(hasSubLinks);
+	COPY_SCALAR_FIELD(hasDynamicFunctions);
 	COPY_NODE_FIELD(rtable);
 	COPY_NODE_FIELD(jointree);
 	COPY_NODE_FIELD(targetList);
@@ -2882,17 +2791,12 @@
 	COPY_NODE_FIELD(limitCount);
 	COPY_NODE_FIELD(rowMarks);
 	COPY_NODE_FIELD(setOperations);
-<<<<<<< HEAD
-	COPY_NODE_FIELD(resultRelations);
-	COPY_NODE_FIELD(returningLists);
 	if (from->intoPolicy)
 	{
-		COPY_POINTER_FIELD(intoPolicy,sizeof(GpPolicy) + from->intoPolicy->nattrs*sizeof(from->intoPolicy->attrs[0]));
+		COPY_POINTER_FIELD(intoPolicy, sizeof(GpPolicy) + from->intoPolicy->nattrs * sizeof(from->intoPolicy->attrs[0]));
 	}
 	else
 		newnode->intoPolicy = NULL;
-=======
->>>>>>> d13f41d2
 
 	return newnode;
 }
@@ -2988,8 +2892,33 @@
 	COPY_NODE_FIELD(relation);
 	COPY_NODE_FIELD(cmds);
 	COPY_SCALAR_FIELD(relkind);
-	
-	/* No need to copy AT workspace fields. */
+	COPY_SCALAR_FIELD(oidInfoCount);
+
+	newnode->oidInfo = NULL;
+	if (from->oidInfoCount > 0)
+	{
+		int			m;
+
+		newnode->oidInfo = palloc(sizeof(TableOidInfo) * from->oidInfoCount);
+		for (m = 0; m < from->oidInfoCount; m++)
+		{
+			COPY_SCALAR_FIELD(oidInfo[m].relOid);
+			COPY_SCALAR_FIELD(oidInfo[m].comptypeOid);
+			COPY_SCALAR_FIELD(oidInfo[m].comptypeArrayOid);
+			COPY_SCALAR_FIELD(oidInfo[m].toastOid);
+			COPY_SCALAR_FIELD(oidInfo[m].toastIndexOid);
+			COPY_SCALAR_FIELD(oidInfo[m].toastComptypeOid);
+			COPY_SCALAR_FIELD(oidInfo[m].aosegOid);
+			COPY_SCALAR_FIELD(oidInfo[m].aosegIndexOid);
+			COPY_SCALAR_FIELD(oidInfo[m].aosegComptypeOid);
+			COPY_SCALAR_FIELD(oidInfo[m].aovisimapOid);
+			COPY_SCALAR_FIELD(oidInfo[m].aovisimapIndexOid);
+			COPY_SCALAR_FIELD(oidInfo[m].aovisimapComptypeOid);
+			COPY_SCALAR_FIELD(oidInfo[m].aoblkdirOid);
+			COPY_SCALAR_FIELD(oidInfo[m].aoblkdirIndexOid);
+			COPY_SCALAR_FIELD(oidInfo[m].aoblkdirComptypeOid);
+		}
+	}
 
 	return newnode;
 }
@@ -3158,6 +3087,7 @@
 	COPY_STRING_FIELD(indexname);
 	COPY_SCALAR_FIELD(oidInfo.relOid);
 	COPY_SCALAR_FIELD(oidInfo.comptypeOid);
+	COPY_SCALAR_FIELD(oidInfo.comptypeArrayOid);
 	COPY_SCALAR_FIELD(oidInfo.toastOid);
 	COPY_SCALAR_FIELD(oidInfo.toastIndexOid);
 	COPY_SCALAR_FIELD(oidInfo.toastComptypeOid);
@@ -3210,8 +3140,10 @@
 	COPY_SCALAR_FIELD(oncommit);
 	COPY_STRING_FIELD(tablespacename);
 	COPY_NODE_FIELD(distributedBy);
+	COPY_NODE_FIELD(partitionBy);
 	COPY_SCALAR_FIELD(oidInfo.relOid);
 	COPY_SCALAR_FIELD(oidInfo.comptypeOid);
+	COPY_SCALAR_FIELD(oidInfo.comptypeArrayOid);
 	COPY_SCALAR_FIELD(oidInfo.toastOid);
 	COPY_SCALAR_FIELD(oidInfo.toastIndexOid);
 	COPY_SCALAR_FIELD(oidInfo.toastComptypeOid);
@@ -3227,6 +3159,7 @@
 	COPY_NODE_FIELD(deferredStmts);
 	COPY_SCALAR_FIELD(is_part_child);
 	COPY_SCALAR_FIELD(is_add_part);
+	COPY_SCALAR_FIELD(is_split_part);
 	COPY_SCALAR_FIELD(ownerid);
 	COPY_SCALAR_FIELD(buildAoBlkdir);
 	COPY_NODE_FIELD(attr_encodings);
@@ -3522,11 +3455,7 @@
 	COPY_NODE_FIELD(indexParams);
 	COPY_NODE_FIELD(options);
 	COPY_NODE_FIELD(whereClause);
-<<<<<<< HEAD
-	COPY_NODE_FIELD(rangetable);
 	COPY_SCALAR_FIELD(is_part_child);
-=======
->>>>>>> d13f41d2
 	COPY_SCALAR_FIELD(unique);
 	COPY_SCALAR_FIELD(primary);
 	COPY_SCALAR_FIELD(isconstraint);
@@ -3534,7 +3463,7 @@
 	COPY_SCALAR_FIELD(constrOid);
 	COPY_SCALAR_FIELD(concurrent);
 	COPY_NODE_FIELD(idxOids);
-	COPY_SCALAR_FIELD(do_part);
+	COPY_SCALAR_FIELD(is_split_part);
 
 	return newnode;
 }
@@ -3689,7 +3618,6 @@
 	COPY_SCALAR_FIELD(instead);
 	COPY_NODE_FIELD(actions);
 	COPY_SCALAR_FIELD(replace);
-	COPY_SCALAR_FIELD(ruleOid);
 
 	return newnode;
 }
@@ -3754,8 +3682,11 @@
 {
 	CreateEnumStmt *newnode = makeNode(CreateEnumStmt);
 
-	COPY_NODE_FIELD(typename);
+	COPY_NODE_FIELD(typeName);
 	COPY_NODE_FIELD(vals);
+	COPY_SCALAR_FIELD(enumTypeOid);
+	COPY_SCALAR_FIELD(enumArrayOid);
+	COPY_NODE_FIELD(valOids);
 
 	return newnode;
 }
@@ -3771,6 +3702,7 @@
 	COPY_SCALAR_FIELD(replace);
 	COPY_SCALAR_FIELD(relOid);
 	COPY_SCALAR_FIELD(comptypeOid);
+	COPY_SCALAR_FIELD(comptypeArrayOid);
 	COPY_SCALAR_FIELD(rewriteOid);
 
 	return newnode;
@@ -4397,6 +4329,18 @@
 	return newnode;
 }
 
+static CursorPosInfo *
+_copyCursorPosInfo(CursorPosInfo *from)
+{
+	CursorPosInfo *newnode = makeNode(CursorPosInfo);
+
+	COPY_STRING_FIELD(cursor_name);
+	COPY_SCALAR_FIELD(gp_segment_id);
+	COPY_BINARY_FIELD(ctid, sizeof(ItemPointerData));
+	COPY_SCALAR_FIELD(table_oid);
+
+	return newnode;
+}
 
 
 static CreateQueueStmt *
@@ -4437,6 +4381,7 @@
 	TableValueExpr *newnode = makeNode(TableValueExpr);
 
 	COPY_NODE_FIELD(subquery);
+	COPY_LOCATION_FIELD(location);
 
 	return newnode;
 }
@@ -4604,12 +4549,9 @@
 		case T_PlannedStmt:
 			retval = _copyPlannedStmt(from);
 			break;
-<<<<<<< HEAD
 		case T_QueryDispatchDesc:
 			retval = _copyQueryDispatchDesc(from);
 			break;
-=======
->>>>>>> d13f41d2
 		case T_Plan:
 			retval = _copyPlan(from);
 			break;
@@ -4726,6 +4668,9 @@
 			break;
 		case T_Limit:
 			retval = _copyLimit(from);
+			break;
+		case T_PlanInvalItem:
+			retval = _copyPlanInvalItem(from);
 			break;
 		case T_Motion:
 			retval = _copyMotion(from);
@@ -4758,12 +4703,9 @@
 		case T_IntoClause:
 			retval = _copyIntoClause(from);
 			break;
-<<<<<<< HEAD
 		case T_TableOidInfo:
 			retval = _copyTableOidInfo(from);
 			break;
-=======
->>>>>>> d13f41d2
 		case T_Var:
 			retval = _copyVar(from);
 			break;
@@ -5398,6 +5340,9 @@
 		case T_SliceTable:
 			retval = _copySliceTable(from);
 			break;
+		case T_CursorPosInfo:
+			retval = _copyCursorPosInfo(from);
+			break;
 		case T_TableValueExpr:
 			retval = _copyTableValueExpr(from);
 			break;
