--- conflicted
+++ resolved
@@ -64,14 +64,11 @@
 FROM pg_proc as p1
 WHERE prosrc IS NULL OR prosrc = '' OR prosrc = '-';
 
-<<<<<<< HEAD
-=======
 -- proiswindow shouldn't be set together with proisagg or proretset
 SELECT p1.oid, p1.proname
 FROM pg_proc AS p1
 WHERE proiswindow AND (proisagg OR proretset);
 
->>>>>>> 38e93482
 -- pronargdefaults should be 0 iff proargdefaults is null
 SELECT p1.oid, p1.proname
 FROM pg_proc AS p1
@@ -277,7 +274,7 @@
 -- Catch bogus values in pg_cast columns (other than cases detected by
 -- oidjoins test).
 
-SELECT castsource::regtype, casttarget::regtype, castfunc::regproc, castcontext
+SELECT *
 FROM pg_cast c
 WHERE castsource = 0 OR casttarget = 0 OR castcontext NOT IN ('e', 'a', 'i')
     OR castmethod NOT IN ('f', 'b' ,'i');
@@ -294,11 +291,11 @@
 -- (We assume they are length coercions if they take multiple arguments.)
 -- Such entries are not necessarily harmful, but they are useless.
 
-SELECT castsource::regtype, casttarget::regtype, castfunc::regproc, castcontext
+SELECT *
 FROM pg_cast c
 WHERE castsource = casttarget AND castfunc = 0;
 
-SELECT castsource::regtype, casttarget::regtype, castfunc::regproc, castcontext
+SELECT c.*
 FROM pg_cast c, pg_proc p
 WHERE c.castfunc = p.oid AND p.pronargs < 2 AND castsource = casttarget;
 
@@ -310,7 +307,7 @@
 -- because CHAR(n)-to-TEXT normally invokes rtrim().  However, the results
 -- are the same, so long as the function is one that ignores trailing blanks.
 
-SELECT castsource::regtype, casttarget::regtype, castfunc::regproc, castcontext
+SELECT c.*
 FROM pg_cast c, pg_proc p
 WHERE c.castfunc = p.oid AND
     (p.pronargs < 1 OR p.pronargs > 3
@@ -319,7 +316,7 @@
                  p.proargtypes[0] = 'text'::regtype))
      OR NOT binary_coercible(p.prorettype, c.casttarget));
 
-SELECT castsource::regtype, casttarget::regtype, castfunc::regproc, castcontext
+SELECT c.*
 FROM pg_cast c, pg_proc p
 WHERE c.castfunc = p.oid AND
     ((p.pronargs > 1 AND p.proargtypes[1] != 'int4'::regtype) OR
