--
-- OPR_SANITY
-- Sanity checks for common errors in making operator/procedure system tables:
-- pg_operator, pg_proc, pg_cast, pg_conversion, pg_aggregate, pg_am,
-- pg_amop, pg_amproc, pg_opclass, pg_opfamily, pg_index.
--
-- Every test failure in this file should be closely inspected.
-- The description of the failing test should be read carefully before
-- adjusting the expected output.  In most cases, the queries should
-- not find *any* matching entries.
--
-- NB: we assume the oidjoins test will have caught any dangling links,
-- that is OID or REGPROC fields that are not zero and do not match some
-- row in the linked-to table.  However, if we want to enforce that a link
-- field can't be 0, we have to check it here.
--
-- NB: run this test earlier than the create_operator test, because
-- that test creates some bogus operators...


-- Helper functions to deal with cases where binary-coercible matches are
-- allowed.

-- This should match IsBinaryCoercible() in parse_coerce.c.
create function binary_coercible(oid, oid) returns bool as $$
SELECT ($1 = $2) OR
 EXISTS(select 1 from pg_catalog.pg_cast where
        castsource = $1 and casttarget = $2 and
        castmethod = 'b' and castcontext = 'i') OR
 ($2 = 'pg_catalog.any'::pg_catalog.regtype) OR
 ($2 = 'pg_catalog.anyarray'::pg_catalog.regtype AND
  EXISTS(select 1 from pg_catalog.pg_type where
         oid = $1 and typelem != 0 and typlen = -1)) OR
 ($2 = 'pg_catalog.anyrange'::pg_catalog.regtype AND
  (select typtype from pg_catalog.pg_type where oid = $1) = 'r')
$$ language sql strict stable READS SQL DATA;

-- This one ignores castcontext, so it considers only physical equivalence
-- and not whether the coercion can be invoked implicitly.
create function physically_coercible(oid, oid) returns bool as $$
SELECT ($1 = $2) OR
 EXISTS(select 1 from pg_catalog.pg_cast where
        castsource = $1 and casttarget = $2 and
        castmethod = 'b') OR
 ($2 = 'pg_catalog.any'::pg_catalog.regtype) OR
 ($2 = 'pg_catalog.anyarray'::pg_catalog.regtype AND
  EXISTS(select 1 from pg_catalog.pg_type where
         oid = $1 and typelem != 0 and typlen = -1)) OR
 ($2 = 'pg_catalog.anyrange'::pg_catalog.regtype AND
  (select typtype from pg_catalog.pg_type where oid = $1) = 'r')
$$ language sql strict stable READS SQL DATA;


-- **************** pg_proc ****************

-- Look for illegal values in pg_proc fields.

SELECT p1.oid, p1.proname
FROM pg_proc as p1
WHERE p1.prolang = 0 OR p1.prorettype = 0 OR
       p1.pronargs < 0 OR
       p1.pronargdefaults < 0 OR
       p1.pronargdefaults > p1.pronargs OR
       array_lower(p1.proargtypes, 1) != 0 OR
       array_upper(p1.proargtypes, 1) != p1.pronargs-1 OR
       0::oid = ANY (p1.proargtypes) OR
       procost <= 0 OR
       CASE WHEN proretset THEN prorows <= 0 ELSE prorows != 0 END OR
       provolatile NOT IN ('i', 's', 'v') OR
       proparallel NOT IN ('s', 'r', 'u');

-- prosrc should never be null or empty
SELECT p1.oid, p1.proname
FROM pg_proc as p1
WHERE prosrc IS NULL OR prosrc = '' OR prosrc = '-';

-- proiswindow shouldn't be set together with proisagg or proretset
SELECT p1.oid, p1.proname
FROM pg_proc AS p1
WHERE proiswindow AND (proisagg OR proretset);

-- pronargdefaults should be 0 iff proargdefaults is null
SELECT p1.oid, p1.proname
FROM pg_proc AS p1
WHERE (pronargdefaults <> 0) != (proargdefaults IS NOT NULL);

-- probin should be non-empty for C functions, null everywhere else
SELECT p1.oid, p1.proname
FROM pg_proc as p1
WHERE prolang = 13 AND (probin IS NULL OR probin = '' OR probin = '-');

SELECT p1.oid, p1.proname
FROM pg_proc as p1
WHERE prolang != 13 AND probin IS NOT NULL;

-- Look for conflicting proc definitions (same names and input datatypes).
-- (This test should be dead code now that we have the unique index
-- pg_proc_proname_args_nsp_index, but I'll leave it in anyway.)

SELECT p1.oid, p1.proname, p2.oid, p2.proname
FROM pg_proc AS p1, pg_proc AS p2
WHERE p1.oid != p2.oid AND
    p1.proname = p2.proname AND
    p1.pronargs = p2.pronargs AND
    p1.proargtypes = p2.proargtypes;

-- Considering only built-in procs (prolang = 12), look for multiple uses
-- of the same internal function (ie, matching prosrc fields).  It's OK to
-- have several entries with different pronames for the same internal function,
-- but conflicts in the number of arguments (except in the case of window 
-- functions) and other critical items should be complained of.  (We don't 
-- check data types here; see next query.) 
--
-- Note: ignore aggregate functions here, since they all point to the same dummy
-- built-in function.
--
-- Note: ignoring gp_deprecated here since the function ignores its parameters
-- always errors and never returns a value.

SELECT p1.oid, p1.proname, p2.oid, p2.proname
FROM pg_proc AS p1, pg_proc AS p2
WHERE p1.oid < p2.oid AND
    p1.prosrc = p2.prosrc AND
	p1.prosrc NOT IN ('gp_deprecated') AND
    p1.prolang = 12 AND p2.prolang = 12 AND
    (p1.proisagg = false OR p2.proisagg = false) AND
    (p1.proiswindow = false OR p1.proiswindow = false) AND
    (p1.prolang != p2.prolang OR
     p1.proisagg != p2.proisagg OR
     p1.proiswindow != p2.proiswindow OR
     p1.prosecdef != p2.prosecdef OR
     p1.proleakproof != p2.proleakproof OR
     p1.proisstrict != p2.proisstrict OR
     p1.proretset != p2.proretset OR
     p1.provolatile != p2.provolatile OR
     p1.pronargs != p2.pronargs);

-- Look for uses of different type OIDs in the argument/result type fields
-- for different aliases of the same built-in function.
-- This indicates that the types are being presumed to be binary-equivalent,
-- or that the built-in function is prepared to deal with different types.
-- That's not wrong, necessarily, but we make lists of all the types being
-- so treated.  Note that the expected output of this part of the test will
-- need to be modified whenever new pairs of types are made binary-equivalent,
-- or when new polymorphic built-in functions are added!
--
-- Note: ignore aggregate functions here, since they all point to the same
-- dummy built-in function.
--
-- Note: ignoring gp_deprecated here since the function ignores its parameters
-- always errors and never returns a value.

SELECT DISTINCT p1.prorettype::regtype, p2.prorettype::regtype
FROM pg_proc AS p1, pg_proc AS p2
WHERE p1.oid != p2.oid AND
    p1.prosrc = p2.prosrc AND
	p1.prosrc NOT IN ('gp_deprecated') AND
    p1.prolang = 12 AND p2.prolang = 12 AND
    NOT p1.proisagg AND NOT p2.proisagg AND
    NOT p1.proiswindow AND NOT p2.proiswindow AND
    p1.prosrc NOT LIKE E'range\\_constructor_' AND
    p2.prosrc NOT LIKE E'range\\_constructor_' AND
    (p1.prorettype < p2.prorettype)
ORDER BY 1, 2; -- order none

SELECT DISTINCT p1.proargtypes[0]::regtype, p2.proargtypes[0]::regtype
FROM pg_proc AS p1, pg_proc AS p2
WHERE p1.oid != p2.oid AND
    p1.prosrc = p2.prosrc AND
	p1.prosrc NOT IN ('gp_deprecated') AND
    p1.prolang = 12 AND p2.prolang = 12 AND
    NOT p1.proisagg AND NOT p2.proisagg AND
    NOT p1.proiswindow AND NOT p2.proiswindow AND
    p1.prosrc NOT LIKE E'range\\_constructor_' AND
    p2.prosrc NOT LIKE E'range\\_constructor_' AND
    (p1.proargtypes[0] < p2.proargtypes[0])
ORDER BY 1, 2; -- order none

SELECT DISTINCT p1.proargtypes[1]::regtype, p2.proargtypes[1]::regtype
FROM pg_proc AS p1, pg_proc AS p2
WHERE p1.oid != p2.oid AND
    p1.prosrc = p2.prosrc AND
	p1.prosrc NOT IN ('gp_deprecated') AND
    p1.prolang = 12 AND p2.prolang = 12 AND
    NOT p1.proisagg AND NOT p2.proisagg AND
    NOT p1.proiswindow AND NOT p2.proiswindow AND
    p1.prosrc NOT LIKE E'range\\_constructor_' AND
    p2.prosrc NOT LIKE E'range\\_constructor_' AND
    (p1.proargtypes[1] < p2.proargtypes[1])
ORDER BY 1, 2; -- order none

SELECT DISTINCT p1.proargtypes[2]::regtype, p2.proargtypes[2]::regtype
FROM pg_proc AS p1, pg_proc AS p2
WHERE p1.oid != p2.oid AND
    p1.prosrc = p2.prosrc AND
	p1.prosrc NOT IN ('gp_deprecated') AND
    p1.prolang = 12 AND p2.prolang = 12 AND
    NOT p1.proisagg AND NOT p2.proisagg AND
    NOT p1.proiswindow AND NOT p2.proiswindow AND
    (p1.proargtypes[2] < p2.proargtypes[2])
ORDER BY 1, 2; -- order none

SELECT DISTINCT p1.proargtypes[3]::regtype, p2.proargtypes[3]::regtype
FROM pg_proc AS p1, pg_proc AS p2
WHERE p1.oid != p2.oid AND
    p1.prosrc = p2.prosrc AND
	p1.prosrc NOT IN ('gp_deprecated') AND
    p1.prolang = 12 AND p2.prolang = 12 AND
    NOT p1.proisagg AND NOT p2.proisagg AND
    NOT p1.proiswindow AND NOT p2.proiswindow AND
    (p1.proargtypes[3] < p2.proargtypes[3])
ORDER BY 1, 2; -- order none

SELECT DISTINCT p1.proargtypes[4]::regtype, p2.proargtypes[4]::regtype
FROM pg_proc AS p1, pg_proc AS p2
WHERE p1.oid != p2.oid AND
    p1.prosrc = p2.prosrc AND
	p1.prosrc NOT IN ('gp_deprecated') AND
    p1.prolang = 12 AND p2.prolang = 12 AND
    NOT p1.proisagg AND NOT p2.proisagg AND
    NOT p1.proiswindow AND NOT p2.proiswindow AND
    (p1.proargtypes[4] < p2.proargtypes[4])
ORDER BY 1, 2; -- order none

SELECT DISTINCT p1.proargtypes[5]::regtype, p2.proargtypes[5]::regtype
FROM pg_proc AS p1, pg_proc AS p2
WHERE p1.oid != p2.oid AND
    p1.prosrc = p2.prosrc AND
	p1.prosrc NOT IN ('gp_deprecated') AND
    p1.prolang = 12 AND p2.prolang = 12 AND
    NOT p1.proisagg AND NOT p2.proisagg AND
    NOT p1.proiswindow AND NOT p2.proiswindow AND
    (p1.proargtypes[5] < p2.proargtypes[5])
ORDER BY 1, 2; -- order none

SELECT DISTINCT p1.proargtypes[6]::regtype, p2.proargtypes[6]::regtype
FROM pg_proc AS p1, pg_proc AS p2
WHERE p1.oid != p2.oid AND
    p1.prosrc = p2.prosrc AND
	p1.prosrc NOT IN ('gp_deprecated') AND
    p1.prolang = 12 AND p2.prolang = 12 AND
    NOT p1.proisagg AND NOT p2.proisagg AND
    NOT p1.proiswindow AND NOT p2.proiswindow AND
    (p1.proargtypes[6] < p2.proargtypes[6])
ORDER BY 1, 2; -- order none

SELECT DISTINCT p1.proargtypes[7]::regtype, p2.proargtypes[7]::regtype
FROM pg_proc AS p1, pg_proc AS p2
WHERE p1.oid != p2.oid AND
    p1.prosrc = p2.prosrc AND
	p1.prosrc NOT IN ('gp_deprecated') AND
    p1.prolang = 12 AND p2.prolang = 12 AND
    NOT p1.proisagg AND NOT p2.proisagg AND
    NOT p1.proiswindow AND NOT p2.proiswindow AND
    (p1.proargtypes[7] < p2.proargtypes[7])
ORDER BY 1, 2; -- order none

-- The checks above only extend to the first 8 parameters, list any
-- functions not checked.
SELECT proname, pronargs 
FROM pg_proc 
WHERE pronargs > 8 and prolang = 12 AND
	proname NOT IN ('gp_add_segment') AND
	proname NOT LIKE '%costestimate' AND
    NOT proisagg AND 
    NOT proiswindow;


-- Look for functions that return type "internal" and do not have any
-- "internal" argument.  Such a function would be a security hole since
-- it might be used to call an internal function from an SQL command.
-- As of 7.3 this query should find only internal_in, which is safe because
-- it always throws an error when called.

SELECT p1.oid, p1.proname
FROM pg_proc as p1
WHERE p1.prorettype = 'internal'::regtype AND NOT
    'internal'::regtype = ANY (p1.proargtypes);

-- Look for functions that return a polymorphic type and do not have any
-- polymorphic argument.  Calls of such functions would be unresolvable
-- at parse time.  As of 9.6 this query should find only some input functions
-- and GiST support functions associated with these pseudotypes.

SELECT p1.oid, p1.proname
FROM pg_proc as p1
WHERE p1.prorettype IN
    ('anyelement'::regtype, 'anyarray'::regtype, 'anynonarray'::regtype,
     'anyenum'::regtype, 'anyrange'::regtype)
  AND NOT
    ('anyelement'::regtype = ANY (p1.proargtypes) OR
     'anyarray'::regtype = ANY (p1.proargtypes) OR
     'anynonarray'::regtype = ANY (p1.proargtypes) OR
     'anyenum'::regtype = ANY (p1.proargtypes) OR
     'anyrange'::regtype = ANY (p1.proargtypes))
ORDER BY 2;

-- Look for functions that accept cstring and are neither datatype input
-- functions nor encoding conversion functions.  It's almost never a good
-- idea to use cstring input for a function meant to be called from SQL;
-- text should be used instead, because cstring lacks suitable casts.
-- As of 9.6 this query should find only cstring_out and cstring_send.
-- However, we must manually exclude shell_in, which might or might not be
-- rejected by the EXISTS clause depending on whether there are currently
-- any shell types.

SELECT p1.oid, p1.proname
FROM pg_proc as p1
WHERE 'cstring'::regtype = ANY (p1.proargtypes)
    AND NOT EXISTS(SELECT 1 FROM pg_type WHERE typinput = p1.oid)
    AND NOT EXISTS(SELECT 1 FROM pg_conversion WHERE conproc = p1.oid)
    AND p1.oid != 'shell_in(cstring)'::regprocedure
ORDER BY 1;

-- Likewise, look for functions that return cstring and aren't datatype output
-- functions nor typmod output functions.
-- As of 9.6 this query should find only cstring_in and cstring_recv.
-- However, we must manually exclude shell_out.

SELECT p1.oid, p1.proname
FROM pg_proc as p1
WHERE  p1.prorettype = 'cstring'::regtype
    AND NOT EXISTS(SELECT 1 FROM pg_type WHERE typoutput = p1.oid)
    AND NOT EXISTS(SELECT 1 FROM pg_type WHERE typmodout = p1.oid)
    AND p1.oid != 'shell_out(opaque)'::regprocedure
ORDER BY 1;

-- Check for length inconsistencies between the various argument-info arrays.

SELECT p1.oid, p1.proname
FROM pg_proc as p1
WHERE proallargtypes IS NOT NULL AND
    array_length(proallargtypes,1) < array_length(proargtypes,1);

SELECT p1.oid, p1.proname
FROM pg_proc as p1
WHERE proargmodes IS NOT NULL AND
    array_length(proargmodes,1) < array_length(proargtypes,1);

SELECT p1.oid, p1.proname
FROM pg_proc as p1
WHERE proargnames IS NOT NULL AND
    array_length(proargnames,1) < array_length(proargtypes,1);

SELECT p1.oid, p1.proname
FROM pg_proc as p1
WHERE proallargtypes IS NOT NULL AND proargmodes IS NOT NULL AND
    array_length(proallargtypes,1) <> array_length(proargmodes,1);

SELECT p1.oid, p1.proname
FROM pg_proc as p1
WHERE proallargtypes IS NOT NULL AND proargnames IS NOT NULL AND
    array_length(proallargtypes,1) <> array_length(proargnames,1);

SELECT p1.oid, p1.proname
FROM pg_proc as p1
WHERE proargmodes IS NOT NULL AND proargnames IS NOT NULL AND
    array_length(proargmodes,1) <> array_length(proargnames,1);

-- Check that proallargtypes matches proargtypes
SELECT p1.oid, p1.proname, p1.proargtypes, p1.proallargtypes, p1.proargmodes
FROM pg_proc as p1
WHERE proallargtypes IS NOT NULL AND
  ARRAY(SELECT unnest(proargtypes)) <>
  ARRAY(SELECT proallargtypes[i]
        FROM generate_series(1, array_length(proallargtypes, 1)) g(i)
        WHERE proargmodes IS NULL OR proargmodes[i] IN ('i', 'b', 'v'));

-- Check for protransform functions with the wrong signature
SELECT p1.oid, p1.proname, p2.oid, p2.proname
FROM pg_proc AS p1, pg_proc AS p2
WHERE p2.oid = p1.protransform AND
    (p2.prorettype != 'internal'::regtype OR p2.proretset OR p2.pronargs != 1
     OR p2.proargtypes[0] != 'internal'::regtype);

-- Insist that all built-in pg_proc entries have descriptions
SELECT p1.oid, p1.proname
FROM pg_proc as p1 LEFT JOIN pg_description as d
     ON p1.tableoid = d.classoid and p1.oid = d.objoid and d.objsubid = 0
WHERE d.classoid IS NULL AND p1.oid <= 9999;

-- List of built-in leakproof functions
--
-- Leakproof functions should only be added after carefully
-- scrutinizing all possibly executed codepaths for possible
-- information leaks. Don't add functions here unless you know what a
-- leakproof function is. If unsure, don't mark it as such.

-- temporarily disable fancy output, so catalog changes create less diff noise
\a\t

SELECT p1.oid::regprocedure
FROM pg_proc p1 JOIN pg_namespace pn
     ON pronamespace = pn.oid
WHERE nspname = 'pg_catalog' AND proleakproof
ORDER BY 1;

-- restore normal output mode
\a\t

-- List of functions used by libpq's fe-lobj.c
--
-- If the output of this query changes, you probably broke libpq.
-- lo_initialize() assumes that there will be at most one match for
-- each listed name.
select proname, oid from pg_catalog.pg_proc
where proname in (
  'lo_open',
  'lo_close',
  'lo_creat',
  'lo_create',
  'lo_unlink',
  'lo_lseek',
  'lo_lseek64',
  'lo_tell',
  'lo_tell64',
  'lo_truncate',
  'lo_truncate64',
  'loread',
  'lowrite')
and pronamespace = (select oid from pg_catalog.pg_namespace
                    where nspname = 'pg_catalog')
order by 1;


-- **************** pg_cast ****************

-- Catch bogus values in pg_cast columns (other than cases detected by
-- oidjoins test).

SELECT *
FROM pg_cast c
WHERE castsource = 0 OR casttarget = 0 OR castcontext NOT IN ('e', 'a', 'i')
    OR castmethod NOT IN ('f', 'b' ,'i');

-- Check that castfunc is nonzero only for cast methods that need a function,
-- and zero otherwise

SELECT *
FROM pg_cast c
WHERE (castmethod = 'f' AND castfunc = 0)
   OR (castmethod IN ('b', 'i') AND castfunc <> 0);

-- Look for casts to/from the same type that aren't length coercion functions.
-- (We assume they are length coercions if they take multiple arguments.)
-- Such entries are not necessarily harmful, but they are useless.

SELECT *
FROM pg_cast c
WHERE castsource = casttarget AND castfunc = 0;

SELECT c.*
FROM pg_cast c, pg_proc p
WHERE c.castfunc = p.oid AND p.pronargs < 2 AND castsource = casttarget;

-- Look for cast functions that don't have the right signature.  The
-- argument and result types in pg_proc must be the same as, or binary
-- compatible with, what it says in pg_cast.
-- As a special case, we allow casts from CHAR(n) that use functions
-- declared to take TEXT.  This does not pass the binary-coercibility test
-- because CHAR(n)-to-TEXT normally invokes rtrim().  However, the results
-- are the same, so long as the function is one that ignores trailing blanks.

SELECT c.*
FROM pg_cast c, pg_proc p
WHERE c.castfunc = p.oid AND
    (p.pronargs < 1 OR p.pronargs > 3
     OR NOT (binary_coercible(c.castsource, p.proargtypes[0])
             OR (c.castsource = 'character'::regtype AND
                 p.proargtypes[0] = 'text'::regtype))
     OR NOT binary_coercible(p.prorettype, c.casttarget));

SELECT c.*
FROM pg_cast c, pg_proc p
WHERE c.castfunc = p.oid AND
    ((p.pronargs > 1 AND p.proargtypes[1] != 'int4'::regtype) OR
     (p.pronargs > 2 AND p.proargtypes[2] != 'bool'::regtype));

-- Look for binary compatible casts that do not have the reverse
-- direction registered as well, or where the reverse direction is not
-- also binary compatible.  This is legal, but usually not intended.

-- As of 7.4, this finds the casts from text and varchar to bpchar, because
-- those are binary-compatible while the reverse way goes through rtrim().

-- As of 8.2, this finds the cast from cidr to inet, because that is a
-- trivial binary coercion while the other way goes through inet_to_cidr().

-- As of 8.3, this finds the casts from xml to text, varchar, and bpchar,
-- because those are binary-compatible while the reverse goes through
-- texttoxml(), which does an XML syntax check.

-- As of 9.1, this finds the cast from pg_node_tree to text, which we
-- intentionally do not provide a reverse pathway for.

SELECT castsource::regtype, casttarget::regtype, castfunc, castcontext
FROM pg_cast c
WHERE c.castmethod = 'b' AND
    NOT EXISTS (SELECT 1 FROM pg_cast k
                WHERE k.castmethod = 'b' AND
                    k.castsource = c.casttarget AND
                    k.casttarget = c.castsource);


-- **************** pg_conversion ****************

-- Look for illegal values in pg_conversion fields.

SELECT p1.oid, p1.conname
FROM pg_conversion as p1
WHERE p1.conproc = 0 OR
    pg_encoding_to_char(conforencoding) = '' OR
    pg_encoding_to_char(contoencoding) = '';

-- Look for conprocs that don't have the expected signature.

SELECT p.oid, p.proname, c.oid, c.conname
FROM pg_proc p, pg_conversion c
WHERE p.oid = c.conproc AND
    (p.prorettype != 'void'::regtype OR p.proretset OR
     p.pronargs != 5 OR
     p.proargtypes[0] != 'int4'::regtype OR
     p.proargtypes[1] != 'int4'::regtype OR
     p.proargtypes[2] != 'cstring'::regtype OR
     p.proargtypes[3] != 'internal'::regtype OR
     p.proargtypes[4] != 'int4'::regtype);

-- Check for conprocs that don't perform the specific conversion that
-- pg_conversion alleges they do, by trying to invoke each conversion
-- on some simple ASCII data.  (The conproc should throw an error if
-- it doesn't accept the encodings that are passed to it.)
-- Unfortunately, we can't test non-default conprocs this way, because
-- there is no way to ask convert() to invoke them, and we cannot call
-- them directly from SQL.  But there are no non-default built-in
-- conversions anyway.
-- (Similarly, this doesn't cope with any search path issues.)

SELECT p1.oid, p1.conname
FROM pg_conversion as p1
WHERE condefault AND
    convert('ABC'::bytea, pg_encoding_to_char(conforencoding),
            pg_encoding_to_char(contoencoding)) != 'ABC';


-- **************** pg_operator ****************

-- Look for illegal values in pg_operator fields.

SELECT p1.oid, p1.oprname
FROM pg_operator as p1
WHERE (p1.oprkind != 'b' AND p1.oprkind != 'l' AND p1.oprkind != 'r') OR
    p1.oprresult = 0 OR p1.oprcode = 0;

-- Look for missing or unwanted operand types

SELECT p1.oid, p1.oprname
FROM pg_operator as p1
WHERE (p1.oprleft = 0 and p1.oprkind != 'l') OR
    (p1.oprleft != 0 and p1.oprkind = 'l') OR
    (p1.oprright = 0 and p1.oprkind != 'r') OR
    (p1.oprright != 0 and p1.oprkind = 'r');

-- Look for conflicting operator definitions (same names and input datatypes).

SELECT p1.oid, p1.oprcode, p2.oid, p2.oprcode
FROM pg_operator AS p1, pg_operator AS p2
WHERE p1.oid != p2.oid AND
    p1.oprname = p2.oprname AND
    p1.oprkind = p2.oprkind AND
    p1.oprleft = p2.oprleft AND
    p1.oprright = p2.oprright;

-- Look for commutative operators that don't commute.
-- DEFINITIONAL NOTE: If A.oprcom = B, then x A y has the same result as y B x.
-- We expect that B will always say that B.oprcom = A as well; that's not
-- inherently essential, but it would be inefficient not to mark it so.

SELECT p1.oid, p1.oprcode, p2.oid, p2.oprcode
FROM pg_operator AS p1, pg_operator AS p2
WHERE p1.oprcom = p2.oid AND
    (p1.oprkind != 'b' OR
     p1.oprleft != p2.oprright OR
     p1.oprright != p2.oprleft OR
     p1.oprresult != p2.oprresult OR
     p1.oid != p2.oprcom);

-- Look for negatory operators that don't agree.
-- DEFINITIONAL NOTE: If A.oprnegate = B, then both A and B must yield
-- boolean results, and (x A y) == ! (x B y), or the equivalent for
-- single-operand operators.
-- We expect that B will always say that B.oprnegate = A as well; that's not
-- inherently essential, but it would be inefficient not to mark it so.
-- Also, A and B had better not be the same operator.

SELECT p1.oid, p1.oprcode, p2.oid, p2.oprcode
FROM pg_operator AS p1, pg_operator AS p2
WHERE p1.oprnegate = p2.oid AND
    (p1.oprkind != p2.oprkind OR
     p1.oprleft != p2.oprleft OR
     p1.oprright != p2.oprright OR
     p1.oprresult != 'bool'::regtype OR
     p2.oprresult != 'bool'::regtype OR
     p1.oid != p2.oprnegate OR
     p1.oid = p2.oid);

-- Make a list of the names of operators that are claimed to be commutator
-- pairs.  This list will grow over time, but before accepting a new entry
-- make sure you didn't link the wrong operators.

SELECT DISTINCT o1.oprname AS op1, o2.oprname AS op2
FROM pg_operator o1, pg_operator o2
WHERE o1.oprcom = o2.oid AND o1.oprname <= o2.oprname
ORDER BY 1, 2;

-- Likewise for negator pairs.

SELECT DISTINCT o1.oprname AS op1, o2.oprname AS op2
FROM pg_operator o1, pg_operator o2
WHERE o1.oprnegate = o2.oid AND o1.oprname <= o2.oprname
ORDER BY 1, 2;

-- A mergejoinable or hashjoinable operator must be binary, must return
-- boolean, and must have a commutator (itself, unless it's a cross-type
-- operator).

SELECT p1.oid, p1.oprname FROM pg_operator AS p1
WHERE (p1.oprcanmerge OR p1.oprcanhash) AND NOT
    (p1.oprkind = 'b' AND p1.oprresult = 'bool'::regtype AND p1.oprcom != 0);

-- What's more, the commutator had better be mergejoinable/hashjoinable too.

SELECT p1.oid, p1.oprname, p2.oid, p2.oprname
FROM pg_operator AS p1, pg_operator AS p2
WHERE p1.oprcom = p2.oid AND
    (p1.oprcanmerge != p2.oprcanmerge OR
     p1.oprcanhash != p2.oprcanhash);

-- Mergejoinable operators should appear as equality members of btree index
-- opfamilies.

SELECT p1.oid, p1.oprname
FROM pg_operator AS p1
WHERE p1.oprcanmerge AND NOT EXISTS
  (SELECT 1 FROM pg_amop
   WHERE amopmethod = (SELECT oid FROM pg_am WHERE amname = 'btree') AND
         amopopr = p1.oid AND amopstrategy = 3);

-- And the converse.

SELECT p1.oid, p1.oprname, p.amopfamily
FROM pg_operator AS p1, pg_amop p
WHERE amopopr = p1.oid
  AND amopmethod = (SELECT oid FROM pg_am WHERE amname = 'btree')
  AND amopstrategy = 3
  AND NOT p1.oprcanmerge;

-- Hashable operators should appear as members of hash index opfamilies.

SELECT p1.oid, p1.oprname
FROM pg_operator AS p1
WHERE p1.oprcanhash AND NOT EXISTS
  (SELECT 1 FROM pg_amop
   WHERE amopmethod = (SELECT oid FROM pg_am WHERE amname = 'hash') AND
         amopopr = p1.oid AND amopstrategy = 1);

-- And the converse.

SELECT p1.oid, p1.oprname, p.amopfamily
FROM pg_operator AS p1, pg_amop p
WHERE amopopr = p1.oid
  AND amopmethod = (SELECT oid FROM pg_am WHERE amname = 'hash')
  AND NOT p1.oprcanhash;

-- Check that each operator defined in pg_operator matches its oprcode entry
-- in pg_proc.  Easiest to do this separately for each oprkind.

SELECT p1.oid, p1.oprname, p2.oid, p2.proname
FROM pg_operator AS p1, pg_proc AS p2
WHERE p1.oprcode = p2.oid AND
    p1.oprkind = 'b' AND
    (p2.pronargs != 2
     OR NOT binary_coercible(p2.prorettype, p1.oprresult)
     OR NOT binary_coercible(p1.oprleft, p2.proargtypes[0])
     OR NOT binary_coercible(p1.oprright, p2.proargtypes[1]));

SELECT p1.oid, p1.oprname, p2.oid, p2.proname
FROM pg_operator AS p1, pg_proc AS p2
WHERE p1.oprcode = p2.oid AND
    p1.oprkind = 'l' AND
    (p2.pronargs != 1
     OR NOT binary_coercible(p2.prorettype, p1.oprresult)
     OR NOT binary_coercible(p1.oprright, p2.proargtypes[0])
     OR p1.oprleft != 0);

SELECT p1.oid, p1.oprname, p2.oid, p2.proname
FROM pg_operator AS p1, pg_proc AS p2
WHERE p1.oprcode = p2.oid AND
    p1.oprkind = 'r' AND
    (p2.pronargs != 1
     OR NOT binary_coercible(p2.prorettype, p1.oprresult)
     OR NOT binary_coercible(p1.oprleft, p2.proargtypes[0])
     OR p1.oprright != 0);

-- If the operator is mergejoinable or hashjoinable, its underlying function
-- should not be volatile.

SELECT p1.oid, p1.oprname, p2.oid, p2.proname
FROM pg_operator AS p1, pg_proc AS p2
WHERE p1.oprcode = p2.oid AND
    (p1.oprcanmerge OR p1.oprcanhash) AND
    p2.provolatile = 'v';

-- If oprrest is set, the operator must return boolean,
-- and it must link to a proc with the right signature
-- to be a restriction selectivity estimator.
-- The proc signature we want is: float8 proc(internal, oid, internal, int4)

SELECT p1.oid, p1.oprname, p2.oid, p2.proname
FROM pg_operator AS p1, pg_proc AS p2
WHERE p1.oprrest = p2.oid AND
    (p1.oprresult != 'bool'::regtype OR
     p2.prorettype != 'float8'::regtype OR p2.proretset OR
     p2.pronargs != 4 OR
     p2.proargtypes[0] != 'internal'::regtype OR
     p2.proargtypes[1] != 'oid'::regtype OR
     p2.proargtypes[2] != 'internal'::regtype OR
     p2.proargtypes[3] != 'int4'::regtype);

-- If oprjoin is set, the operator must be a binary boolean op,
-- and it must link to a proc with the right signature
-- to be a join selectivity estimator.
-- The proc signature we want is: float8 proc(internal, oid, internal, int2, internal)
-- (Note: the old signature with only 4 args is still allowed, but no core
-- estimator should be using it.)

SELECT p1.oid, p1.oprname, p2.oid, p2.proname
FROM pg_operator AS p1, pg_proc AS p2
WHERE p1.oprjoin = p2.oid AND
    (p1.oprkind != 'b' OR p1.oprresult != 'bool'::regtype OR
     p2.prorettype != 'float8'::regtype OR p2.proretset OR
     p2.pronargs != 5 OR
     p2.proargtypes[0] != 'internal'::regtype OR
     p2.proargtypes[1] != 'oid'::regtype OR
     p2.proargtypes[2] != 'internal'::regtype OR
     p2.proargtypes[3] != 'int2'::regtype OR
     p2.proargtypes[4] != 'internal'::regtype);

-- Insist that all built-in pg_operator entries have descriptions
SELECT p1.oid, p1.oprname
FROM pg_operator as p1 LEFT JOIN pg_description as d
     ON p1.tableoid = d.classoid and p1.oid = d.objoid and d.objsubid = 0
WHERE d.classoid IS NULL AND p1.oid <= 9999;

-- Check that operators' underlying functions have suitable comments,
-- namely 'implementation of XXX operator'.  (Note: it's not necessary to
-- put such comments into pg_proc.h; initdb will generate them as needed.)
-- In some cases involving legacy names for operators, there are multiple
-- operators referencing the same pg_proc entry, so ignore operators whose
-- comments say they are deprecated.
-- We also have a few functions that are both operator support and meant to
-- be called directly; those should have comments matching their operator.
WITH funcdescs AS (
  SELECT p.oid as p_oid, proname, o.oid as o_oid,
    obj_description(p.oid, 'pg_proc') as prodesc,
    'implementation of ' || oprname || ' operator' as expecteddesc,
    obj_description(o.oid, 'pg_operator') as oprdesc
  FROM pg_proc p JOIN pg_operator o ON oprcode = p.oid
  WHERE o.oid <= 9999
)
SELECT * FROM funcdescs
  WHERE prodesc IS DISTINCT FROM expecteddesc
    AND oprdesc NOT LIKE 'deprecated%'
    AND prodesc IS DISTINCT FROM oprdesc;

-- Show all the operator-implementation functions that have their own
-- comments.  This should happen only in cases where the function and
-- operator syntaxes are both documented at the user level.
-- This should be a pretty short list; it's mostly legacy cases.
WITH funcdescs AS (
  SELECT p.oid as p_oid, proname, o.oid as o_oid,
    obj_description(p.oid, 'pg_proc') as prodesc,
    'implementation of ' || oprname || ' operator' as expecteddesc,
    obj_description(o.oid, 'pg_operator') as oprdesc
  FROM pg_proc p JOIN pg_operator o ON oprcode = p.oid
  WHERE o.oid <= 9999
)
SELECT p_oid, proname, prodesc FROM funcdescs
  WHERE prodesc IS DISTINCT FROM expecteddesc
    AND oprdesc NOT LIKE 'deprecated%'
ORDER BY 1;


-- **************** pg_aggregate ****************

-- Look for illegal values in pg_aggregate fields.

SELECT ctid, aggfnoid::oid
FROM pg_aggregate as p1
WHERE aggfnoid = 0 OR aggtransfn = 0 OR
    aggkind NOT IN ('n', 'o', 'h') OR
    aggnumdirectargs < 0 OR
    (aggkind = 'n' AND aggnumdirectargs > 0) OR
    aggtranstype = 0 OR aggtransspace < 0 OR aggmtransspace < 0;

-- Make sure the matching pg_proc entry is sensible, too.

SELECT a.aggfnoid::oid, p.proname
FROM pg_aggregate as a, pg_proc as p
WHERE a.aggfnoid = p.oid AND
    (NOT p.proisagg OR p.proretset OR p.pronargs < a.aggnumdirectargs);

-- Make sure there are no proisagg pg_proc entries without matches.

SELECT oid, proname
FROM pg_proc as p
WHERE p.proisagg AND
    NOT EXISTS (SELECT 1 FROM pg_aggregate a WHERE a.aggfnoid = p.oid);

-- If there is no finalfn then the output type must be the transtype.

SELECT a.aggfnoid::oid, p.proname
FROM pg_aggregate as a, pg_proc as p
WHERE a.aggfnoid = p.oid AND
    a.aggfinalfn = 0 AND p.prorettype != a.aggtranstype;

-- Cross-check transfn against its entry in pg_proc.
-- NOTE: use physically_coercible here, not binary_coercible, because
-- max and min on abstime are implemented using int4larger/int4smaller.
SELECT a.aggfnoid::oid, p.proname, ptr.oid, ptr.proname
FROM pg_aggregate AS a, pg_proc AS p, pg_proc AS ptr
WHERE a.aggfnoid = p.oid AND
    a.aggtransfn = ptr.oid AND
    (ptr.proretset
     OR NOT (ptr.pronargs =
             CASE WHEN a.aggkind = 'n' THEN p.pronargs + 1
             ELSE greatest(p.pronargs - a.aggnumdirectargs, 1) + 1 END)
     OR NOT physically_coercible(ptr.prorettype, a.aggtranstype)
     OR NOT physically_coercible(a.aggtranstype, ptr.proargtypes[0])
     OR (p.pronargs > 0 AND
         NOT physically_coercible(p.proargtypes[0], ptr.proargtypes[1]))
     OR (p.pronargs > 1 AND
         NOT physically_coercible(p.proargtypes[1], ptr.proargtypes[2]))
     OR (p.pronargs > 2 AND
         NOT physically_coercible(p.proargtypes[2], ptr.proargtypes[3]))
     -- we could carry the check further, but 3 args is enough for now
    );

-- Cross-check finalfn (if present) against its entry in pg_proc.

SELECT a.aggfnoid::oid, p.proname, pfn.oid, pfn.proname
FROM pg_aggregate AS a, pg_proc AS p, pg_proc AS pfn
WHERE a.aggfnoid = p.oid AND
    a.aggfinalfn = pfn.oid AND
    (pfn.proretset OR
     NOT binary_coercible(pfn.prorettype, p.prorettype) OR
     NOT binary_coercible(a.aggtranstype, pfn.proargtypes[0]) OR
     CASE WHEN a.aggfinalextra THEN pfn.pronargs != p.pronargs + 1
          ELSE pfn.pronargs != a.aggnumdirectargs + 1 END
     OR (pfn.pronargs > 1 AND
         NOT binary_coercible(p.proargtypes[0], pfn.proargtypes[1]))
     OR (pfn.pronargs > 2 AND
         NOT binary_coercible(p.proargtypes[1], pfn.proargtypes[2]))
     OR (pfn.pronargs > 3 AND
         NOT binary_coercible(p.proargtypes[2], pfn.proargtypes[3]))
     -- we could carry the check further, but 3 args is enough for now
    );

-- If transfn is strict then either initval should be non-NULL, or
-- input type should match transtype so that the first non-null input
-- can be assigned as the state value.

SELECT a.aggfnoid::oid, p.proname, ptr.oid, ptr.proname
FROM pg_aggregate AS a, pg_proc AS p, pg_proc AS ptr
WHERE a.aggfnoid = p.oid AND
    a.aggtransfn = ptr.oid AND ptr.proisstrict AND
    a.agginitval IS NULL AND
    NOT binary_coercible(p.proargtypes[0], a.aggtranstype);

-- Check for inconsistent specifications of moving-aggregate columns.

SELECT ctid, aggfnoid::oid
FROM pg_aggregate as p1
WHERE aggmtranstype != 0 AND
    (aggmtransfn = 0 OR aggminvtransfn = 0);

SELECT ctid, aggfnoid::oid
FROM pg_aggregate as p1
WHERE aggmtranstype = 0 AND
    (aggmtransfn != 0 OR aggminvtransfn != 0 OR aggmfinalfn != 0 OR
     aggmtransspace != 0 OR aggminitval IS NOT NULL);

-- If there is no mfinalfn then the output type must be the mtranstype.

SELECT a.aggfnoid::oid, p.proname
FROM pg_aggregate as a, pg_proc as p
WHERE a.aggfnoid = p.oid AND
    a.aggmtransfn != 0 AND
    a.aggmfinalfn = 0 AND p.prorettype != a.aggmtranstype;

-- Cross-check mtransfn (if present) against its entry in pg_proc.
SELECT a.aggfnoid::oid, p.proname, ptr.oid, ptr.proname
FROM pg_aggregate AS a, pg_proc AS p, pg_proc AS ptr
WHERE a.aggfnoid = p.oid AND
    a.aggmtransfn = ptr.oid AND
    (ptr.proretset
     OR NOT (ptr.pronargs =
             CASE WHEN a.aggkind = 'n' THEN p.pronargs + 1
             ELSE greatest(p.pronargs - a.aggnumdirectargs, 1) + 1 END)
     OR NOT physically_coercible(ptr.prorettype, a.aggmtranstype)
     OR NOT physically_coercible(a.aggmtranstype, ptr.proargtypes[0])
     OR (p.pronargs > 0 AND
         NOT physically_coercible(p.proargtypes[0], ptr.proargtypes[1]))
     OR (p.pronargs > 1 AND
         NOT physically_coercible(p.proargtypes[1], ptr.proargtypes[2]))
     OR (p.pronargs > 2 AND
         NOT physically_coercible(p.proargtypes[2], ptr.proargtypes[3]))
     -- we could carry the check further, but 3 args is enough for now
    );

-- Cross-check minvtransfn (if present) against its entry in pg_proc.
SELECT a.aggfnoid::oid, p.proname, ptr.oid, ptr.proname
FROM pg_aggregate AS a, pg_proc AS p, pg_proc AS ptr
WHERE a.aggfnoid = p.oid AND
    a.aggminvtransfn = ptr.oid AND
    (ptr.proretset
     OR NOT (ptr.pronargs =
             CASE WHEN a.aggkind = 'n' THEN p.pronargs + 1
             ELSE greatest(p.pronargs - a.aggnumdirectargs, 1) + 1 END)
     OR NOT physically_coercible(ptr.prorettype, a.aggmtranstype)
     OR NOT physically_coercible(a.aggmtranstype, ptr.proargtypes[0])
     OR (p.pronargs > 0 AND
         NOT physically_coercible(p.proargtypes[0], ptr.proargtypes[1]))
     OR (p.pronargs > 1 AND
         NOT physically_coercible(p.proargtypes[1], ptr.proargtypes[2]))
     OR (p.pronargs > 2 AND
         NOT physically_coercible(p.proargtypes[2], ptr.proargtypes[3]))
     -- we could carry the check further, but 3 args is enough for now
    );

-- Cross-check mfinalfn (if present) against its entry in pg_proc.

SELECT a.aggfnoid::oid, p.proname, pfn.oid, pfn.proname
FROM pg_aggregate AS a, pg_proc AS p, pg_proc AS pfn
WHERE a.aggfnoid = p.oid AND
    a.aggmfinalfn = pfn.oid AND
    (pfn.proretset OR
     NOT binary_coercible(pfn.prorettype, p.prorettype) OR
     NOT binary_coercible(a.aggmtranstype, pfn.proargtypes[0]) OR
     CASE WHEN a.aggmfinalextra THEN pfn.pronargs != p.pronargs + 1
          ELSE pfn.pronargs != a.aggnumdirectargs + 1 END
     OR (pfn.pronargs > 1 AND
         NOT binary_coercible(p.proargtypes[0], pfn.proargtypes[1]))
     OR (pfn.pronargs > 2 AND
         NOT binary_coercible(p.proargtypes[1], pfn.proargtypes[2]))
     OR (pfn.pronargs > 3 AND
         NOT binary_coercible(p.proargtypes[2], pfn.proargtypes[3]))
     -- we could carry the check further, but 3 args is enough for now
    );

-- If mtransfn is strict then either minitval should be non-NULL, or
-- input type should match mtranstype so that the first non-null input
-- can be assigned as the state value.

SELECT a.aggfnoid::oid, p.proname, ptr.oid, ptr.proname
FROM pg_aggregate AS a, pg_proc AS p, pg_proc AS ptr
WHERE a.aggfnoid = p.oid AND
    a.aggmtransfn = ptr.oid AND ptr.proisstrict AND
    a.aggminitval IS NULL AND
    NOT binary_coercible(p.proargtypes[0], a.aggmtranstype);

-- mtransfn and minvtransfn should have same strictness setting.

SELECT a.aggfnoid::oid, p.proname, ptr.oid, ptr.proname, iptr.oid, iptr.proname
FROM pg_aggregate AS a, pg_proc AS p, pg_proc AS ptr, pg_proc AS iptr
WHERE a.aggfnoid = p.oid AND
    a.aggmtransfn = ptr.oid AND
    a.aggminvtransfn = iptr.oid AND
    ptr.proisstrict != iptr.proisstrict;

-- Check that all combine functions have signature
-- combine(transtype, transtype) returns transtype
-- NOTE: use physically_coercible here, not binary_coercible, because
-- max and min on abstime are implemented using int4larger/int4smaller.

SELECT a.aggfnoid, p.proname
FROM pg_aggregate as a, pg_proc as p
WHERE a.aggcombinefn = p.oid AND
    (p.pronargs != 2 OR
     p.prorettype != p.proargtypes[0] OR
     p.prorettype != p.proargtypes[1] OR
     NOT physically_coercible(a.aggtranstype, p.proargtypes[0]));

-- Check that no combine function for an INTERNAL transtype is strict.

SELECT a.aggfnoid, p.proname
FROM pg_aggregate as a, pg_proc as p
WHERE a.aggcombinefn = p.oid AND
    a.aggtranstype = 'internal'::regtype AND p.proisstrict;

-- serialize/deserialize functions should be specified only for aggregates
-- with transtype internal and a combine function, and we should have both
-- or neither of them.

SELECT aggfnoid, aggtranstype, aggserialfn, aggdeserialfn
FROM pg_aggregate
WHERE (aggserialfn != 0 OR aggdeserialfn != 0)
  AND (aggtranstype != 'internal'::regtype OR aggcombinefn = 0 OR
       aggserialfn = 0 OR aggdeserialfn = 0);

-- Check that all serialization functions have signature
-- serialize(internal) returns bytea
-- Also insist that they be strict; it's wasteful to run them on NULLs.

SELECT a.aggfnoid, p.proname
FROM pg_aggregate as a, pg_proc as p
WHERE a.aggserialfn = p.oid AND
    (p.prorettype != 'bytea'::regtype OR p.pronargs != 1 OR
     p.proargtypes[0] != 'internal'::regtype OR
     NOT p.proisstrict);

-- Check that all deserialization functions have signature
-- deserialize(bytea, internal) returns internal
-- Also insist that they be strict; it's wasteful to run them on NULLs.

SELECT a.aggfnoid, p.proname
FROM pg_aggregate as a, pg_proc as p
WHERE a.aggdeserialfn = p.oid AND
    (p.prorettype != 'internal'::regtype OR p.pronargs != 2 OR
     p.proargtypes[0] != 'bytea'::regtype OR
     p.proargtypes[1] != 'internal'::regtype OR
     NOT p.proisstrict);

-- Check that aggregates which have the same transition function also have
-- the same combine, serialization, and deserialization functions.
-- While that isn't strictly necessary, it's fishy if they don't.

SELECT a.aggfnoid, a.aggcombinefn, a.aggserialfn, a.aggdeserialfn,
       b.aggfnoid, b.aggcombinefn, b.aggserialfn, b.aggdeserialfn
FROM
    pg_aggregate a, pg_aggregate b
WHERE
    a.aggfnoid < b.aggfnoid AND a.aggtransfn = b.aggtransfn AND
    (a.aggcombinefn != b.aggcombinefn OR a.aggserialfn != b.aggserialfn
     OR a.aggdeserialfn != b.aggdeserialfn);

-- Cross-check aggsortop (if present) against pg_operator.
-- We expect to find entries for bool_and, bool_or, every, max, and min.

SELECT DISTINCT proname, oprname
FROM pg_operator AS o, pg_aggregate AS a, pg_proc AS p
WHERE a.aggfnoid = p.oid AND a.aggsortop = o.oid
ORDER BY 1, 2;

-- Check datatypes match

SELECT a.aggfnoid::oid, o.oid
FROM pg_operator AS o, pg_aggregate AS a, pg_proc AS p
WHERE a.aggfnoid = p.oid AND a.aggsortop = o.oid AND
    (oprkind != 'b' OR oprresult != 'boolean'::regtype
     OR oprleft != p.proargtypes[0] OR oprright != p.proargtypes[0]);

-- Check operator is a suitable btree opfamily member

SELECT a.aggfnoid::oid, o.oid
FROM pg_operator AS o, pg_aggregate AS a, pg_proc AS p
WHERE a.aggfnoid = p.oid AND a.aggsortop = o.oid AND
    NOT EXISTS(SELECT 1 FROM pg_amop
               WHERE amopmethod = (SELECT oid FROM pg_am WHERE amname = 'btree')
                     AND amopopr = o.oid
                     AND amoplefttype = o.oprleft
                     AND amoprighttype = o.oprright);

-- Check correspondence of btree strategies and names

SELECT DISTINCT proname, oprname, amopstrategy
FROM pg_operator AS o, pg_aggregate AS a, pg_proc AS p,
     pg_amop as ao
WHERE a.aggfnoid = p.oid AND a.aggsortop = o.oid AND
    amopopr = o.oid AND
    amopmethod = (SELECT oid FROM pg_am WHERE amname = 'btree')
ORDER BY 1, 2;

-- Check that there are not aggregates with the same name and different
-- numbers of arguments.  While not technically wrong, we have a project policy
-- to avoid this because it opens the door for confusion in connection with
-- ORDER BY: novices frequently put the ORDER BY in the wrong place.
-- See the fate of the single-argument form of string_agg() for history.
-- (Note: we don't forbid users from creating such aggregates; the policy is
-- just to think twice before creating built-in aggregates like this.)
-- The only aggregates that should show up here are count(x) and count(*).

SELECT p1.oid::regprocedure, p2.oid::regprocedure
FROM pg_proc AS p1, pg_proc AS p2
WHERE p1.oid < p2.oid AND p1.proname = p2.proname AND
    p1.proisagg AND p2.proisagg AND
    array_dims(p1.proargtypes) != array_dims(p2.proargtypes)
ORDER BY 1;

-- For the same reason, built-in aggregates with default arguments are no good.

SELECT oid, proname
FROM pg_proc AS p
WHERE proisagg AND proargdefaults IS NOT NULL;

-- For the same reason, we avoid creating built-in variadic aggregates, except
-- that variadic ordered-set aggregates are OK (since they have special syntax
-- that is not subject to the misplaced ORDER BY issue).

SELECT p.oid, proname
FROM pg_proc AS p JOIN pg_aggregate AS a ON a.aggfnoid = p.oid
WHERE proisagg AND provariadic != 0 AND a.aggkind = 'n';


-- **************** pg_opfamily ****************

-- Look for illegal values in pg_opfamily fields

SELECT p1.oid
FROM pg_opfamily as p1
WHERE p1.opfmethod = 0 OR p1.opfnamespace = 0;


-- **************** pg_opclass ****************

-- Look for illegal values in pg_opclass fields

SELECT p1.oid
FROM pg_opclass AS p1
WHERE p1.opcmethod = 0 OR p1.opcnamespace = 0 OR p1.opcfamily = 0
    OR p1.opcintype = 0;

-- opcmethod must match owning opfamily's opfmethod

SELECT p1.oid, p2.oid
FROM pg_opclass AS p1, pg_opfamily AS p2
WHERE p1.opcfamily = p2.oid AND p1.opcmethod != p2.opfmethod;

-- There should not be multiple entries in pg_opclass with opcdefault true
-- and the same opcmethod/opcintype combination.

SELECT p1.oid, p2.oid
FROM pg_opclass AS p1, pg_opclass AS p2
WHERE p1.oid != p2.oid AND
    p1.opcmethod = p2.opcmethod AND p1.opcintype = p2.opcintype AND
    p1.opcdefault AND p2.opcdefault;

-- Ask access methods to validate opclasses
-- (this replaces a lot of SQL-level checks that used to be done in this file)

SELECT oid, opcname FROM pg_opclass WHERE NOT amvalidate(oid);


-- **************** pg_am ****************

-- Look for illegal values in pg_am fields

SELECT p1.oid, p1.amname
FROM pg_am AS p1
WHERE p1.amhandler = 0;

-- Check for amhandler functions with the wrong signature

SELECT p1.oid, p1.amname, p2.oid, p2.proname
FROM pg_am AS p1, pg_proc AS p2
WHERE p2.oid = p1.amhandler AND
    (p2.prorettype != 'index_am_handler'::regtype OR p2.proretset
     OR p2.pronargs != 1
     OR p2.proargtypes[0] != 'internal'::regtype);


-- **************** pg_amop ****************

-- Look for illegal values in pg_amop fields

SELECT p1.amopfamily, p1.amopstrategy
FROM pg_amop as p1
WHERE p1.amopfamily = 0 OR p1.amoplefttype = 0 OR p1.amoprighttype = 0
    OR p1.amopopr = 0 OR p1.amopmethod = 0 OR p1.amopstrategy < 1;

SELECT p1.amopfamily, p1.amopstrategy
FROM pg_amop as p1
WHERE NOT ((p1.amoppurpose = 's' AND p1.amopsortfamily = 0) OR
           (p1.amoppurpose = 'o' AND p1.amopsortfamily <> 0));

-- amopmethod must match owning opfamily's opfmethod

SELECT p1.oid, p2.oid
FROM pg_amop AS p1, pg_opfamily AS p2
WHERE p1.amopfamily = p2.oid AND p1.amopmethod != p2.opfmethod;

-- Make a list of all the distinct operator names being used in particular
-- strategy slots.  This is a bit hokey, since the list might need to change
-- in future releases, but it's an effective way of spotting mistakes such as
-- swapping two operators within a family.

SELECT DISTINCT amopmethod, amopstrategy, oprname
FROM pg_amop p1 LEFT JOIN pg_operator p2 ON amopopr = p2.oid
ORDER BY 1, 2, 3;

-- Check that all opclass search operators have selectivity estimators.
-- This is not absolutely required, but it seems a reasonable thing
-- to insist on for all standard datatypes.

SELECT p1.amopfamily, p1.amopopr, p2.oid, p2.oprname
FROM pg_amop AS p1, pg_operator AS p2
WHERE p1.amopopr = p2.oid AND p1.amoppurpose = 's' AND
    (p2.oprrest = 0 OR p2.oprjoin = 0);

-- Check that each opclass in an opfamily has associated operators, that is
-- ones whose oprleft matches opcintype (possibly by coercion).

SELECT p1.opcname, p1.opcfamily
FROM pg_opclass AS p1
WHERE NOT EXISTS(SELECT 1 FROM pg_amop AS p2
                 WHERE p2.amopfamily = p1.opcfamily
                   AND binary_coercible(p1.opcintype, p2.amoplefttype));

-- Check that each operator listed in pg_amop has an associated opclass,
-- that is one whose opcintype matches oprleft (possibly by coercion).
-- Otherwise the operator is useless because it cannot be matched to an index.
-- (In principle it could be useful to list such operators in multiple-datatype
-- btree opfamilies, but in practice you'd expect there to be an opclass for
-- every datatype the family knows about.)

SELECT p1.amopfamily, p1.amopstrategy, p1.amopopr
FROM pg_amop AS p1
WHERE NOT EXISTS(SELECT 1 FROM pg_opclass AS p2
                 WHERE p2.opcfamily = p1.amopfamily
                   AND binary_coercible(p2.opcintype, p1.amoplefttype));

-- Operators that are primary members of opclasses must be immutable (else
-- it suggests that the index ordering isn't fixed).  Operators that are
-- cross-type members need only be stable, since they are just shorthands
-- for index probe queries.

SELECT p1.amopfamily, p1.amopopr, p2.oprname, p3.prosrc
FROM pg_amop AS p1, pg_operator AS p2, pg_proc AS p3
WHERE p1.amopopr = p2.oid AND p2.oprcode = p3.oid AND
    p1.amoplefttype = p1.amoprighttype AND
    p3.provolatile != 'i';

SELECT p1.amopfamily, p1.amopopr, p2.oprname, p3.prosrc
FROM pg_amop AS p1, pg_operator AS p2, pg_proc AS p3
WHERE p1.amopopr = p2.oid AND p2.oprcode = p3.oid AND
    p1.amoplefttype != p1.amoprighttype AND
    p3.provolatile = 'v';


-- **************** pg_amproc ****************

-- Look for illegal values in pg_amproc fields

SELECT p1.amprocfamily, p1.amprocnum
FROM pg_amproc as p1
WHERE p1.amprocfamily = 0 OR p1.amproclefttype = 0 OR p1.amprocrighttype = 0
    OR p1.amprocnum < 1 OR p1.amproc = 0;

<<<<<<< HEAD
-- Cross-check amprocnum index against parent AM

SELECT p1.amprocfamily, p1.amprocnum, p2.oid, p2.amname
FROM pg_amproc AS p1, pg_am AS p2, pg_opfamily AS p3
WHERE p1.amprocfamily = p3.oid AND p3.opfmethod = p2.oid AND
    p1.amprocnum > p2.amsupport;

-- Detect missing pg_amproc entries: should have as many support functions
-- as AM expects for each datatype combination supported by the opfamily.

SELECT * FROM (
  SELECT p1.amname, p2.opfname, p3.amproclefttype, p3.amprocrighttype,
         array_agg(p3.amprocnum ORDER BY amprocnum) AS procnums
  FROM pg_am AS p1, pg_opfamily AS p2, pg_amproc AS p3
  WHERE p2.opfmethod = p1.oid AND p3.amprocfamily = p2.oid
  GROUP BY p1.amname, p2.opfname, p3.amproclefttype, p3.amprocrighttype
) AS t
WHERE NOT (
  -- btree has one mandatory and one optional support function.
  -- hash has one support function, which is mandatory.
  -- GiST has eight support functions, one of which is optional.
  -- GIN has six support functions. 1-3 are mandatory, 5 is optional, and
  --   at least one of 4 and 6 must be given.
  -- SP-GiST has five support functions, all mandatory
  -- BRIN has four mandatory support functions, and a bunch of optionals
  amname = 'btree' AND procnums @> '{1}' OR
  amname = 'bitmap' AND procnums @> '{1}' OR
  amname = 'hash' AND procnums = '{1}' OR
  amname = 'gist' AND procnums @> '{1, 2, 3, 4, 5, 6, 7}' OR
  amname = 'gin' AND (procnums @> '{1, 2, 3}' AND (procnums && '{4, 6}')) OR
  amname = 'spgist' AND procnums = '{1, 2, 3, 4, 5}' OR
  amname = 'brin' AND procnums @> '{1, 2, 3, 4}'
);

-- Also, check if there are any pg_opclass entries that don't seem to have
-- pg_amproc support.

SELECT * FROM (
  SELECT amname, opcname, array_agg(amprocnum ORDER BY amprocnum) as procnums
  FROM pg_am am JOIN pg_opclass op ON opcmethod = am.oid
       LEFT JOIN pg_amproc p ON amprocfamily = opcfamily AND
           amproclefttype = amprocrighttype AND amproclefttype = opcintype
  GROUP BY amname, opcname, amprocfamily
) AS t
WHERE NOT (
  -- same per-AM rules as above
  amname = 'btree' AND procnums @> '{1}' OR
  amname = 'bitmap' AND procnums @> '{1}' OR
  amname = 'hash' AND procnums = '{1}' OR
  amname = 'gist' AND procnums @> '{1, 2, 3, 4, 5, 6, 7}' OR
  amname = 'gin' AND (procnums @> '{1, 2, 3}' AND (procnums && '{4, 6}')) OR
  amname = 'spgist' AND procnums = '{1, 2, 3, 4, 5}' OR
  amname = 'brin' AND procnums @> '{1, 2, 3, 4}'
);

-- Unfortunately, we can't check the amproc link very well because the
-- signature of the function may be different for different support routines
-- or different base data types.
-- We can check that all the referenced instances of the same support
-- routine number take the same number of parameters, but that's about it
-- for a general check...

SELECT p1.amprocfamily, p1.amprocnum,
	p2.oid, p2.proname,
	p3.opfname,
	p4.amprocfamily, p4.amprocnum,
	p5.oid, p5.proname,
	p6.opfname
FROM pg_amproc AS p1, pg_proc AS p2, pg_opfamily AS p3,
     pg_amproc AS p4, pg_proc AS p5, pg_opfamily AS p6
WHERE p1.amprocfamily = p3.oid AND p4.amprocfamily = p6.oid AND
    p3.opfmethod = p6.opfmethod AND p1.amprocnum = p4.amprocnum AND
    p1.amproc = p2.oid AND p4.amproc = p5.oid AND
    (p2.proretset OR p5.proretset OR p2.pronargs != p5.pronargs);

-- For btree, though, we can do better since we know the support routines
-- must be of the form cmp(lefttype, righttype) returns int4
-- or sortsupport(internal) returns void.

SELECT p1.amprocfamily, p1.amprocnum,
	p2.oid, p2.proname,
	p3.opfname
FROM pg_amproc AS p1, pg_proc AS p2, pg_opfamily AS p3
WHERE p3.opfmethod IN (SELECT oid FROM pg_am WHERE amname IN ('btree', 'bitmap'))
    AND p1.amprocfamily = p3.oid AND p1.amproc = p2.oid AND
    (CASE WHEN amprocnum = 1
          THEN prorettype != 'int4'::regtype OR proretset OR pronargs != 2
               OR proargtypes[0] != amproclefttype
               OR proargtypes[1] != amprocrighttype
          WHEN amprocnum = 2
          THEN prorettype != 'void'::regtype OR proretset OR pronargs != 1
               OR proargtypes[0] != 'internal'::regtype
          ELSE true END);

-- For hash we can also do a little better: the support routines must be
-- of the form hash(lefttype) returns int4.  There are several cases where
-- we cheat and use a hash function that is physically compatible with the
-- datatype even though there's no cast, so this check does find a small
-- number of entries.

SELECT p1.amprocfamily, p1.amprocnum, p2.proname, p3.opfname
FROM pg_amproc AS p1, pg_proc AS p2, pg_opfamily AS p3
WHERE p3.opfmethod = (SELECT oid FROM pg_am WHERE amname = 'hash')
    AND p1.amprocfamily = p3.oid AND p1.amproc = p2.oid AND
    (amprocnum != 1
     OR proretset
     OR prorettype != 'int4'::regtype
     OR pronargs != 1
     OR NOT physically_coercible(amproclefttype, proargtypes[0])
     OR amproclefttype != amprocrighttype)
ORDER BY 1;

-- We can also check SP-GiST carefully, since the support routine signatures
-- are independent of the datatype being indexed.

SELECT p1.amprocfamily, p1.amprocnum,
	p2.oid, p2.proname,
	p3.opfname
FROM pg_amproc AS p1, pg_proc AS p2, pg_opfamily AS p3
WHERE p3.opfmethod = (SELECT oid FROM pg_am WHERE amname = 'spgist')
    AND p1.amprocfamily = p3.oid AND p1.amproc = p2.oid AND
    (CASE WHEN amprocnum = 1 OR amprocnum = 2 OR amprocnum = 3 OR amprocnum = 4
          THEN prorettype != 'void'::regtype OR proretset OR pronargs != 2
               OR proargtypes[0] != 'internal'::regtype
               OR proargtypes[1] != 'internal'::regtype
          WHEN amprocnum = 5
          THEN prorettype != 'bool'::regtype OR proretset OR pronargs != 2
               OR proargtypes[0] != 'internal'::regtype
               OR proargtypes[1] != 'internal'::regtype
          ELSE true END);

=======
>>>>>>> b5bce6c1
-- Support routines that are primary members of opfamilies must be immutable
-- (else it suggests that the index ordering isn't fixed).  But cross-type
-- members need only be stable, since they are just shorthands
-- for index probe queries.

SELECT p1.amprocfamily, p1.amproc, p2.prosrc
FROM pg_amproc AS p1, pg_proc AS p2
WHERE p1.amproc = p2.oid AND
    p1.amproclefttype = p1.amprocrighttype AND
    p2.provolatile != 'i';

SELECT p1.amprocfamily, p1.amproc, p2.prosrc
FROM pg_amproc AS p1, pg_proc AS p2
WHERE p1.amproc = p2.oid AND
    p1.amproclefttype != p1.amprocrighttype AND
    p2.provolatile = 'v';

<<<<<<< HEAD
-- Check for oid collisions between pg_proc/pg_type/pg_class
SELECT *
FROM
  (SELECT *, count(*) over (partition by oid) as oid_count
   FROM (select oid, 'pg_proc' as catalog, proname as name from pg_proc
         union all
         select oid, 'pg_type' as catalog, typname as name from pg_type
         union all
         select oid, 'pg_class' as catalgo, relname as name from pg_class) cats
  ) cat_counts
WHERE oid_count > 1;
=======
>>>>>>> b5bce6c1

-- **************** pg_index ****************

-- Look for illegal values in pg_index fields.

SELECT p1.indexrelid, p1.indrelid
FROM pg_index as p1
WHERE p1.indexrelid = 0 OR p1.indrelid = 0 OR
      p1.indnatts <= 0 OR p1.indnatts > 32;

-- oidvector and int2vector fields should be of length indnatts.

SELECT p1.indexrelid, p1.indrelid
FROM pg_index as p1
WHERE array_lower(indkey, 1) != 0 OR array_upper(indkey, 1) != indnatts-1 OR
    array_lower(indclass, 1) != 0 OR array_upper(indclass, 1) != indnatts-1 OR
    array_lower(indcollation, 1) != 0 OR array_upper(indcollation, 1) != indnatts-1 OR
    array_lower(indoption, 1) != 0 OR array_upper(indoption, 1) != indnatts-1;

-- Check that opclasses and collations match the underlying columns.
-- (As written, this test ignores expression indexes.)

SELECT indexrelid::regclass, indrelid::regclass, attname, atttypid::regtype, opcname
FROM (SELECT indexrelid, indrelid, unnest(indkey) as ikey,
             unnest(indclass) as iclass, unnest(indcollation) as icoll
      FROM pg_index) ss,
      pg_attribute a,
      pg_opclass opc
WHERE a.attrelid = indrelid AND a.attnum = ikey AND opc.oid = iclass AND
      (NOT binary_coercible(atttypid, opcintype) OR icoll != attcollation);

-- For system catalogs, be even tighter: nearly all indexes should be
-- exact type matches not binary-coercible matches.  At this writing
-- the only exception is an OID index on a regproc column.

SELECT indexrelid::regclass, indrelid::regclass, attname, atttypid::regtype, opcname
FROM (SELECT indexrelid, indrelid, unnest(indkey) as ikey,
             unnest(indclass) as iclass, unnest(indcollation) as icoll
      FROM pg_index
      WHERE indrelid < 16384) ss,
      pg_attribute a,
      pg_opclass opc
WHERE a.attrelid = indrelid AND a.attnum = ikey AND opc.oid = iclass AND
      (opcintype != atttypid OR icoll != attcollation)
ORDER BY 1;

-- Check for system catalogs with collation-sensitive ordering.  This is not
-- a representational error in pg_index, but simply wrong catalog design.
-- It's bad because we expect to be able to clone template0 and assign the
-- copy a different database collation.  It would especially not work for
-- shared catalogs.  Note that although text columns will show a collation
-- in indcollation, they're still okay to index with text_pattern_ops,
-- so allow that case.

SELECT indexrelid::regclass, indrelid::regclass, iclass, icoll
FROM (SELECT indexrelid, indrelid,
             unnest(indclass) as iclass, unnest(indcollation) as icoll
      FROM pg_index
      WHERE indrelid < 16384) ss
WHERE icoll != 0 AND iclass !=
    (SELECT oid FROM pg_opclass
     WHERE opcname = 'text_pattern_ops' AND opcmethod =
           (SELECT oid FROM pg_am WHERE amname = 'btree'));<|MERGE_RESOLUTION|>--- conflicted
+++ resolved
@@ -1255,14 +1255,6 @@
 WHERE p1.amprocfamily = 0 OR p1.amproclefttype = 0 OR p1.amprocrighttype = 0
     OR p1.amprocnum < 1 OR p1.amproc = 0;
 
-<<<<<<< HEAD
--- Cross-check amprocnum index against parent AM
-
-SELECT p1.amprocfamily, p1.amprocnum, p2.oid, p2.amname
-FROM pg_amproc AS p1, pg_am AS p2, pg_opfamily AS p3
-WHERE p1.amprocfamily = p3.oid AND p3.opfmethod = p2.oid AND
-    p1.amprocnum > p2.amsupport;
-
 -- Detect missing pg_amproc entries: should have as many support functions
 -- as AM expects for each datatype combination supported by the opfamily.
 
@@ -1387,8 +1379,6 @@
                OR proargtypes[1] != 'internal'::regtype
           ELSE true END);
 
-=======
->>>>>>> b5bce6c1
 -- Support routines that are primary members of opfamilies must be immutable
 -- (else it suggests that the index ordering isn't fixed).  But cross-type
 -- members need only be stable, since they are just shorthands
@@ -1406,7 +1396,6 @@
     p1.amproclefttype != p1.amprocrighttype AND
     p2.provolatile = 'v';
 
-<<<<<<< HEAD
 -- Check for oid collisions between pg_proc/pg_type/pg_class
 SELECT *
 FROM
@@ -1418,8 +1407,6 @@
          select oid, 'pg_class' as catalgo, relname as name from pg_class) cats
   ) cat_counts
 WHERE oid_count > 1;
-=======
->>>>>>> b5bce6c1
 
 -- **************** pg_index ****************
 
