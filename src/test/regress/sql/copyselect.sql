--
-- Test cases for COPY (select) TO
--
create table copyselect_test1 (id serial, t text);
insert into copyselect_test1 (t) values ('a');
insert into copyselect_test1 (t) values ('b');
insert into copyselect_test1 (t) values ('c');
insert into copyselect_test1 (t) values ('d');
insert into copyselect_test1 (t) values ('e');

create table copyselect_test2 (id serial, t text);
insert into copyselect_test2 (t) values ('A');
insert into copyselect_test2 (t) values ('B');
insert into copyselect_test2 (t) values ('C');
insert into copyselect_test2 (t) values ('D');
insert into copyselect_test2 (t) values ('E');

create view v_copyselect_test1
as select 'v_'||t from copyselect_test1;

--
-- Test COPY table TO
--
copy copyselect_test1 to stdout;
--
-- This should fail
--
copy v_copyselect_test1 to stdout;
--
-- Test COPY (select) TO
--
copy (select t from copyselect_test1 where id=1) to stdout;
--
-- Test COPY (select for update) TO
--
copy (select t from copyselect_test1 where id=3 for update) to stdout;
--
-- This should fail
--
copy (select t into temp test3 from copyselect_test1 where id=3) to stdout;
--
-- This should fail
--
copy (select * from copyselect_test1) from stdin;
--
-- This should fail
--
copy (select * from copyselect_test1) (t,id) to stdout;
--
-- Test JOIN
--
copy (select * from copyselect_test1 join copyselect_test2 using (id)) to stdout;
--
-- Test UNION SELECT
--
copy (select t from copyselect_test1 where id = 1 UNION select * from v_copyselect_test1 ORDER BY 1) to stdout;
--
-- Test subselect
--
copy (select * from (select t from copyselect_test1 where id = 1 UNION select * from v_copyselect_test1) t1 ORDER BY 1) to stdout;
--
-- Test headers, CSV and quotes
--
copy (select t from copyselect_test1 where id = 1) to stdout csv header force quote t;
--
-- Test psql builtins, plain table
--
\copy copyselect_test1 to stdout
--
-- This should fail
--
\copy v_copyselect_test1 to stdout
--
-- Test \copy (select ...)
--
\copy (select "id",'id','id""'||t,(id + 1)*id,t,"copyselect_test1"."t" from copyselect_test1 where id=3) to stdout
--
-- Drop everything
--
<<<<<<< HEAD
drop table copyselect_test2;
drop view v_copyselect_test1;
drop table copyselect_test1;
=======
drop table test2;
drop view v_test1;
drop table test1;

-- psql handling of COPY in multi-command strings
copy (select 1) to stdout\; select 1/0;	-- row, then error
select 1/0\; copy (select 1) to stdout; -- error only
copy (select 1) to stdout\; copy (select 2) to stdout\; select 0\; select 3; -- 1 2 3

create table test3 (c int);
select 0\; copy test3 from stdin\; copy test3 from stdin\; select 1; -- 1
1
\.
2
\.
select * from test3;
drop table test3;
>>>>>>> 80edfd76
<|MERGE_RESOLUTION|>--- conflicted
+++ resolved
@@ -77,14 +77,9 @@
 --
 -- Drop everything
 --
-<<<<<<< HEAD
 drop table copyselect_test2;
 drop view v_copyselect_test1;
 drop table copyselect_test1;
-=======
-drop table test2;
-drop view v_test1;
-drop table test1;
 
 -- psql handling of COPY in multi-command strings
 copy (select 1) to stdout\; select 1/0;	-- row, then error
@@ -98,5 +93,4 @@
 2
 \.
 select * from test3;
-drop table test3;
->>>>>>> 80edfd76
+drop table test3;