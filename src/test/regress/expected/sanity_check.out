VACUUM;
--
-- sanity check, if we don't have indices the test will take years to
-- complete.  But skip TOAST relations (since they will have varying
-- names depending on the current OID counter) as well as temp tables
-- of other backends (to avoid timing-dependent behavior).
--
SELECT relname, relhasindex
   FROM pg_class c LEFT JOIN pg_namespace n ON n.oid = relnamespace
   WHERE relkind = 'r' AND (nspname ~ '^pg_temp_') IS NOT TRUE
   AND relname NOT LIKE 'gp_%'
   AND relname <> 'pg_resqueue'
   ORDER BY relname;
         relname         | relhasindex 
-------------------------+-------------
 a                       | f
 a_star                  | f
 abstime_tbl             | f
 aggtest                 | f
 array_index_op_test     | t
 array_op_test           | f
 b                       | f
 b_star                  | f
 box_tbl                 | f
 bprime                  | f
 bt_f8_heap              | t
 bt_i4_heap              | t
 bt_name_heap            | t
 bt_txt_heap             | t
 c                       | f
 c_star                  | f
 char_tbl                | f
 check2_tbl              | f
 check_tbl               | f
 circle_tbl              | t
 city                    | f
 copy_tbl                | f
 d                       | f
 d_star                  | f
 date_tbl                | f
 default_tbl             | f
 defaultexpr_tbl         | f
 dept                    | f
 e_star                  | f
 emp                     | f
 equipment_r             | f
 f_star                  | f
 fast_emp4000            | t
 float4_tbl              | f
 float8_tbl              | f
 func_index_heap         | t
 hash_f8_heap            | t
 hash_i4_heap            | t
 hash_name_heap          | t
 hash_txt_heap           | t
 hobbies_r               | f
 ihighway                | t
 inet_tbl                | f
 inhe                    | f
 inhf                    | f
 inhx                    | t
 insert_tbl              | f
 int2_tbl                | f
 int4_tbl                | f
 int8_tbl                | f
 interval_tbl            | f
 iportaltest             | f
 lseg_tbl                | f
 main_table              | f
 money_data              | f
 num_data                | f
 num_exp_add             | t
 num_exp_div             | t
 num_exp_ln              | t
 num_exp_log10           | t
 num_exp_mul             | t
 num_exp_power_10_ln     | t
 num_exp_sqrt            | t
 num_exp_sub             | t
 num_input_test          | f
 num_result              | f
 onek                    | t
 onek2                   | t
 path_tbl                | f
 person                  | f
 pg_aggregate            | t
 pg_am                   | t
 pg_amop                 | t
 pg_amproc               | t
 pg_attrdef              | t
 pg_attribute            | t
 pg_auth_members         | t
 pg_authid               | t
 pg_cast                 | t
 pg_class                | t
 pg_constraint           | t
 pg_conversion           | t
 pg_database             | t
 pg_db_role_setting      | t
 pg_default_acl          | t
 pg_depend               | t
 pg_description          | t
 pg_exttable             | t
 pg_foreign_data_wrapper | t
 pg_foreign_server       | t
 pg_enum                 | t
 pg_foreign_data_wrapper | t
 pg_foreign_server       | t
 pg_index                | t
 pg_inherits             | t
 pg_language             | t
 pg_largeobject          | t
 pg_largeobject_metadata | t
 pg_namespace            | t
 pg_opclass              | t
 pg_operator             | t
 pg_opfamily             | t
 pg_pltemplate           | t
 pg_proc                 | t
 pg_rewrite              | t
 pg_shdepend             | t
 pg_shdescription        | t
 pg_statistic            | t
 pg_tablespace           | t
 pg_trigger              | t
 pg_ts_config            | t
 pg_ts_config_map        | t
 pg_ts_dict              | t
 pg_ts_parser            | t
 pg_ts_template          | t
 pg_type                 | t
 pg_user_mapping         | t
<<<<<<< HEAD
 pg_window               | t
 point_tbl               | f
=======
 point_tbl               | t
>>>>>>> 1084f317
 polygon_tbl             | t
 ramp                    | f
 real_city               | f
 reltime_tbl             | f
 road                    | t
 shighway                | t
 slow_emp4000            | f
 sql_features            | f
 sql_implementation_info | f
 sql_languages           | f
 sql_packages            | f
 sql_parts               | f
 sql_sizing              | f
 sql_sizing_profiles     | f
 stud_emp                | f
 student                 | f
 tenk1                   | t
 tenk2                   | t
 test_tsvector           | f
 text_tbl                | f
 time_tbl                | f
 timestamp_tbl           | f
 timestamptz_tbl         | f
 timetz_tbl              | f
 tinterval_tbl           | f
 varchar_tbl             | f
(142 rows)

--
-- another sanity check: every system catalog that has OIDs should have
-- a unique index on OID.  This ensures that the OIDs will be unique,
-- even after the OID counter wraps around.
-- We exclude non-system tables from the check by looking at nspname.
--
SELECT relname, nspname
FROM pg_class c LEFT JOIN pg_namespace n ON n.oid = relnamespace
WHERE relhasoids
    AND ((nspname ~ '^pg_') IS NOT FALSE)
    AND NOT EXISTS (SELECT 1 FROM pg_index i WHERE indrelid = c.oid
                    AND indkey[0] = -2 AND indnatts = 1
                    AND indisunique AND indimmediate);
 relname | nspname 
---------+---------
(0 rows)
<|MERGE_RESOLUTION|>--- conflicted
+++ resolved
@@ -130,12 +130,7 @@
  pg_ts_template          | t
  pg_type                 | t
  pg_user_mapping         | t
-<<<<<<< HEAD
- pg_window               | t
- point_tbl               | f
-=======
  point_tbl               | t
->>>>>>> 1084f317
  polygon_tbl             | t
  ramp                    | f
  real_city               | f
