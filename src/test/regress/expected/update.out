--
-- UPDATE ... SET <col> = DEFAULT;
--
CREATE TABLE update_test (
	e   INT DEFAULT 1,
    a   INT DEFAULT 10,
    b   INT,
    c   TEXT
);
NOTICE:  Table doesn't have 'DISTRIBUTED BY' clause -- Using column named 'e' as the Greenplum Database data distribution key for this table.
HINT:  The 'DISTRIBUTED BY' clause determines the distribution of data. Make sure column(s) chosen are the optimal data distribution key to minimize skew.
INSERT INTO update_test(a,b,c) VALUES (5, 10, 'foo');
INSERT INTO update_test(b,a) VALUES (15, 10);
SELECT a,b,c FROM update_test ORDER BY a,b,c;
 a  | b  |  c  
----+----+-----
  5 | 10 | foo
 10 | 15 | 
(2 rows)

UPDATE update_test SET a = DEFAULT, b = DEFAULT;
SELECT a,b,c FROM update_test ORDER BY a,b,c;
 a  | b |  c  
----+---+-----
 10 |   | foo
 10 |   | 
(2 rows)

-- aliases for the UPDATE target table
UPDATE update_test AS t SET b = 10 WHERE t.a = 10;
SELECT a,b,c FROM update_test ORDER BY a,b,c;
 a  | b  |  c  
----+----+-----
 10 | 10 | foo
 10 | 10 | 
(2 rows)

UPDATE update_test t SET b = t.b + 10 WHERE t.a = 10;
SELECT a,b,c FROM update_test ORDER BY a,b,c;
 a  | b  |  c  
----+----+-----
 10 | 20 | foo
 10 | 20 | 
(2 rows)

--
-- Test VALUES in FROM
--
UPDATE update_test SET a=v.i FROM (VALUES(100, 20)) AS v(i, j)
  WHERE update_test.b = v.j;
SELECT a,b,c FROM update_test ORDER BY a,b,c;
  a  | b  |  c  
-----+----+-----
 100 | 20 | foo
 100 | 20 | 
(2 rows)

--
-- Test multiple-set-clause syntax
--
UPDATE update_test SET (c,b,a) = ('bugle', b+11, DEFAULT) WHERE c = 'foo';
SELECT a,b,c FROM update_test ORDER BY a,b,c;
  a  | b  |   c   
-----+----+-------
  10 | 31 | bugle
 100 | 20 | 
(2 rows)

UPDATE update_test SET (c,b) = ('car', a+b), a = a + 1 WHERE a = 10;
SELECT a,b,c FROM update_test ORDER BY a,b,c;
  a  | b  |  c  
-----+----+-----
  11 | 41 | car
 100 | 20 | 
(2 rows)

-- fail, multi assignment to same column:
UPDATE update_test SET (c,b) = ('car', a+b), b = a + 1 WHERE a = 10;
ERROR:  multiple assignments to same column "b"
-- XXX this should work, but doesn't yet:
UPDATE update_test SET (a,b) = (select a,b FROM update_test where c = 'foo')
  WHERE a = 10;
ERROR:  syntax error at or near "select"
LINE 1: UPDATE update_test SET (a,b) = (select a,b FROM update_test ...
                                        ^
-- if an alias for the target table is specified, don't allow references
-- to the original table name
UPDATE update_test AS t SET b = update_test.b + 10 WHERE t.a = 10;
ERROR:  invalid reference to FROM-clause entry for table "update_test"
LINE 1: UPDATE update_test AS t SET b = update_test.b + 10 WHERE t.a...
                                        ^
HINT:  Perhaps you meant to reference the table alias "t".
<<<<<<< HEAD
DROP TABLE update_test;
--
-- text types. We should support the following updates.
--
drop table tab1;
ERROR:  table "tab1" does not exist
drop table tab2;
ERROR:  table "tab2" does not exist
CREATE TABLE tab1 (a varchar(15), b integer) DISTRIBUTED BY (a);
CREATE TABLE tab2 (a varchar(15), b integer) DISTRIBUTED BY (a);
UPDATE tab1 SET b = tab2.b FROM tab2 WHERE tab1.a = tab2.a;
drop table tab1;
drop table tab2;
CREATE TABLE tab1 (a text, b integer) DISTRIBUTED BY (a);
CREATE TABLE tab2 (a text, b integer) DISTRIBUTED BY (a);
UPDATE tab1 SET b = tab2.b FROM tab2 WHERE tab1.a = tab2.a;
drop table tab1;
drop table tab2;
CREATE TABLE tab1 (a varchar, b integer) DISTRIBUTED BY (a);
CREATE TABLE tab2 (a varchar, b integer) DISTRIBUTED BY (a);
UPDATE tab1 SET b = tab2.b FROM tab2 WHERE tab1.a = tab2.a;
drop table tab1;
drop table tab2;
CREATE TABLE tab1 (a char(15), b integer) DISTRIBUTED BY (a);
CREATE TABLE tab2 (a char(15), b integer) DISTRIBUTED BY (a);
UPDATE tab1 SET b = tab2.b FROM tab2 WHERE tab1.a = tab2.a;
DROP TABLE IF EXISTS update_distr_key; 
NOTICE:  table "update_distr_key" does not exist, skipping
CREATE TABLE update_distr_key (a int, b int) DISTRIBUTED BY (a); 
INSERT INTO update_distr_key select i, i* 10 from generate_series(0, 9) i; 
UPDATE update_distr_key SET a = 5 WHERE b = 10; 
ERROR:  Cannot parallelize an UPDATE statement that updates the distribution columns
SELECT * from update_distr_key; 
 a | b  
---+----
 0 |  0
 2 | 20
 4 | 40
 6 | 60
 8 | 80
 1 | 10
 3 | 30
 5 | 50
 7 | 70
 9 | 90
(10 rows)

DROP TABLE update_distr_key; 
=======
-- Make sure that we can update to a TOASTed value.
UPDATE update_test SET c = repeat('x', 10000) WHERE c = 'car';
SELECT a, b, char_length(c) FROM update_test;
  a  | b  | char_length 
-----+----+-------------
 100 | 20 |            
  11 | 41 |       10000
(2 rows)

DROP TABLE update_test;
>>>>>>> a4bebdd9
<|MERGE_RESOLUTION|>--- conflicted
+++ resolved
@@ -90,56 +90,6 @@
 LINE 1: UPDATE update_test AS t SET b = update_test.b + 10 WHERE t.a...
                                         ^
 HINT:  Perhaps you meant to reference the table alias "t".
-<<<<<<< HEAD
-DROP TABLE update_test;
---
--- text types. We should support the following updates.
---
-drop table tab1;
-ERROR:  table "tab1" does not exist
-drop table tab2;
-ERROR:  table "tab2" does not exist
-CREATE TABLE tab1 (a varchar(15), b integer) DISTRIBUTED BY (a);
-CREATE TABLE tab2 (a varchar(15), b integer) DISTRIBUTED BY (a);
-UPDATE tab1 SET b = tab2.b FROM tab2 WHERE tab1.a = tab2.a;
-drop table tab1;
-drop table tab2;
-CREATE TABLE tab1 (a text, b integer) DISTRIBUTED BY (a);
-CREATE TABLE tab2 (a text, b integer) DISTRIBUTED BY (a);
-UPDATE tab1 SET b = tab2.b FROM tab2 WHERE tab1.a = tab2.a;
-drop table tab1;
-drop table tab2;
-CREATE TABLE tab1 (a varchar, b integer) DISTRIBUTED BY (a);
-CREATE TABLE tab2 (a varchar, b integer) DISTRIBUTED BY (a);
-UPDATE tab1 SET b = tab2.b FROM tab2 WHERE tab1.a = tab2.a;
-drop table tab1;
-drop table tab2;
-CREATE TABLE tab1 (a char(15), b integer) DISTRIBUTED BY (a);
-CREATE TABLE tab2 (a char(15), b integer) DISTRIBUTED BY (a);
-UPDATE tab1 SET b = tab2.b FROM tab2 WHERE tab1.a = tab2.a;
-DROP TABLE IF EXISTS update_distr_key; 
-NOTICE:  table "update_distr_key" does not exist, skipping
-CREATE TABLE update_distr_key (a int, b int) DISTRIBUTED BY (a); 
-INSERT INTO update_distr_key select i, i* 10 from generate_series(0, 9) i; 
-UPDATE update_distr_key SET a = 5 WHERE b = 10; 
-ERROR:  Cannot parallelize an UPDATE statement that updates the distribution columns
-SELECT * from update_distr_key; 
- a | b  
----+----
- 0 |  0
- 2 | 20
- 4 | 40
- 6 | 60
- 8 | 80
- 1 | 10
- 3 | 30
- 5 | 50
- 7 | 70
- 9 | 90
-(10 rows)
-
-DROP TABLE update_distr_key; 
-=======
 -- Make sure that we can update to a TOASTed value.
 UPDATE update_test SET c = repeat('x', 10000) WHERE c = 'car';
 SELECT a, b, char_length(c) FROM update_test;
@@ -149,5 +99,4 @@
   11 | 41 |       10000
 (2 rows)
 
-DROP TABLE update_test;
->>>>>>> a4bebdd9
+DROP TABLE update_test;