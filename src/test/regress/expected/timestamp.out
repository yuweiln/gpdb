--- conflicted
+++ resolved
@@ -1585,7 +1585,6 @@
             | 2001 1 1 1 1 1 1
 (65 rows)
 
-<<<<<<< HEAD
 -- TO_TIMESTAMP()
 SELECT '' AS to_timestamp_1, to_timestamp('0097/Feb/16 --> 08:14:30', 'YYYY/Mon/DD --> HH:MI:SS');
  to_timestamp_1 |         to_timestamp         
@@ -1715,6 +1714,13 @@
  to_timestamp_21 |         to_timestamp         
 -----------------+------------------------------
                  | Sun Jan 01 00:00:00 2006 PST
+(1 row)
+
+-- timestamp numeric fields constructor
+SELECT make_timestamp(2014,12,28,6,30,45.887);
+        make_timestamp        
+------------------------------
+ Sun Dec 28 06:30:45.887 2014
 (1 row)
 
 SET DateStyle TO DEFAULT;
@@ -1758,12 +1764,4 @@
 select '200906251230021.111111111111'::timestamp;
 ERROR:  invalid input syntax for type timestamp: "200906251230021.111111111111"
 LINE 1: select '200906251230021.111111111111'::timestamp;
-               ^
-=======
--- timestamp numeric fields constructor
-SELECT make_timestamp(2014,12,28,6,30,45.887);
-        make_timestamp        
-------------------------------
- Sun Dec 28 06:30:45.887 2014
-(1 row)
->>>>>>> ab76208e
+               ^