--- conflicted
+++ resolved
@@ -463,22 +463,10 @@
 -- the next two queries demonstrate how functions generate bogus duplicates.
 -- this is a "feature" ..
 --
-<<<<<<< HEAD
-SELECT DISTINCT hobbies_r.name, name(hobbies_r.equipment) FROM hobbies_r;
+SELECT DISTINCT hobbies_r.name, name(hobbies_r.equipment) FROM hobbies_r
+  ORDER BY 1,2;
 ERROR:  function cannot execute on segment because it accesses relation "public.equipment_r"
 DETAIL:  SQL function "equipment" during startup
-=======
-SELECT DISTINCT hobbies_r.name, name(hobbies_r.equipment) FROM hobbies_r
-  ORDER BY 1,2;
-    name     |     name      
--------------+---------------
- basketball  | hightops
- posthacking | advil
- posthacking | peet's coffee
- skywalking  | guts
-(4 rows)
-
->>>>>>> eca13886
 SELECT hobbies_r.name, (hobbies_r.equipment).name FROM hobbies_r;
 ERROR:  function cannot execute on segment because it accesses relation "public.equipment_r"
 DETAIL:  SQL function "equipment" during startup
