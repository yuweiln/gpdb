--
-- Test explicit subtransactions
--
-- Test table to see if transactions get properly rolled back
CREATE TABLE subtransaction_tbl (
    i integer
);
-- Explicit case for Python <2.6
CREATE FUNCTION subtransaction_test(what_error text = NULL) RETURNS text
AS $$
import sys
subxact = plpy.subtransaction()
subxact.__enter__()
exc = True
try:
    try:
        plpy.execute("INSERT INTO subtransaction_tbl VALUES (1)")
        plpy.execute("INSERT INTO subtransaction_tbl VALUES (2)")
        if what_error == "SPI":
            plpy.execute("INSERT INTO subtransaction_tbl VALUES ('oops')")
        elif what_error == "Python":
            raise Exception("Python exception")
    except:
        exc = False
        subxact.__exit__(*sys.exc_info())
        raise
finally:
    if exc:
        subxact.__exit__(None, None, None)
$$ LANGUAGE plpythonu;
SELECT subtransaction_test();
 subtransaction_test 
---------------------
 
(1 row)

SELECT * FROM subtransaction_tbl;
 i 
---
 1
 2
(2 rows)

TRUNCATE subtransaction_tbl;
SELECT subtransaction_test('SPI');
ERROR:  spiexceptions.InvalidTextRepresentation: invalid input syntax for integer: "oops"
LINE 1: INSERT INTO subtransaction_tbl VALUES ('oops')
                                               ^
QUERY:  INSERT INTO subtransaction_tbl VALUES ('oops')
CONTEXT:  Traceback (most recent call last):
  PL/Python function "subtransaction_test", line 11, in <module>
    plpy.execute("INSERT INTO subtransaction_tbl VALUES ('oops')")
PL/Python function "subtransaction_test"
SELECT * FROM subtransaction_tbl;
 i 
---
(0 rows)

TRUNCATE subtransaction_tbl;
SELECT subtransaction_test('Python');
ERROR:  Exception: Python exception
CONTEXT:  Traceback (most recent call last):
  PL/Python function "subtransaction_test", line 13, in <module>
    raise Exception("Python exception")
PL/Python function "subtransaction_test"
SELECT * FROM subtransaction_tbl;
 i 
---
(0 rows)

TRUNCATE subtransaction_tbl;
-- Context manager case for Python >=2.6
CREATE FUNCTION subtransaction_ctx_test(what_error text = NULL) RETURNS text
AS $$
with plpy.subtransaction():
    plpy.execute("INSERT INTO subtransaction_tbl VALUES (1)")
    plpy.execute("INSERT INTO subtransaction_tbl VALUES (2)")
    if what_error == "SPI":
        plpy.execute("INSERT INTO subtransaction_tbl VALUES ('oops')")
    elif what_error == "Python":
        raise Exception("Python exception")
$$ LANGUAGE plpythonu;
SELECT subtransaction_ctx_test();
 subtransaction_ctx_test 
-------------------------
 
(1 row)

SELECT * FROM subtransaction_tbl;
 i 
---
 1
 2
(2 rows)

TRUNCATE subtransaction_tbl;
SELECT subtransaction_ctx_test('SPI');
ERROR:  spiexceptions.InvalidTextRepresentation: invalid input syntax for integer: "oops"
LINE 1: INSERT INTO subtransaction_tbl VALUES ('oops')
                                               ^
QUERY:  INSERT INTO subtransaction_tbl VALUES ('oops')
CONTEXT:  Traceback (most recent call last):
  PL/Python function "subtransaction_ctx_test", line 6, in <module>
    plpy.execute("INSERT INTO subtransaction_tbl VALUES ('oops')")
PL/Python function "subtransaction_ctx_test"
SELECT * FROM subtransaction_tbl;
 i 
---
(0 rows)

TRUNCATE subtransaction_tbl;
SELECT subtransaction_ctx_test('Python');
ERROR:  Exception: Python exception
CONTEXT:  Traceback (most recent call last):
  PL/Python function "subtransaction_ctx_test", line 8, in <module>
    raise Exception("Python exception")
PL/Python function "subtransaction_ctx_test"
SELECT * FROM subtransaction_tbl;
 i 
---
(0 rows)

TRUNCATE subtransaction_tbl;
-- Nested subtransactions
CREATE FUNCTION subtransaction_nested_test(swallow boolean = 'f') RETURNS text
AS $$
plpy.execute("INSERT INTO subtransaction_tbl VALUES (1)")
with plpy.subtransaction():
    plpy.execute("INSERT INTO subtransaction_tbl VALUES (2)")
    try:
        with plpy.subtransaction():
            plpy.execute("INSERT INTO subtransaction_tbl VALUES (3)")
            plpy.execute("error")
    except plpy.SPIError, e:
        if not swallow:
            raise
        plpy.notice("Swallowed %s(%r)" % (e.__class__.__name__, e.args[0]))
return "ok"
$$ LANGUAGE plpythonu;
SELECT subtransaction_nested_test();
ERROR:  spiexceptions.SyntaxError: syntax error at or near "error"
LINE 1: error
        ^
QUERY:  error
CONTEXT:  Traceback (most recent call last):
  PL/Python function "subtransaction_nested_test", line 8, in <module>
    plpy.execute("error")
PL/Python function "subtransaction_nested_test"
SELECT * FROM subtransaction_tbl;
 i 
---
(0 rows)

TRUNCATE subtransaction_tbl;
SELECT subtransaction_nested_test('t');
<<<<<<< HEAD
NOTICE:  Swallowed SyntaxError('syntax error at or near "error"')
CONTEXT:  PL/Python function "subtransaction_nested_test"
=======
NOTICE:  Swallowed SyntaxError('syntax error at or near "error"',)
>>>>>>> b5bce6c1
 subtransaction_nested_test 
----------------------------
 ok
(1 row)

SELECT * FROM subtransaction_tbl;
 i 
---
 1
 2
(2 rows)

TRUNCATE subtransaction_tbl;
-- Nested subtransactions that recursively call code dealing with
-- subtransactions
CREATE FUNCTION subtransaction_deeply_nested_test() RETURNS text
AS $$
plpy.execute("INSERT INTO subtransaction_tbl VALUES (1)")
with plpy.subtransaction():
    plpy.execute("INSERT INTO subtransaction_tbl VALUES (2)")
    plpy.execute("SELECT subtransaction_nested_test('t')")
return "ok"
$$ LANGUAGE plpythonu;
SELECT subtransaction_deeply_nested_test();
<<<<<<< HEAD
NOTICE:  Swallowed SyntaxError('syntax error at or near "error"')
CONTEXT:  PL/Python function "subtransaction_nested_test"
SQL statement "SELECT subtransaction_nested_test('t')"
PL/Python function "subtransaction_deeply_nested_test"
=======
NOTICE:  Swallowed SyntaxError('syntax error at or near "error"',)
>>>>>>> b5bce6c1
 subtransaction_deeply_nested_test 
-----------------------------------
 ok
(1 row)

SELECT * FROM subtransaction_tbl;
 i 
---
 1
 2
 1
 2
(4 rows)

TRUNCATE subtransaction_tbl;
-- Error conditions from not opening/closing subtransactions
CREATE FUNCTION subtransaction_exit_without_enter() RETURNS void
AS $$
plpy.subtransaction().__exit__(None, None, None)
$$ LANGUAGE plpythonu;
CREATE FUNCTION subtransaction_enter_without_exit() RETURNS void
AS $$
plpy.subtransaction().__enter__()
$$ LANGUAGE plpythonu;
CREATE FUNCTION subtransaction_exit_twice() RETURNS void
AS $$
plpy.subtransaction().__enter__()
plpy.subtransaction().__exit__(None, None, None)
plpy.subtransaction().__exit__(None, None, None)
$$ LANGUAGE plpythonu;
CREATE FUNCTION subtransaction_enter_twice() RETURNS void
AS $$
plpy.subtransaction().__enter__()
plpy.subtransaction().__enter__()
$$ LANGUAGE plpythonu;
CREATE FUNCTION subtransaction_exit_same_subtransaction_twice() RETURNS void
AS $$
s = plpy.subtransaction()
s.__enter__()
s.__exit__(None, None, None)
s.__exit__(None, None, None)
$$ LANGUAGE plpythonu;
CREATE FUNCTION subtransaction_enter_same_subtransaction_twice() RETURNS void
AS $$
s = plpy.subtransaction()
s.__enter__()
s.__enter__()
s.__exit__(None, None, None)
$$ LANGUAGE plpythonu;
-- No warnings here, as the subtransaction gets indeed closed
CREATE FUNCTION subtransaction_enter_subtransaction_in_with() RETURNS void
AS $$
with plpy.subtransaction() as s:
    s.__enter__()
$$ LANGUAGE plpythonu;
CREATE FUNCTION subtransaction_exit_subtransaction_in_with() RETURNS void
AS $$
with plpy.subtransaction() as s:
    s.__exit__(None, None, None)
$$ LANGUAGE plpythonu;
SELECT subtransaction_exit_without_enter();
ERROR:  ValueError: this subtransaction has not been entered
CONTEXT:  Traceback (most recent call last):
  PL/Python function "subtransaction_exit_without_enter", line 2, in <module>
    plpy.subtransaction().__exit__(None, None, None)
PL/Python function "subtransaction_exit_without_enter"
SELECT subtransaction_enter_without_exit();
WARNING:  forcibly aborting a subtransaction that has not been exited
 subtransaction_enter_without_exit 
-----------------------------------
 
(1 row)

SELECT subtransaction_exit_twice();
WARNING:  forcibly aborting a subtransaction that has not been exited
ERROR:  ValueError: this subtransaction has not been entered
CONTEXT:  Traceback (most recent call last):
  PL/Python function "subtransaction_exit_twice", line 3, in <module>
    plpy.subtransaction().__exit__(None, None, None)
PL/Python function "subtransaction_exit_twice"
SELECT subtransaction_enter_twice();
WARNING:  forcibly aborting a subtransaction that has not been exited
WARNING:  forcibly aborting a subtransaction that has not been exited
 subtransaction_enter_twice 
----------------------------
 
(1 row)

SELECT subtransaction_exit_same_subtransaction_twice();
ERROR:  ValueError: this subtransaction has already been exited
CONTEXT:  Traceback (most recent call last):
  PL/Python function "subtransaction_exit_same_subtransaction_twice", line 5, in <module>
    s.__exit__(None, None, None)
PL/Python function "subtransaction_exit_same_subtransaction_twice"
SELECT subtransaction_enter_same_subtransaction_twice();
WARNING:  forcibly aborting a subtransaction that has not been exited
ERROR:  ValueError: this subtransaction has already been entered
CONTEXT:  Traceback (most recent call last):
  PL/Python function "subtransaction_enter_same_subtransaction_twice", line 4, in <module>
    s.__enter__()
PL/Python function "subtransaction_enter_same_subtransaction_twice"
SELECT subtransaction_enter_subtransaction_in_with();
ERROR:  ValueError: this subtransaction has already been entered
CONTEXT:  Traceback (most recent call last):
  PL/Python function "subtransaction_enter_subtransaction_in_with", line 3, in <module>
    s.__enter__()
PL/Python function "subtransaction_enter_subtransaction_in_with"
SELECT subtransaction_exit_subtransaction_in_with();
ERROR:  ValueError: this subtransaction has already been exited
CONTEXT:  Traceback (most recent call last):
  PL/Python function "subtransaction_exit_subtransaction_in_with", line 3, in <module>
    s.__exit__(None, None, None)
PL/Python function "subtransaction_exit_subtransaction_in_with"
-- Make sure we don't get a "current transaction is aborted" error
SELECT 1 as test;
 test 
------
    1
(1 row)

-- Mix explicit subtransactions and normal SPI calls
CREATE FUNCTION subtransaction_mix_explicit_and_implicit() RETURNS void
AS $$
p = plpy.prepare("INSERT INTO subtransaction_tbl VALUES ($1)", ["integer"])
try:
    with plpy.subtransaction():
        plpy.execute("INSERT INTO subtransaction_tbl VALUES (1)")
        plpy.execute(p, [2])
        plpy.execute(p, ["wrong"])
except plpy.SPIError:
    plpy.warning("Caught a SPI error from an explicit subtransaction")

try:
    plpy.execute("INSERT INTO subtransaction_tbl VALUES (1)")
    plpy.execute(p, [2])
    plpy.execute(p, ["wrong"])
except plpy.SPIError:
    plpy.warning("Caught a SPI error")
$$ LANGUAGE plpythonu;
SELECT subtransaction_mix_explicit_and_implicit();
WARNING:  Caught a SPI error from an explicit subtransaction
WARNING:  Caught a SPI error
 subtransaction_mix_explicit_and_implicit 
------------------------------------------
 
(1 row)

SELECT * FROM subtransaction_tbl;
 i 
---
 1
 2
(2 rows)

TRUNCATE subtransaction_tbl;
-- Alternative method names for Python <2.6
CREATE FUNCTION subtransaction_alternative_names() RETURNS void
AS $$
s = plpy.subtransaction()
s.enter()
s.exit(None, None, None)
$$ LANGUAGE plpythonu;
SELECT subtransaction_alternative_names();
 subtransaction_alternative_names 
----------------------------------
 
(1 row)

-- try/catch inside a subtransaction block
CREATE FUNCTION try_catch_inside_subtransaction() RETURNS void
AS $$
with plpy.subtransaction():
     plpy.execute("INSERT INTO subtransaction_tbl VALUES (1)")
     try:
         plpy.execute("INSERT INTO subtransaction_tbl VALUES ('a')")
     except plpy.SPIError:
         plpy.notice("caught")
$$ LANGUAGE plpythonu;
SELECT try_catch_inside_subtransaction();
NOTICE:  caught
 try_catch_inside_subtransaction 
---------------------------------
 
(1 row)

SELECT * FROM subtransaction_tbl;
 i 
---
 1
(1 row)

TRUNCATE subtransaction_tbl;
ALTER TABLE subtransaction_tbl ADD PRIMARY KEY (i);
CREATE FUNCTION pk_violation_inside_subtransaction() RETURNS void
AS $$
with plpy.subtransaction():
     plpy.execute("INSERT INTO subtransaction_tbl VALUES (1)")
     try:
         plpy.execute("INSERT INTO subtransaction_tbl VALUES (1)")
     except plpy.SPIError:
         plpy.notice("caught")
$$ LANGUAGE plpythonu;
SELECT pk_violation_inside_subtransaction();
NOTICE:  caught
 pk_violation_inside_subtransaction 
------------------------------------
 
(1 row)

SELECT * FROM subtransaction_tbl;
 i 
---
 1
(1 row)

DROP TABLE subtransaction_tbl;
-- cursor/subtransactions interactions
CREATE FUNCTION cursor_in_subxact() RETURNS int AS $$
with plpy.subtransaction():
    cur = plpy.cursor("select * from generate_series(1, 20) as gen(i)")
    cur.fetch(10)
fetched = cur.fetch(10);
return int(fetched[5]["i"])
$$ LANGUAGE plpythonu;
CREATE FUNCTION cursor_aborted_subxact() RETURNS int AS $$
try:
    with plpy.subtransaction():
        cur = plpy.cursor("select * from generate_series(1, 20) as gen(i)")
        cur.fetch(10);
        plpy.execute("select no_such_function()")
except plpy.SPIError:
    fetched = cur.fetch(10)
    return int(fetched[5]["i"])
return 0 # not reached
$$ LANGUAGE plpythonu;
CREATE FUNCTION cursor_plan_aborted_subxact() RETURNS int AS $$
try:
    with plpy.subtransaction():
        plpy.execute('create temporary table tmp(i) '
                     'as select generate_series(1, 10)')
        plan = plpy.prepare("select i from tmp")
        cur = plpy.cursor(plan)
        plpy.execute("select no_such_function()")
except plpy.SPIError:
    fetched = cur.fetch(5)
    return fetched[2]["i"]
return 0 # not reached
$$ LANGUAGE plpythonu;
CREATE FUNCTION cursor_close_aborted_subxact() RETURNS boolean AS $$
try:
    with plpy.subtransaction():
        cur = plpy.cursor('select 1')
        plpy.execute("select no_such_function()")
except plpy.SPIError:
    cur.close()
    return True
return False # not reached
$$ LANGUAGE plpythonu;
SELECT cursor_in_subxact();
 cursor_in_subxact 
-------------------
                16
(1 row)

SELECT cursor_aborted_subxact();
ERROR:  ValueError: iterating a cursor in an aborted subtransaction
CONTEXT:  Traceback (most recent call last):
  PL/Python function "cursor_aborted_subxact", line 8, in <module>
    fetched = cur.fetch(10)
PL/Python function "cursor_aborted_subxact"
SELECT cursor_plan_aborted_subxact();
CONTEXT:  SQL statement "create temporary table tmp(i) as select generate_series(1, 10)"
PL/Python function "cursor_plan_aborted_subxact"
ERROR:  ValueError: iterating a cursor in an aborted subtransaction
CONTEXT:  Traceback (most recent call last):
  PL/Python function "cursor_plan_aborted_subxact", line 10, in <module>
    fetched = cur.fetch(5)
PL/Python function "cursor_plan_aborted_subxact"
SELECT cursor_close_aborted_subxact();
ERROR:  ValueError: closing a cursor in an aborted subtransaction
CONTEXT:  Traceback (most recent call last):
  PL/Python function "cursor_close_aborted_subxact", line 7, in <module>
    cur.close()
PL/Python function "cursor_close_aborted_subxact"<|MERGE_RESOLUTION|>--- conflicted
+++ resolved
@@ -153,12 +153,7 @@
 
 TRUNCATE subtransaction_tbl;
 SELECT subtransaction_nested_test('t');
-<<<<<<< HEAD
 NOTICE:  Swallowed SyntaxError('syntax error at or near "error"')
-CONTEXT:  PL/Python function "subtransaction_nested_test"
-=======
-NOTICE:  Swallowed SyntaxError('syntax error at or near "error"',)
->>>>>>> b5bce6c1
  subtransaction_nested_test 
 ----------------------------
  ok
@@ -183,14 +178,7 @@
 return "ok"
 $$ LANGUAGE plpythonu;
 SELECT subtransaction_deeply_nested_test();
-<<<<<<< HEAD
 NOTICE:  Swallowed SyntaxError('syntax error at or near "error"')
-CONTEXT:  PL/Python function "subtransaction_nested_test"
-SQL statement "SELECT subtransaction_nested_test('t')"
-PL/Python function "subtransaction_deeply_nested_test"
-=======
-NOTICE:  Swallowed SyntaxError('syntax error at or near "error"',)
->>>>>>> b5bce6c1
  subtransaction_deeply_nested_test 
 -----------------------------------
  ok
@@ -462,8 +450,6 @@
     fetched = cur.fetch(10)
 PL/Python function "cursor_aborted_subxact"
 SELECT cursor_plan_aborted_subxact();
-CONTEXT:  SQL statement "create temporary table tmp(i) as select generate_series(1, 10)"
-PL/Python function "cursor_plan_aborted_subxact"
 ERROR:  ValueError: iterating a cursor in an aborted subtransaction
 CONTEXT:  Traceback (most recent call last):
   PL/Python function "cursor_plan_aborted_subxact", line 10, in <module>
