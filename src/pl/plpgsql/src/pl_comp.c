--- conflicted
+++ resolved
@@ -3,11 +3,7 @@
  * pl_comp.c		- Compiler part of the PL/pgSQL
  *			  procedural language
  *
-<<<<<<< HEAD
  * Portions Copyright (c) 1996-2009, PostgreSQL Global Development Group
-=======
- * Portions Copyright (c) 1996-2008, PostgreSQL Global Development Group
->>>>>>> d13f41d2
  * Portions Copyright (c) 1994, Regents of the University of California
  *
  *
@@ -1459,7 +1455,7 @@
 	word[i] = '%';
 	pfree(cp[3]);
 
-	relvar = makeRangeVar(cp[0], cp[1]);
+	relvar = makeRangeVar(cp[0], cp[1], -1);
 	classOid = RangeVarGetRelid(relvar, true);
 	if (!OidIsValid(classOid))
 		goto done;
@@ -1580,7 +1576,7 @@
 	word[i] = '%';
 
 	/* Lookup the relation */
-	relvar = makeRangeVar(cp[0], cp[1]);
+	relvar = makeRangeVar(cp[0], cp[1], -1);
 	classOid = RangeVarGetRelid(relvar, true);
 	if (!OidIsValid(classOid))
 		ereport(ERROR,
