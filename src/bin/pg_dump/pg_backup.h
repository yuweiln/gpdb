--- conflicted
+++ resolved
@@ -151,12 +151,8 @@
 				const char *pghost,
 				const char *pgport,
 				const char *username,
-<<<<<<< HEAD
 				enum trivalue prompt_password,
 			   	bool binary_upgrade);
-=======
-				int reqPwd);
->>>>>>> 49f001d8
 
 /* Called to add a TOC entry */
 extern void ArchiveEntry(Archive *AHX,
