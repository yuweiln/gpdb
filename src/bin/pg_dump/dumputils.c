/*-------------------------------------------------------------------------
 *
 * Utility routines for SQL dumping
 *	Basically this is stuff that is useful in both pg_dump and pg_dumpall.
 *	Lately it's also being used by psql and bin/scripts/ ...
 *
 *
 * Portions Copyright (c) 1996-2009, PostgreSQL Global Development Group
 * Portions Copyright (c) 1994, Regents of the University of California
 *
<<<<<<< HEAD
 * $PostgreSQL: pgsql/src/bin/pg_dump/dumputils.c,v 1.33.2.1 2007/01/04 17:49:42 tgl Exp $
=======
 * $PostgreSQL: pgsql/src/bin/pg_dump/dumputils.c,v 1.34 2007/01/04 17:49:37 tgl Exp $
>>>>>>> 5a2a527b
 *
 *-------------------------------------------------------------------------
 */
#include "postgres_fe.h"

#include <ctype.h>

#include "dumputils.h"

#include "parser/keywords.h"


#define supports_grant_options(version) ((version) >= 70400)

static bool parseAclItem(const char *item, const char *type, const char *name,
			 int remoteVersion, PQExpBuffer grantee, PQExpBuffer grantor,
			 PQExpBuffer privs, PQExpBuffer privswgo);
static char *copyAclUserName(PQExpBuffer output, char *input);
static void AddAcl(PQExpBuffer aclbuf, const char *keyword);

#ifdef WIN32
static bool parallel_init_done = false;
static DWORD tls_index;
#endif

void
init_parallel_dump_utils(void)
{
#ifdef WIN32
	if (!parallel_init_done)
	{
		tls_index = TlsAlloc();
		parallel_init_done = true;
	}
#endif
}

/*
 *	Quotes input string if it's not a legitimate SQL identifier as-is.
 *
 *	Note that the returned string must be used before calling fmtId again,
 *	since we re-use the same return buffer each time.  Non-reentrant but
 *	reduces memory leakage. (On Windows the memory leakage will be one buffer
 *	per thread, which is at least better than one per call).
 */
const char *
fmtId(const char *rawid)
{
	static PQExpBuffer id_return = NULL;
	const char *cp;
	bool		need_quotes = false;

	if (id_return)				/* first time through? */
		resetPQExpBuffer(id_return);
	else
		id_return = createPQExpBuffer();

	/*
	 * These checks need to match the identifier production in scan.l. Don't
	 * use islower() etc.
	 */
	/* slightly different rules for first character */
	if (!((rawid[0] >= 'a' && rawid[0] <= 'z') || (rawid[0] == '_')))
		need_quotes = true;
	else
	{
		/* otherwise check the entire string */
		for (cp = rawid; *cp; cp++)
		{
			if (!((*cp >= 'a' && *cp <= 'z')
				  || (*cp >= '0' && *cp <= '9')
				  || (*cp == '_')))
			{
				need_quotes = true;
				break;
			}
		}
	}

	if (!need_quotes)
	{
		/*
		 * Check for keyword.  We quote keywords except for unreserved ones.
		 * (In some cases we could avoid quoting a col_name or type_func_name
		 * keyword, but it seems much harder than it's worth to tell that.)
		 *
		 * Note: ScanKeywordLookup() does case-insensitive comparison, but
		 * that's fine, since we already know we have all-lower-case.
		 */
		const ScanKeyword *keyword = ScanKeywordLookup(rawid);

		if (keyword != NULL && keyword->category != UNRESERVED_KEYWORD)
			need_quotes = true;
	}

	if (!need_quotes)
	{
		/* no quoting needed */
		appendPQExpBufferStr(id_return, rawid);
	}
	else
	{
		appendPQExpBufferChar(id_return, '\"');
		for (cp = rawid; *cp; cp++)
		{
			/*
			 * Did we find a double-quote in the string? Then make this a
			 * double double-quote per SQL99. Before, we put in a
			 * backslash/double-quote pair. - thomas 2000-08-05
			 */
			if (*cp == '\"')
				appendPQExpBufferChar(id_return, '\"');
			appendPQExpBufferChar(id_return, *cp);
		}
		appendPQExpBufferChar(id_return, '\"');
	}

	return id_return->data;
}


/*
 * Convert a string value to an SQL string literal and append it to
 * the given buffer.  We assume the specified client_encoding and
 * standard_conforming_strings settings.
 *
 * This is essentially equivalent to libpq's PQescapeStringInternal,
 * except for the output buffer structure.	We need it in situations
 * where we do not have a PGconn available.  Where we do,
 * appendStringLiteralConn is a better choice.
 */
void
appendStringLiteral(PQExpBuffer buf, const char *str,
					int encoding, bool std_strings)
{
	size_t		length = strlen(str);
	const char *source = str;
	char	   *target;

	if (!enlargePQExpBuffer(buf, 2 * length + 2))
		return;

	target = buf->data + buf->len;
	*target++ = '\'';

	while (*source != '\0')
	{
		char		c = *source;
		int			len;
		int			i;

		/* Fast path for plain ASCII */
		if (!IS_HIGHBIT_SET(c))
		{
			/* Apply quoting if needed */
			if (SQL_STR_DOUBLE(c, !std_strings))
				*target++ = c;
			/* Copy the character */
			*target++ = c;
			source++;
			continue;
		}

		/* Slow path for possible multibyte characters */
		len = PQmblen(source, encoding);

		/* Copy the character */
		for (i = 0; i < len; i++)
		{
			if (*source == '\0')
				break;
			*target++ = *source++;
		}

		/*
		 * If we hit premature end of string (ie, incomplete multibyte
		 * character), try to pad out to the correct length with spaces. We
		 * may not be able to pad completely, but we will always be able to
		 * insert at least one pad space (since we'd not have quoted a
		 * multibyte character).  This should be enough to make a string that
		 * the server will error out on.
		 */
		if (i < len)
		{
			char	   *stop = buf->data + buf->maxlen - 2;

			for (; i < len; i++)
			{
				if (target >= stop)
					break;
				*target++ = ' ';
			}
			break;
		}
	}

	/* Write the terminating quote and NUL character. */
	*target++ = '\'';
	*target = '\0';

	buf->len = target - buf->data;
}


/*
 * Convert a string value to an SQL string literal and append it to
 * the given buffer.  Encoding and string syntax rules are as indicated
 * by current settings of the PGconn.
 */
void
appendStringLiteralConn(PQExpBuffer buf, const char *str, PGconn *conn)
{
	size_t		length = strlen(str);

	/*
	 * XXX This is a kluge to silence escape_string_warning in our utility
	 * programs.  It should go away someday.
	 */
	if (strchr(str, '\\') != NULL && PQserverVersion(conn) >= 80100)
	{
		/* ensure we are not adjacent to an identifier */
		if (buf->len > 0 && buf->data[buf->len - 1] != ' ')
			appendPQExpBufferChar(buf, ' ');
		appendPQExpBufferChar(buf, ESCAPE_STRING_SYNTAX);
		appendStringLiteral(buf, str, PQclientEncoding(conn), false);
		return;
	}
	/* XXX end kluge */

	if (!enlargePQExpBuffer(buf, 2 * length + 2))
		return;
	appendPQExpBufferChar(buf, '\'');
	buf->len += PQescapeStringConn(conn, buf->data + buf->len,
								   str, length, NULL);
	appendPQExpBufferChar(buf, '\'');
}


/*
 * Convert a string value to a dollar quoted literal and append it to
 * the given buffer. If the dqprefix parameter is not NULL then the
 * dollar quote delimiter will begin with that (after the opening $).
 *
 * No escaping is done at all on str, in compliance with the rules
 * for parsing dollar quoted strings.  Also, we need not worry about
 * encoding issues.
 */
void
appendStringLiteralDQ(PQExpBuffer buf, const char *str, const char *dqprefix)
{
	static const char suffixes[] = "_XXXXXXX";
	int			nextchar = 0;
	PQExpBuffer delimBuf = createPQExpBuffer();

	/* start with $ + dqprefix if not NULL */
	appendPQExpBufferChar(delimBuf, '$');
	if (dqprefix)
		appendPQExpBufferStr(delimBuf, dqprefix);

	/*
	 * Make sure we choose a delimiter which (without the trailing $) is not
	 * present in the string being quoted. We don't check with the trailing $
	 * because a string ending in $foo must not be quoted with $foo$.
	 */
	while (strstr(str, delimBuf->data) != NULL)
	{
		appendPQExpBufferChar(delimBuf, suffixes[nextchar++]);
		nextchar %= sizeof(suffixes) - 1;
	}

	/* add trailing $ */
	appendPQExpBufferChar(delimBuf, '$');

	/* quote it and we are all done */
	appendPQExpBufferStr(buf, delimBuf->data);
	appendPQExpBufferStr(buf, str);
	appendPQExpBufferStr(buf, delimBuf->data);

	destroyPQExpBuffer(delimBuf);
}


/*
 * Convert backend's version string into a number.
 */
int
parse_version(const char *versionString)
{
	int			cnt;
	int			vmaj,
				vmin,
				vrev;

	cnt = sscanf(versionString, "%d.%d.%d", &vmaj, &vmin, &vrev);

	if (cnt < 2)
		return -1;

	if (cnt == 2)
		vrev = 0;

	return (100 * vmaj + vmin) * 100 + vrev;
}


/*
 * Deconstruct the text representation of a 1-dimensional Postgres array
 * into individual items.
 *
 * On success, returns true and sets *itemarray and *nitems to describe
 * an array of individual strings.	On parse failure, returns false;
 * *itemarray may exist or be NULL.
 *
 * NOTE: free'ing itemarray is sufficient to deallocate the working storage.
 */
bool
parsePGArray(const char *atext, char ***itemarray, int *nitems)
{
	int			inputlen;
	char	  **items;
	char	   *strings;
	int			curitem;

	/*
	 * We expect input in the form of "{item,item,item}" where any item is
	 * either raw data, or surrounded by double quotes (in which case embedded
	 * characters including backslashes and quotes are backslashed).
	 *
	 * We build the result as an array of pointers followed by the actual
	 * string data, all in one malloc block for convenience of deallocation.
	 * The worst-case storage need is not more than one pointer and one
	 * character for each input character (consider "{,,,,,,,,,,}").
	 */
	*itemarray = NULL;
	*nitems = 0;
	inputlen = strlen(atext);
	if (inputlen < 2 || atext[0] != '{' || atext[inputlen - 1] != '}')
		return false;			/* bad input */
	items = (char **) malloc(inputlen * (sizeof(char *) + sizeof(char)));
	if (items == NULL)
		return false;			/* out of memory */
	*itemarray = items;
	strings = (char *) (items + inputlen);

	atext++;					/* advance over initial '{' */
	curitem = 0;
	while (*atext != '}')
	{
		if (*atext == '\0')
			return false;		/* premature end of string */
		items[curitem] = strings;
		while (*atext != '}' && *atext != ',')
		{
			if (*atext == '\0')
				return false;	/* premature end of string */
			if (*atext != '"')
				*strings++ = *atext++;	/* copy unquoted data */
			else
			{
				/* process quoted substring */
				atext++;
				while (*atext != '"')
				{
					if (*atext == '\0')
						return false;	/* premature end of string */
					if (*atext == '\\')
					{
						atext++;
						if (*atext == '\0')
							return false;		/* premature end of string */
					}
					*strings++ = *atext++;		/* copy quoted data */
				}
				atext++;
			}
		}
		*strings++ = '\0';
		if (*atext == ',')
			atext++;
		curitem++;
	}
	if (atext[1] != '\0')
		return false;			/* bogus syntax (embedded '}') */
	*nitems = curitem;
	return true;
}


/*
 * Build GRANT/REVOKE command(s) for an object.
 *
 *	name: the object name, in the form to use in the commands (already quoted)
 *	type: the object type (as seen in GRANT command: must be one of
 *		TABLE, SEQUENCE, FUNCTION, LANGUAGE, SCHEMA, DATABASE, or TABLESPACE)
 *	acls: the ACL string fetched from the database
 *	owner: username of object owner (will be passed through fmtId); can be
 *		NULL or empty string to indicate "no owner known"
 *	remoteVersion: version of database
 *
 * Returns TRUE if okay, FALSE if could not parse the acl string.
 * The resulting commands (if any) are appended to the contents of 'sql'.
 *
 * Note: beware of passing a fmtId() result directly as 'name' or 'subname',
 * since this routine uses fmtId() internally.
 */
bool
buildACLCommands(const char *name, const char *type,
				 const char *acls, const char *owner,
				 int remoteVersion,
				 PQExpBuffer sql)
{
	char	  **aclitems;
	int			naclitems;
	int			i;
	PQExpBuffer grantee,
				grantor,
				privs,
				privswgo;
	PQExpBuffer firstsql,
				secondsql;
	bool		found_owner_privs = false;

	if (strlen(acls) == 0)
		return true;			/* object has default permissions */

	/* treat empty-string owner same as NULL */
	if (owner && *owner == '\0')
		owner = NULL;

	if (!parsePGArray(acls, &aclitems, &naclitems))
	{
		if (aclitems)
			free(aclitems);
		return false;
	}

	grantee = createPQExpBuffer();
	grantor = createPQExpBuffer();
	privs = createPQExpBuffer();
	privswgo = createPQExpBuffer();

	/*
	 * At the end, these two will be pasted together to form the result. But
	 * the owner privileges need to go before the other ones to keep the
	 * dependencies valid.	In recent versions this is normally the case, but
	 * in old versions they come after the PUBLIC privileges and that results
	 * in problems if we need to run REVOKE on the owner privileges.
	 */
	firstsql = createPQExpBuffer();
	secondsql = createPQExpBuffer();

	/*
	 * Always start with REVOKE ALL FROM PUBLIC, so that we don't have to
	 * wire-in knowledge about the default public privileges for different
	 * kinds of objects.
	 */
	appendPQExpBuffer(firstsql, "REVOKE ALL ON %s %s FROM PUBLIC;\n",
					  type, name);

	/*
	 * We still need some hacking though to cover the case where new default
	 * public privileges are added in new versions: the REVOKE ALL will revoke
	 * them, leading to behavior different from what the old version had,
	 * which is generally not what's wanted.  So add back default privs if
	 * the source database is too old to have had that particular priv.
	 */
	if (remoteVersion < 80200 && strcmp(type, "DATABASE") == 0)
	{
		/* database CONNECT priv didn't exist before 8.2 */
		appendPQExpBuffer(firstsql, "GRANT CONNECT ON %s %s TO PUBLIC;\n",
						  type, name);
	}

	/* Scan individual ACL items */
	for (i = 0; i < naclitems; i++)
	{
		if (!parseAclItem(aclitems[i], type, name, remoteVersion,
						  grantee, grantor, privs, privswgo))
			return false;

		if (grantor->len == 0 && owner)
			printfPQExpBuffer(grantor, "%s", owner);

		if (privs->len > 0 || privswgo->len > 0)
		{
			if (owner
				&& strcmp(grantee->data, owner) == 0
				&& strcmp(grantor->data, owner) == 0)
			{
				found_owner_privs = true;

				/*
				 * For the owner, the default privilege level is ALL WITH
				 * GRANT OPTION (only ALL prior to 7.4).
				 */
				if (supports_grant_options(remoteVersion)
					? strcmp(privswgo->data, "ALL") != 0
					: strcmp(privs->data, "ALL") != 0)
				{
					appendPQExpBuffer(firstsql, "REVOKE ALL ON %s %s FROM %s;\n",
									  type, name,
									  fmtId(grantee->data));
					if (privs->len > 0)
						appendPQExpBuffer(firstsql, "GRANT %s ON %s %s TO %s;\n",
										  privs->data, type, name,
										  fmtId(grantee->data));
					if (privswgo->len > 0)
						appendPQExpBuffer(firstsql, "GRANT %s ON %s %s TO %s WITH GRANT OPTION;\n",
										  privswgo->data, type, name,
										  fmtId(grantee->data));
				}
			}
			else
			{
				/*
				 * Otherwise can assume we are starting from no privs.
				 */
				if (grantor->len > 0
					&& (!owner || strcmp(owner, grantor->data) != 0))
					appendPQExpBuffer(secondsql, "SET SESSION AUTHORIZATION %s;\n",
									  fmtId(grantor->data));

				if (privs->len > 0)
				{
					appendPQExpBuffer(secondsql, "GRANT %s ON %s %s TO ",
									  privs->data, type, name);
					if (grantee->len == 0)
						appendPQExpBuffer(secondsql, "PUBLIC;\n");
					else if (strncmp(grantee->data, "group ",
									 strlen("group ")) == 0)
						appendPQExpBuffer(secondsql, "GROUP %s;\n",
									fmtId(grantee->data + strlen("group ")));
					else
						appendPQExpBuffer(secondsql, "%s;\n", fmtId(grantee->data));
				}
				if (privswgo->len > 0)
				{
					appendPQExpBuffer(secondsql, "GRANT %s ON %s %s TO ",
									  privswgo->data, type, name);
					if (grantee->len == 0)
						appendPQExpBuffer(secondsql, "PUBLIC");
					else if (strncmp(grantee->data, "group ",
									 strlen("group ")) == 0)
						appendPQExpBuffer(secondsql, "GROUP %s",
									fmtId(grantee->data + strlen("group ")));
					else
						appendPQExpBuffer(secondsql, "%s", fmtId(grantee->data));
					appendPQExpBuffer(secondsql, " WITH GRANT OPTION;\n");
				}

				if (grantor->len > 0
					&& (!owner || strcmp(owner, grantor->data) != 0))
					appendPQExpBuffer(secondsql, "RESET SESSION AUTHORIZATION;\n");
			}
		}
	}

	/*
	 * If we didn't find any owner privs, the owner must have revoked 'em all
	 */
	if (!found_owner_privs && owner)
		appendPQExpBuffer(firstsql, "REVOKE ALL ON %s %s FROM %s;\n",
						  type, name, fmtId(owner));

	destroyPQExpBuffer(grantee);
	destroyPQExpBuffer(grantor);
	destroyPQExpBuffer(privs);
	destroyPQExpBuffer(privswgo);

	appendPQExpBuffer(sql, "%s%s", firstsql->data, secondsql->data);
	destroyPQExpBuffer(firstsql);
	destroyPQExpBuffer(secondsql);

	free(aclitems);

	return true;
}

/*
 * This will parse an aclitem string, having the general form
 *		username=privilegecodes/grantor
 * or
 *		group groupname=privilegecodes/grantor
 * (the /grantor part will not be present if pre-7.4 database).
 *
 * The returned grantee string will be the dequoted username or groupname
 * (preceded with "group " in the latter case).  The returned grantor is
 * the dequoted grantor name or empty.	Privilege characters are decoded
 * and split between privileges with grant option (privswgo) and without
 * (privs).
 *
 * Note: for cross-version compatibility, it's important to use ALL when
 * appropriate.
 */
static bool
parseAclItem(const char *item, const char *type, const char *name,
			 int remoteVersion, PQExpBuffer grantee, PQExpBuffer grantor,
			 PQExpBuffer privs, PQExpBuffer privswgo)
{
	char	   *buf;
	bool		all_with_go = true;
	bool		all_without_go = true;
	char	   *eqpos;
	char	   *slpos;
	char	   *pos;

	buf = strdup(item);
	if (!buf)
		return false;

	/* user or group name is string up to = */
	eqpos = copyAclUserName(grantee, buf);
	if (*eqpos != '=')
		return false;

	/* grantor may be listed after / */
	slpos = strchr(eqpos + 1, '/');
	if (slpos)
	{
		*slpos++ = '\0';
		slpos = copyAclUserName(grantor, slpos);
		if (*slpos != '\0')
			return false;
	}
	else
		resetPQExpBuffer(grantor);

	/* privilege codes */
#define CONVERT_PRIV(code, keywd) \
do { \
	if ((pos = strchr(eqpos + 1, code))) \
	{ \
		if (*(pos + 1) == '*') \
		{ \
			AddAcl(privswgo, keywd); \
			all_without_go = false; \
		} \
		else \
		{ \
			AddAcl(privs, keywd); \
			all_with_go = false; \
		} \
	} \
	else \
		all_with_go = all_without_go = false; \
} while (0)

	resetPQExpBuffer(privs);
	resetPQExpBuffer(privswgo);

	if (strcmp(type, "TABLE") == 0 || strcmp(type, "SEQUENCE") == 0)
	{
		CONVERT_PRIV('r', "SELECT");

		if (strcmp(type, "SEQUENCE") == 0)
			/* sequence only */
			CONVERT_PRIV('U', "USAGE");
		else
		{
			/* table only */
			CONVERT_PRIV('a', "INSERT");
			CONVERT_PRIV('d', "DELETE");
			CONVERT_PRIV('x', "REFERENCES");
			CONVERT_PRIV('t', "TRIGGER");
			CONVERT_PRIV('D', "TRUNCATE");
		}

		/* UPDATE */
		CONVERT_PRIV('w', "UPDATE");
	}
	else if (strcmp(type, "FUNCTION") == 0)
		CONVERT_PRIV('X', "EXECUTE");
	else if (strcmp(type, "LANGUAGE") == 0)
		CONVERT_PRIV('U', "USAGE");
	else if (strcmp(type, "SCHEMA") == 0)
	{
		CONVERT_PRIV('C', "CREATE");
		CONVERT_PRIV('U', "USAGE");
	}
	else if (strcmp(type, "DATABASE") == 0)
	{
		CONVERT_PRIV('C', "CREATE");
		CONVERT_PRIV('c', "CONNECT");
		CONVERT_PRIV('T', "TEMPORARY");
	}
	else if (strcmp(type, "TABLESPACE") == 0)
		CONVERT_PRIV('C', "CREATE");
	else if (strcmp(type, "PROTOCOL") == 0)
	{
		CONVERT_PRIV('r', "SELECT");
		CONVERT_PRIV('a', "INSERT");
	}
	else
		abort();

#undef CONVERT_PRIV

	if (all_with_go)
	{
		resetPQExpBuffer(privs);
		printfPQExpBuffer(privswgo, "ALL");
	}
	else if (all_without_go)
	{
		resetPQExpBuffer(privswgo);
		printfPQExpBuffer(privs, "ALL");
	}

	free(buf);

	return true;
}

/*
 * Transfer a user or group name starting at *input into the output buffer,
 * dequoting if needed.  Returns a pointer to just past the input name.
 * The name is taken to end at an unquoted '=' or end of string.
 */
static char *
copyAclUserName(PQExpBuffer output, char *input)
{
	resetPQExpBuffer(output);

	while (*input && *input != '=')
	{
		/*
		 * If user name isn't quoted, then just add it to the output buffer
		 */
		if (*input != '"')
			appendPQExpBufferChar(output, *input++);
		else
		{
			/* Otherwise, it's a quoted username */
			input++;
			/* Loop until we come across an unescaped quote */
			while (!(*input == '"' && *(input + 1) != '"'))
			{
				if (*input == '\0')
					return input;		/* really a syntax error... */

				/*
				 * Quoting convention is to escape " as "".  Keep this code in
				 * sync with putid() in backend's acl.c.
				 */
				if (*input == '"' && *(input + 1) == '"')
					input++;
				appendPQExpBufferChar(output, *input++);
			}
			input++;
		}
	}
	return input;
}

/*
 * Append a privilege keyword to a keyword list, inserting comma if needed.
 */
static void
AddAcl(PQExpBuffer aclbuf, const char *keyword)
{
	if (aclbuf->len > 0)
		appendPQExpBufferChar(aclbuf, ',');
	appendPQExpBuffer(aclbuf, "%s", keyword);
}


/*
 * processSQLNamePattern
 *
 * Scan a wildcard-pattern string and generate appropriate WHERE clauses
 * to limit the set of objects returned.  The WHERE clauses are appended
 * to the already-partially-constructed query in buf.
 *
 * conn: connection query will be sent to (consulted for escaping rules).
 * buf: output parameter.
 * pattern: user-specified pattern option, or NULL if none ("*" is implied).
 * have_where: true if caller already emitted "WHERE" (clauses will be ANDed
 * onto the existing WHERE clause).
 * force_escape: always quote regexp special characters, even outside
 * double quotes (else they are quoted only between double quotes).
 * schemavar: name of query variable to match against a schema-name pattern.
 * Can be NULL if no schema.
 * namevar: name of query variable to match against an object-name pattern.
 * altnamevar: NULL, or name of an alternative variable to match against name.
 * visibilityrule: clause to use if we want to restrict to visible objects
 * (for example, "pg_catalog.pg_table_is_visible(p.oid)").	Can be NULL.
 *
 * Formatting note: the text already present in buf should end with a newline.
 * The appended text, if any, will end with one too.
 */
void
processSQLNamePattern(PGconn *conn, PQExpBuffer buf, const char *pattern,
					  bool have_where, bool force_escape,
					  const char *schemavar, const char *namevar,
					  const char *altnamevar, const char *visibilityrule)
{
	PQExpBufferData schemabuf;
	PQExpBufferData namebuf;
	int			encoding = PQclientEncoding(conn);
	bool		inquotes;
	const char *cp;
	int			i;

#define WHEREAND() \
	(appendPQExpBufferStr(buf, have_where ? "  AND " : "WHERE "), have_where = true)

	if (pattern == NULL)
	{
		/* Default: select all visible objects */
		if (visibilityrule)
		{
			WHEREAND();
			appendPQExpBuffer(buf, "%s\n", visibilityrule);
		}
		return;
	}

	initPQExpBuffer(&schemabuf);
	initPQExpBuffer(&namebuf);

	/*
	 * Parse the pattern, converting quotes and lower-casing unquoted letters.
	 * Also, adjust shell-style wildcard characters into regexp notation.
	 *
	 * We surround the pattern with "^(...)$" to force it to match the whole
	 * string, as per SQL practice.  We have to have parens in case the string
	 * contains "|", else the "^" and "$" will be bound into the first and
	 * last alternatives which is not what we want.
	 *
	 * Note: the result of this pass is the actual regexp pattern(s) we want
	 * to execute.	Quoting/escaping into SQL literal format will be done
	 * below using appendStringLiteralConn().
	 */
	appendPQExpBufferStr(&namebuf, "^(");

	inquotes = false;
	cp = pattern;

	while (*cp)
	{
		char		ch = *cp;

		if (ch == '"')
		{
			if (inquotes && cp[1] == '"')
			{
				/* emit one quote, stay in inquotes mode */
				appendPQExpBufferChar(&namebuf, '"');
				cp++;
			}
			else
				inquotes = !inquotes;
			cp++;
		}
		else if (!inquotes && isupper((unsigned char) ch))
		{
			appendPQExpBufferChar(&namebuf,
								  pg_tolower((unsigned char) ch));
			cp++;
		}
		else if (!inquotes && ch == '*')
		{
			appendPQExpBufferStr(&namebuf, ".*");
			cp++;
		}
		else if (!inquotes && ch == '?')
		{
			appendPQExpBufferChar(&namebuf, '.');
			cp++;
		}
		else if (!inquotes && ch == '.')
		{
			/* Found schema/name separator, move current pattern to schema */
			resetPQExpBuffer(&schemabuf);
			appendPQExpBufferStr(&schemabuf, namebuf.data);
			resetPQExpBuffer(&namebuf);
			appendPQExpBufferStr(&namebuf, "^(");
			cp++;
		}
		else if (ch == '$')
		{
			/*
			 * Dollar is always quoted, whether inside quotes or not. The
			 * reason is that it's allowed in SQL identifiers, so there's a
			 * significant use-case for treating it literally, while because
			 * we anchor the pattern automatically there is no use-case for
			 * having it possess its regexp meaning.
			 */
			appendPQExpBufferStr(&namebuf, "\\$");
			cp++;
		}
		else
		{
			/*
			 * Ordinary data character, transfer to pattern
			 *
			 * Inside double quotes, or at all times if force_escape is true,
			 * quote regexp special characters with a backslash to avoid
			 * regexp errors.  Outside quotes, however, let them pass through
			 * as-is; this lets knowledgeable users build regexp expressions
			 * that are more powerful than shell-style patterns.
			 */
			if ((inquotes || force_escape) &&
				strchr("|*+?()[]{}.^$\\", ch))
				appendPQExpBufferChar(&namebuf, '\\');
			i = PQmblen(cp, encoding);
			while (i-- && *cp)
			{
				appendPQExpBufferChar(&namebuf, *cp);
				cp++;
			}
		}
	}

	/*
	 * Now decide what we need to emit.  Note there will be a leading "^(" in
	 * the patterns in any case.
	 */
	if (namebuf.len > 2)
	{
		/* We have a name pattern, so constrain the namevar(s) */

		appendPQExpBufferStr(&namebuf, ")$");
		/* Optimize away a "*" pattern */
		if (strcmp(namebuf.data, "^(.*)$") != 0)
		{
			WHEREAND();
			if (altnamevar)
			{
				appendPQExpBuffer(buf, "(%s ~ ", namevar);
				appendStringLiteralConn(buf, namebuf.data, conn);
				appendPQExpBuffer(buf, "\n        OR %s ~ ", altnamevar);
				appendStringLiteralConn(buf, namebuf.data, conn);
				appendPQExpBufferStr(buf, ")\n");
			}
			else
			{
				appendPQExpBuffer(buf, "%s ~ ", namevar);
				appendStringLiteralConn(buf, namebuf.data, conn);
				appendPQExpBufferChar(buf, '\n');
			}
		}
	}

	if (schemabuf.len > 2)
	{
		/* We have a schema pattern, so constrain the schemavar */

		appendPQExpBufferStr(&schemabuf, ")$");
		/* Optimize away a "*" pattern */
		if (strcmp(schemabuf.data, "^(.*)$") != 0 && schemavar)
		{
			WHEREAND();
			appendPQExpBuffer(buf, "%s ~ ", schemavar);
			appendStringLiteralConn(buf, schemabuf.data, conn);
			appendPQExpBufferChar(buf, '\n');
		}
	}
	else
	{
		/* No schema pattern given, so select only visible objects */
		if (visibilityrule)
		{
			WHEREAND();
			appendPQExpBuffer(buf, "%s\n", visibilityrule);
		}
	}

	termPQExpBuffer(&schemabuf);
	termPQExpBuffer(&namebuf);

#undef WHEREAND
}

/*
 * Escape any backslashes in given string (from initdb.c)
 */
char *
escape_backslashes(const char *src, bool quotes_too)
{
	int			len = strlen(src),
				i,
				j;
	char	   *result = malloc(len * 2 + 1);

	for (i = 0, j = 0; i < len; i++)
	{
		if ((src[i]) == '\\' || ((src[i]) == '\'' && quotes_too))
			result[j++] = '\\';
		result[j++] = src[i];
	}
	result[j] = '\0';
	return result;
}

/*
 * Escape backslashes and apostrophes in EXTERNAL TABLE format strings.
 *
 * The fmtopts field of a pg_exttable tuple has an odd encoding -- it is
 * partially parsed and contains "string" values that aren't legal SQL.
 * Each string value is delimited by apostrophes and is usually, but not
 * always, a single character.	The fmtopts field is typically something
 * like {delimiter '\x09' null '\N' escape '\'} or
 * {delimiter ',' null '' escape '\' quote '''}.  Each backslash and
 * apostrophe in a string must be escaped and each string must be
 * prepended with an 'E' denoting an "escape syntax" string.
 *
 * Usage note: A field value containing an apostrophe followed by a space
 * will throw this algorithm off -- it presumes no embedded spaces.
 */
char *
escape_fmtopts_string(const char *src)
{
	int			len = strlen(src);
	int			i;
	int			j;
	char	   *result = malloc(len * 2 + 1);
	bool		inString = false;

	for (i = 0, j = 0; i < len; i++)
	{
		switch (src[i])
		{
			case '\'':
				if (inString)
				{
					/*
					 * Escape apostrophes *within* the string.	If the
					 * apostrophe is at the end of the source string or is
					 * followed by a space, it is presumed to be a closing
					 * apostrophe and is not escaped.
					 */
					if ((i + 1) == len || src[i + 1] == ' ')
						inString = false;
					else
						result[j++] = '\\';
				}
				else
				{
					result[j++] = 'E';
					inString = true;
				}
				break;
			case '\\':
				result[j++] = '\\';
				break;
		}

		result[j++] = src[i];
	}

	result[j] = '\0';
	return result;
}

/*
 * Tokenize a fmtopts string (for use with 'custom' formatters)
 * i.e. convert it to: a = b, format.
 * (e.g.:  formatter E'fixedwidth_in null E' ' preserve_blanks E'on')
 */
char *
custom_fmtopts_string(const char *src)
{
		int			len = src ? strlen(src) : 0;
		char	   *result = calloc(1, len * 2 + 2);
		char	   *srcdup = src ? strdup(src) : NULL;
		char	   *srcdup_start = srcdup;
		char       *find_res = NULL;
		int        last = 0;

		if(!src || !srcdup || !result)
			return NULL;

		while (srcdup)
		{
			/* find first word (a) */
			find_res = strchr(srcdup, ' ');
			if (!find_res)
				break;
			strncat(result, srcdup, (find_res - srcdup));
			/* skip space */
			srcdup = find_res + 1;
			/* remove E if E' */
			if((strlen(srcdup) > 2) && (srcdup[0] == 'E') && (srcdup[1] == '\''))
				srcdup++;
			/* add " = " */
			strncat(result, " = ", 3);
			/* find second word (b) until second '
			   find \' combinations and ignore them */
			find_res = strchr(srcdup + 1, '\'');
			while (find_res && (*(find_res - 1) == '\\') /* ignore \' */)
			{
				find_res = strchr(find_res + 1, '\'');
			}
			if (!find_res)
				break;
			strncat(result, srcdup, (find_res - srcdup + 1));
			srcdup = find_res + 1;
			/* skip space and add ',' */
			if (srcdup && srcdup[0] == ' ')
			{
				srcdup++;
				strncat(result, ",", 1);
			}
		}

		/* fix string - remove trailing ',' or '=' */
		last = strlen(result)-1;
		if(result[last] == ',' || result[last] == '=')
			result[last]='\0';

		free(srcdup_start);
		return result;
}<|MERGE_RESOLUTION|>--- conflicted
+++ resolved
@@ -8,11 +8,7 @@
  * Portions Copyright (c) 1996-2009, PostgreSQL Global Development Group
  * Portions Copyright (c) 1994, Regents of the University of California
  *
-<<<<<<< HEAD
- * $PostgreSQL: pgsql/src/bin/pg_dump/dumputils.c,v 1.33.2.1 2007/01/04 17:49:42 tgl Exp $
-=======
  * $PostgreSQL: pgsql/src/bin/pg_dump/dumputils.c,v 1.34 2007/01/04 17:49:37 tgl Exp $
->>>>>>> 5a2a527b
  *
  *-------------------------------------------------------------------------
  */
