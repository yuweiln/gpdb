/*
 * psql - the PostgreSQL interactive terminal
 *
 * Copyright (c) 2000-2010, PostgreSQL Global Development Group
 *
 * $PostgreSQL: pgsql/src/bin/psql/help.c,v 1.150 2009/06/11 14:49:08 momjian Exp $
 */
#include "postgres_fe.h"

#include <signal.h>

#ifndef WIN32
#ifdef HAVE_PWD_H
#include <pwd.h>				/* for getpwuid() */
#endif
#include <sys/types.h>			/* (ditto) */
#include <unistd.h>				/* for geteuid() */
#else
#include <win32.h>
#endif

#ifndef WIN32
#include <sys/ioctl.h>			/* for ioctl() */
#endif

#ifdef HAVE_TERMIOS_H
#include <termios.h>
#endif

#include "pqsignal.h"

#include "common.h"
#include "help.h"
#include "input.h"
#include "settings.h"
#include "sql_help.h"


/*
 * PLEASE:
 * If you change something in this file, also make the same changes
 * in the DocBook documentation, file ref/psql-ref.sgml. If you don't
 * know how to do it, please find someone who can help you.
 */


/*
 * usage
 *
 * print out command line arguments
 */
#define ON(var) (var ? _("on") : _("off"))

void
usage(void)
{
	const char *env;
	const char *user;

#ifndef WIN32
	struct passwd *pw = NULL;
#endif

	/* Find default user, in case we need it. */
	user = getenv("PGUSER");
	if (!user)
	{
#if !defined(WIN32) && !defined(__OS2__)
		pw = getpwuid(geteuid());
		if (pw)
			user = pw->pw_name;
		else
		{
			psql_error("could not get current user name: %s\n", strerror(errno));
			exit(EXIT_FAILURE);
		}
#else							/* WIN32 */
		char		buf[128];
		DWORD		bufsize = sizeof(buf) - 1;

		if (GetUserName(buf, &bufsize))
			user = buf;
#endif   /* WIN32 */
	}

<<<<<<< HEAD


#if 0
    /* psql 9.0 does it this way: */
	printf(_("psql is the PostgreSQL interactive terminal.\n\n"));
#else
/* GPDB : for compatibility with 4.0 and 3.3, say this */
/* >>> If this " is the start of the string then it ought to end there to fit in 80 columns >> " */
	printf(_("This is psql %s, the PostgreSQL interactive terminal (Greenplum version).\n\n"),
		   PG_VERSION);
#endif
=======
	printf(_("psql is the PostgreSQL interactive terminal.\n\n"));
>>>>>>> 4d53a2f9
	printf(_("Usage:\n"));
	printf(_("  psql [OPTION]... [DBNAME [USERNAME]]\n\n"));

	printf(_("General options:\n"));
	/* Display default database */
	env = getenv("PGDATABASE");
	if (!env)
		env = user;
	printf(_("  -c, --command=COMMAND    run only single command (SQL or internal) and exit\n"));
	printf(_("  -d, --dbname=DBNAME      database name to connect to (default: \"%s\")\n"), env);
	printf(_("  -f, --file=FILENAME      execute commands from file, then exit\n"));
	printf(_("  -l, --list               list available databases, then exit\n"));
	printf(_("  -v, --set=, --variable=NAME=VALUE\n"
			 "                           set psql variable NAME to VALUE\n"));
	printf(_("  -X, --no-psqlrc          do not read startup file (~/.psqlrc)\n"));
	printf(_("  -1 (\"one\"), --single-transaction\n"
			 "                           execute command file as a single transaction\n"));
	printf(_("  --help                   show this help, then exit\n"));
	printf(_("  --version                output version information, then exit\n"));

	printf(_("\nInput and output options:\n"));
	printf(_("  -a, --echo-all           echo all input from script\n"));
	printf(_("  -e, --echo-queries       echo commands sent to server\n"));
	printf(_("  -E, --echo-hidden        display queries that internal commands generate\n"));
	printf(_("  -L, --log-file=FILENAME  send session log to file\n"));
	printf(_("  -n, --no-readline        disable enhanced command line editing (readline)\n"));
	printf(_("  -o, --output=FILENAME    send query results to file (or |pipe)\n"));
	printf(_("  -q, --quiet              run quietly (no messages, only query output)\n"));
	printf(_("  -s, --single-step        single-step mode (confirm each query)\n"));
	printf(_("  -S, --single-line        single-line mode (end of line terminates SQL command)\n"));

	printf(_("\nOutput format options:\n"));
	printf(_("  -A, --no-align           unaligned table output mode\n"));
	printf(_("  -F, --field-separator=STRING\n"
	   "                           set field separator (default: \"%s\")\n"),
		   DEFAULT_FIELD_SEP);
	printf(_("  -H, --html               HTML table output mode\n"));
	printf(_("  -P, --pset=VAR[=ARG]     set printing option VAR to ARG (see \\pset command)\n"));
	printf(_("  -R, --record-separator=STRING\n"
	"                           set record separator (default: newline)\n"));
	printf(_("  -t, --tuples-only        print rows only\n"));
	printf(_("  -T, --table-attr=TEXT    set HTML table tag attributes (e.g., width, border)\n"));
	printf(_("  -x, --expanded           turn on expanded table output\n"));

	printf(_("\nConnection options:\n"));
	/* Display default host */
	env = getenv("PGHOST");
	printf(_("  -h, --host=HOSTNAME      database server host or socket directory (default: \"%s\")\n"),
		   env ? env : _("local socket"));
	/* Display default port */
	env = getenv("PGPORT");
	printf(_("  -p, --port=PORT          database server port (default: \"%s\")\n"),
		   env ? env : DEF_PGPORT_STR);
	/* Display default user */
	env = getenv("PGUSER");
	if (!env)
		env = user;
	printf(_("  -U, --username=USERNAME  database user name (default: \"%s\")\n"), env);
	printf(_("  -w, --no-password        never prompt for password\n"));
	printf(_("  -W, --password           force password prompt (should happen automatically)\n"));

	printf(_("\nFor more information, type \"\\?\" (for internal commands) or \"\\help\" (for SQL\n"
			 "commands) from within psql, or consult the psql section in the PostgreSQL\n"
			 "documentation.\n\n"));
<<<<<<< HEAD
	printf(_("Report bugs to <bugs@greenplum.org>.\n"));
=======
	printf(_("Report bugs to <pgsql-bugs@postgresql.org>.\n"));
>>>>>>> 4d53a2f9
}


/*
 * slashUsage
 *
 * print out help for the backslash commands
 */
void
slashUsage(unsigned short int pager)
{
	FILE	   *output;
	char	   *currdb;

<<<<<<< HEAD
	currdb = PQdb(pset.db);
	if (currdb == NULL)
		currdb = "";

	output = PageOutput(90, pager);
=======
	output = PageOutput(86, pager);
>>>>>>> 4d53a2f9

	/* if you add/remove a line here, change the row count above */

	fprintf(output, _("General\n"));
	fprintf(output, _("  \\copyright             show PostgreSQL usage and distribution terms\n"));
	fprintf(output, _("  \\g [FILE] or ;         execute query (and send results to file or |pipe)\n"));
	fprintf(output, _("  \\h [NAME]              help on syntax of SQL commands, * for all commands\n"));
	fprintf(output, _("  \\q                     quit psql\n"));
	fprintf(output, "\n");

	fprintf(output, _("Query Buffer\n"));
	fprintf(output, _("  \\e [FILE]              edit the query buffer (or file) with external editor\n"));
	fprintf(output, _("  \\ef [FUNCNAME]         edit function definition with external editor\n"));
	fprintf(output, _("  \\p                     show the contents of the query buffer\n"));
	fprintf(output, _("  \\r                     reset (clear) the query buffer\n"));
#ifdef USE_READLINE
	fprintf(output, _("  \\s [FILE]              display history or save it to file\n"));
#endif
	fprintf(output, _("  \\w FILE                write query buffer to file\n"));
	fprintf(output, "\n");

	fprintf(output, _("Input/Output\n"));
	fprintf(output, _("  \\copy ...              perform SQL COPY with data stream to the client host\n"));
	fprintf(output, _("  \\echo [STRING]         write string to standard output\n"));
	fprintf(output, _("  \\i FILE                execute commands from file\n"));
	fprintf(output, _("  \\o [FILE]              send all query results to file or |pipe\n"));
	fprintf(output, _("  \\qecho [STRING]        write string to query output stream (see \\o)\n"));
	fprintf(output, "\n");

	fprintf(output, _("Informational\n"));
	fprintf(output, _("  (options: S = show system objects, + = additional detail)\n"));
	fprintf(output, _("  \\d[S+]                 list tables, views, and sequences\n"));
	fprintf(output, _("  \\d[S+]  NAME           describe table, view, sequence, or index\n"));
<<<<<<< HEAD
	fprintf(output, _("  \\da[S]  [PATTERN]      list aggregates\n"));
=======
	fprintf(output, _("  \\da[+]  [PATTERN]      list aggregates\n"));
>>>>>>> 4d53a2f9
	fprintf(output, _("  \\db[+]  [PATTERN]      list tablespaces\n"));
	fprintf(output, _("  \\dc[S]  [PATTERN]      list conversions\n"));
	fprintf(output, _("  \\dC     [PATTERN]      list casts\n"));
	fprintf(output, _("  \\dd[S]  [PATTERN]      show comments on objects\n"));
<<<<<<< HEAD
	fprintf(output, _("  \\ddp    [PATTERN]      list default privileges\n"));
=======
>>>>>>> 4d53a2f9
	fprintf(output, _("  \\dD[S]  [PATTERN]      list domains\n"));
	fprintf(output, _("  \\des[+] [PATTERN]      list foreign servers\n"));
	fprintf(output, _("  \\deu[+] [PATTERN]      list user mappings\n"));
	fprintf(output, _("  \\dew[+] [PATTERN]      list foreign-data wrappers\n"));
	fprintf(output, _("  \\df[antw][S+] [PATRN]  list [only agg/normal/trigger/window] functions\n"));
	fprintf(output, _("  \\dF[+]  [PATTERN]      list text search configurations\n"));
	fprintf(output, _("  \\dFd[+] [PATTERN]      list text search dictionaries\n"));
	fprintf(output, _("  \\dFp[+] [PATTERN]      list text search parsers\n"));
	fprintf(output, _("  \\dFt[+] [PATTERN]      list text search templates\n"));
<<<<<<< HEAD
	fprintf(output, _("  \\dg[+]  [PATTERN]      list roles (groups)\n"));
	fprintf(output, _("  \\dx[+]  [PATTERN]      list extensions\n"));
=======
	fprintf(output, _("  \\dg     [PATTERN]      list roles (groups)\n"));
>>>>>>> 4d53a2f9
	fprintf(output, _("  \\di[S+] [PATTERN]      list indexes\n"));
	fprintf(output, _("  \\dl                    list large objects, same as \\lo_list\n"));
	fprintf(output, _("  \\dn[+]  [PATTERN]      list schemas\n"));
	fprintf(output, _("  \\do[S]  [PATTERN]      list operators\n"));
	fprintf(output, _("  \\dp     [PATTERN]      list table, view, and sequence access privileges\n"));
<<<<<<< HEAD
	fprintf(output, _("  \\dr[S+] [PATTERN]      list foreign tables\n"));  /* GPDB Only */
	fprintf(output, _("  \\drds [PATRN1 [PATRN2]] list per-database role settings\n"));
	fprintf(output, _("  \\ds[S+] [PATTERN]      list sequences\n"));
	fprintf(output, _("  \\dt[S+] [PATTERN]      list tables\n"));
	fprintf(output, _("  \\dT[S+] [PATTERN]      list data types\n"));
	fprintf(output, _("  \\du[+]  [PATTERN]      list roles (users)\n"));
	fprintf(output, _("  \\dv[S+] [PATTERN]      list views\n"));
	fprintf(output, _("  \\dE     [PATTERN]      list external tables\n"));
=======
	fprintf(output, _("  \\ds[S+] [PATTERN]      list sequences\n"));
	fprintf(output, _("  \\dt[S+] [PATTERN]      list tables\n"));
	fprintf(output, _("  \\dT[S+] [PATTERN]      list data types\n"));
	fprintf(output, _("  \\du     [PATTERN]      list roles (users)\n"));
	fprintf(output, _("  \\dv[S+] [PATTERN]      list views\n"));
>>>>>>> 4d53a2f9
	fprintf(output, _("  \\l[+]                  list all databases\n"));
	fprintf(output, _("  \\z      [PATTERN]      same as \\dp\n"));
	fprintf(output, "\n");

	fprintf(output, _("Formatting\n"));
	fprintf(output, _("  \\a                     toggle between unaligned and aligned output mode\n"));
	fprintf(output, _("  \\C [STRING]            set table title, or unset if none\n"));
	fprintf(output, _("  \\f [STRING]            show or set field separator for unaligned query output\n"));
	fprintf(output, _("  \\H                     toggle HTML output mode (currently %s)\n"),
			ON(pset.popt.topt.format == PRINT_HTML));
	fprintf(output, _("  \\pset NAME [VALUE]     set table output option\n"
					  "                         (NAME := {format|border|expanded|fieldsep|footer|null|\n"
					  "                         numericlocale|recordsep|tuples_only|title|tableattr|pager})\n"));
	fprintf(output, _("  \\t [on|off]            show only rows (currently %s)\n"),
			ON(pset.popt.topt.tuples_only));
	fprintf(output, _("  \\T [STRING]            set HTML <table> tag attributes, or unset if none\n"));
	fprintf(output, _("  \\x [on|off]            toggle expanded output (currently %s)\n"),
			ON(pset.popt.topt.expanded));
	fprintf(output, "\n");

	fprintf(output, _("Connection\n"));
	fprintf(output, _("  \\c[onnect] [DBNAME|- USER|- HOST|- PORT|-]\n"
	"                         connect to new database (currently \"%s\")\n"),
			PQdb(pset.db));
	fprintf(output, _("  \\encoding [ENCODING]   show or set client encoding\n"));
	fprintf(output, _("  \\password [USERNAME]   securely change the password for a user\n"));
<<<<<<< HEAD
	fprintf(output, _("  \\conninfo              display information about current connection\n"));
=======
>>>>>>> 4d53a2f9
	fprintf(output, "\n");

	fprintf(output, _("Operating System\n"));
	fprintf(output, _("  \\cd [DIR]              change the current working directory\n"));
	fprintf(output, _("  \\timing [on|off]       toggle timing of commands (currently %s)\n"),
			ON(pset.timing));
	fprintf(output, _("  \\! [COMMAND]           execute command in shell or start interactive shell\n"));
	fprintf(output, "\n");

	fprintf(output, _("Variables\n"));
	fprintf(output, _("  \\prompt [TEXT] NAME    prompt user to set internal variable\n"));
	fprintf(output, _("  \\set [NAME [VALUE]]    set internal variable, or list all if no parameters\n"));
	fprintf(output, _("  \\unset NAME            unset (delete) internal variable\n"));
	fprintf(output, "\n");

	fprintf(output, _("Large Objects\n"));
	fprintf(output, _("  \\lo_export LOBOID FILE\n"
					  "  \\lo_import FILE [COMMENT]\n"
					  "  \\lo_list\n"
					  "  \\lo_unlink LOBOID      large object operations\n"));

	if (output != stdout)
	{
		pclose(output);
#ifndef WIN32
		pqsignal(SIGPIPE, SIG_DFL);
#endif
	}
}



/*
 * helpSQL -- help with SQL commands
 *
 * Note: we assume caller removed any trailing spaces in "topic".
 */
void
helpSQL(const char *topic, unsigned short int pager)
{
#define VALUE_OR_NULL(a) ((a) ? (a) : "")

	if (!topic || strlen(topic) == 0)
	{
		/* Print all the available command names */
		int			screen_width;
		int			ncolumns;
		int			nrows;
		FILE	   *output;
		int			i;
		int			j;

#ifdef TIOCGWINSZ
		struct winsize screen_size;

		if (ioctl(fileno(stdout), TIOCGWINSZ, &screen_size) == -1)
			screen_width = 80;	/* ioctl failed, assume 80 */
		else
			screen_width = screen_size.ws_col;
#else
		screen_width = 80;		/* default assumption */
#endif

		ncolumns = (screen_width - 3) / (QL_MAX_CMD_LEN + 1);
		ncolumns = Max(ncolumns, 1);
		nrows = (QL_HELP_COUNT + (ncolumns - 1)) / ncolumns;

		output = PageOutput(nrows + 1, pager);

		fputs(_("Available help:\n"), output);

		for (i = 0; i < nrows; i++)
		{
			fprintf(output, "  ");
			for (j = 0; j < ncolumns - 1; j++)
				fprintf(output, "%-*s",
						QL_MAX_CMD_LEN + 1,
						VALUE_OR_NULL(QL_HELP[i + j * nrows].cmd));
			if (i + j * nrows < QL_HELP_COUNT)
				fprintf(output, "%s",
						VALUE_OR_NULL(QL_HELP[i + j * nrows].cmd));
			fputc('\n', output);
		}

		/* Only close if we used the pager */
		if (output != stdout)
		{
			pclose(output);
#ifndef WIN32
			pqsignal(SIGPIPE, SIG_DFL);
#endif
		}
	}
	else
	{
		int			i,
					j,
					x = 0;
		bool		help_found = false;
		FILE	   *output;
		size_t		len,
					wordlen;
		int			nl_count = 0;

		/*
		 * We first try exact match, then first + second words, then first
		 * word only.
		 */
		len = strlen(topic);

		for (x = 1; x <= 3; x++)
		{
			if (x > 1)			/* Nothing on first pass - try the opening
								 * word(s) */
			{
				wordlen = j = 1;
				while (topic[j] != ' ' && j++ < len)
					wordlen++;
				if (x == 2)
				{
					j++;
					while (topic[j] != ' ' && j++ <= len)
						wordlen++;
				}
				if (wordlen >= len)		/* Don't try again if the same word */
				{
					output = PageOutput(nl_count, pager);
					break;
				}
				len = wordlen;
			}

			/* Count newlines for pager */
			for (i = 0; QL_HELP[i].cmd; i++)
			{
				if (pg_strncasecmp(topic, QL_HELP[i].cmd, len) == 0 ||
					strcmp(topic, "*") == 0)
				{
					nl_count += 5 + QL_HELP[i].nl_count;

					/* If we have an exact match, exit.  Fixes \h SELECT */
					if (pg_strcasecmp(topic, QL_HELP[i].cmd) == 0)
						break;
				}
			}

			output = PageOutput(nl_count, pager);

			for (i = 0; QL_HELP[i].cmd; i++)
			{
				if (pg_strncasecmp(topic, QL_HELP[i].cmd, len) == 0 ||
					strcmp(topic, "*") == 0)
				{
					PQExpBufferData buffer;

					initPQExpBuffer(&buffer);
					QL_HELP[i].syntaxfunc(&buffer);
					help_found = true;
					fprintf(output, _("Command:     %s\n"
									  "Description: %s\n"
									  "Syntax:\n%s\n\n"),
							QL_HELP[i].cmd,
							_(QL_HELP[i].help),
							buffer.data);
					/* If we have an exact match, exit.  Fixes \h SELECT */
					if (pg_strcasecmp(topic, QL_HELP[i].cmd) == 0)
						break;
				}
			}
			if (help_found)		/* Don't keep trying if we got a match */
				break;
		}

		if (!help_found)
			fprintf(output, _("No help available for \"%s\".\nTry \\h with no arguments to see available help.\n"), topic);

		/* Only close if we used the pager */
		if (output != stdout)
		{
			pclose(output);
#ifndef WIN32
			pqsignal(SIGPIPE, SIG_DFL);
#endif
		}
	}
}



void
print_copyright(void)
{
	puts(
		 "Greenplum Database version of PostgreSQL Database Management System\n"
		 "Portions Copyright (c) 1996-2011, PostgreSQL Global Development Group\n\n"
		 "Portions Copyright (c) 2014-Present Pivotal Software, Inc.\n\n"
		 "Portions Copyright (c) 2011-2014 EMC\n\n"
		 "This software is based on Postgres95, formerly known as Postgres, which\n"
		 "contains the following notice:\n\n"
		 "Portions Copyright (c) 1994, The Regents of the University of California\n\n"
		 "Permission to use, copy, modify, and distribute this software and its\n"
		 "documentation for any purpose, without fee, and without a written agreement\n"
		 "is hereby granted, provided that the above copyright notice and this paragraph\n"
		 "and the following two paragraphs appear in all copies.\n\n"
		 "IN NO EVENT SHALL THE UNIVERSITY OF CALIFORNIA BE LIABLE TO ANY PARTY FOR\n"
		 "DIRECT, INDIRECT, SPECIAL, INCIDENTAL, OR CONSEQUENTIAL DAMAGES, INCLUDING LOST\n"
		 "PROFITS, ARISING OUT OF THE USE OF THIS SOFTWARE AND ITS DOCUMENTATION, EVEN IF\n"
		 "THE UNIVERSITY OF CALIFORNIA HAS BEEN ADVISED OF THE POSSIBILITY OF SUCH\n"
		 "DAMAGE.\n\n"
		 "THE UNIVERSITY OF CALIFORNIA SPECIFICALLY DISCLAIMS ANY WARRANTIES, INCLUDING,\n"
		 "BUT NOT LIMITED TO, THE IMPLIED WARRANTIES OF MERCHANTABILITY AND FITNESS FOR A\n"
		 "PARTICULAR PURPOSE.THE SOFTWARE PROVIDED HEREUNDER IS ON AN \"AS IS\" BASIS,\n"
		 "AND THE UNIVERSITY OF CALIFORNIA HAS NO OBLIGATIONS TO PROVIDE MAINTENANCE,\n"
		 "SUPPORT, UPDATES, ENHANCEMENTS, OR MODIFICATIONS."
		);
}<|MERGE_RESOLUTION|>--- conflicted
+++ resolved
@@ -83,21 +83,7 @@
 #endif   /* WIN32 */
 	}
 
-<<<<<<< HEAD
-
-
-#if 0
-    /* psql 9.0 does it this way: */
-	printf(_("psql is the PostgreSQL interactive terminal.\n\n"));
-#else
-/* GPDB : for compatibility with 4.0 and 3.3, say this */
-/* >>> If this " is the start of the string then it ought to end there to fit in 80 columns >> " */
-	printf(_("This is psql %s, the PostgreSQL interactive terminal (Greenplum version).\n\n"),
-		   PG_VERSION);
-#endif
-=======
-	printf(_("psql is the PostgreSQL interactive terminal.\n\n"));
->>>>>>> 4d53a2f9
+	printf(_("psql is the PostgreSQL interactive terminal (Greenplum version).\n\n"));
 	printf(_("Usage:\n"));
 	printf(_("  psql [OPTION]... [DBNAME [USERNAME]]\n\n"));
 
@@ -162,11 +148,7 @@
 	printf(_("\nFor more information, type \"\\?\" (for internal commands) or \"\\help\" (for SQL\n"
 			 "commands) from within psql, or consult the psql section in the PostgreSQL\n"
 			 "documentation.\n\n"));
-<<<<<<< HEAD
 	printf(_("Report bugs to <bugs@greenplum.org>.\n"));
-=======
-	printf(_("Report bugs to <pgsql-bugs@postgresql.org>.\n"));
->>>>>>> 4d53a2f9
 }
 
 
@@ -181,15 +163,11 @@
 	FILE	   *output;
 	char	   *currdb;
 
-<<<<<<< HEAD
 	currdb = PQdb(pset.db);
 	if (currdb == NULL)
 		currdb = "";
 
 	output = PageOutput(90, pager);
-=======
-	output = PageOutput(86, pager);
->>>>>>> 4d53a2f9
 
 	/* if you add/remove a line here, change the row count above */
 
@@ -223,19 +201,12 @@
 	fprintf(output, _("  (options: S = show system objects, + = additional detail)\n"));
 	fprintf(output, _("  \\d[S+]                 list tables, views, and sequences\n"));
 	fprintf(output, _("  \\d[S+]  NAME           describe table, view, sequence, or index\n"));
-<<<<<<< HEAD
 	fprintf(output, _("  \\da[S]  [PATTERN]      list aggregates\n"));
-=======
-	fprintf(output, _("  \\da[+]  [PATTERN]      list aggregates\n"));
->>>>>>> 4d53a2f9
 	fprintf(output, _("  \\db[+]  [PATTERN]      list tablespaces\n"));
 	fprintf(output, _("  \\dc[S]  [PATTERN]      list conversions\n"));
 	fprintf(output, _("  \\dC     [PATTERN]      list casts\n"));
 	fprintf(output, _("  \\dd[S]  [PATTERN]      show comments on objects\n"));
-<<<<<<< HEAD
 	fprintf(output, _("  \\ddp    [PATTERN]      list default privileges\n"));
-=======
->>>>>>> 4d53a2f9
 	fprintf(output, _("  \\dD[S]  [PATTERN]      list domains\n"));
 	fprintf(output, _("  \\des[+] [PATTERN]      list foreign servers\n"));
 	fprintf(output, _("  \\deu[+] [PATTERN]      list user mappings\n"));
@@ -245,18 +216,13 @@
 	fprintf(output, _("  \\dFd[+] [PATTERN]      list text search dictionaries\n"));
 	fprintf(output, _("  \\dFp[+] [PATTERN]      list text search parsers\n"));
 	fprintf(output, _("  \\dFt[+] [PATTERN]      list text search templates\n"));
-<<<<<<< HEAD
 	fprintf(output, _("  \\dg[+]  [PATTERN]      list roles (groups)\n"));
 	fprintf(output, _("  \\dx[+]  [PATTERN]      list extensions\n"));
-=======
-	fprintf(output, _("  \\dg     [PATTERN]      list roles (groups)\n"));
->>>>>>> 4d53a2f9
 	fprintf(output, _("  \\di[S+] [PATTERN]      list indexes\n"));
 	fprintf(output, _("  \\dl                    list large objects, same as \\lo_list\n"));
 	fprintf(output, _("  \\dn[+]  [PATTERN]      list schemas\n"));
 	fprintf(output, _("  \\do[S]  [PATTERN]      list operators\n"));
 	fprintf(output, _("  \\dp     [PATTERN]      list table, view, and sequence access privileges\n"));
-<<<<<<< HEAD
 	fprintf(output, _("  \\dr[S+] [PATTERN]      list foreign tables\n"));  /* GPDB Only */
 	fprintf(output, _("  \\drds [PATRN1 [PATRN2]] list per-database role settings\n"));
 	fprintf(output, _("  \\ds[S+] [PATTERN]      list sequences\n"));
@@ -265,13 +231,6 @@
 	fprintf(output, _("  \\du[+]  [PATTERN]      list roles (users)\n"));
 	fprintf(output, _("  \\dv[S+] [PATTERN]      list views\n"));
 	fprintf(output, _("  \\dE     [PATTERN]      list external tables\n"));
-=======
-	fprintf(output, _("  \\ds[S+] [PATTERN]      list sequences\n"));
-	fprintf(output, _("  \\dt[S+] [PATTERN]      list tables\n"));
-	fprintf(output, _("  \\dT[S+] [PATTERN]      list data types\n"));
-	fprintf(output, _("  \\du     [PATTERN]      list roles (users)\n"));
-	fprintf(output, _("  \\dv[S+] [PATTERN]      list views\n"));
->>>>>>> 4d53a2f9
 	fprintf(output, _("  \\l[+]                  list all databases\n"));
 	fprintf(output, _("  \\z      [PATTERN]      same as \\dp\n"));
 	fprintf(output, "\n");
@@ -298,10 +257,7 @@
 			PQdb(pset.db));
 	fprintf(output, _("  \\encoding [ENCODING]   show or set client encoding\n"));
 	fprintf(output, _("  \\password [USERNAME]   securely change the password for a user\n"));
-<<<<<<< HEAD
 	fprintf(output, _("  \\conninfo              display information about current connection\n"));
-=======
->>>>>>> 4d53a2f9
 	fprintf(output, "\n");
 
 	fprintf(output, _("Operating System\n"));
