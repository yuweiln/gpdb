--- conflicted
+++ resolved
@@ -1,15 +1,9 @@
 /*
  * psql - the PostgreSQL interactive terminal
  *
-<<<<<<< HEAD
  * Copyright (c) 2000-2010, PostgreSQL Global Development Group
  *
  * $PostgreSQL: pgsql/src/bin/psql/help.c,v 1.159 2010/05/26 19:29:22 rhaas Exp $
-=======
- * Copyright (c) 2000-2008, PostgreSQL Global Development Group
- *
- * $PostgreSQL: pgsql/src/bin/psql/help.c,v 1.122.2.1 2008/03/26 15:52:36 mha Exp $
->>>>>>> d13f41d2
  */
 #include "postgres_fe.h"
 
@@ -157,7 +151,6 @@
 	env = getenv("PGUSER");
 	if (!env)
 		env = user;
-<<<<<<< HEAD
 	printf(_("  -U, --username=USERNAME  database user name (default: \"%s\")\n"), env);
 	printf(_("  -w, --no-password        never prompt for password\n"));
 	printf(_("  -W, --password           force password prompt (should happen automatically)\n"));
@@ -166,16 +159,6 @@
 			 "commands) from within psql, or consult the psql section in the PostgreSQL\n"
 			 "documentation.\n\n"));
 	printf(_("Report bugs to <bugs@greenplum.org>.\n"));
-=======
-	printf(_("  -U NAME         database user name (default: \"%s\")\n"), env);
-	puts(_("  -W              force password prompt (should happen automatically)"));
-
-	puts(_(
-		   "\nFor more information, type \"\\?\" (for internal commands) or \"\\help\"\n"
-	  "(for SQL commands) from within psql, or consult the psql section in\n"
-		   "the PostgreSQL documentation.\n\n"
-		   "Report bugs to <pgsql-bugs@postgresql.org>."));
->>>>>>> d13f41d2
 }
 
 
@@ -194,41 +177,15 @@
 	if (currdb == NULL)
 		currdb = "";
 
-<<<<<<< HEAD
 	output = PageOutput(90, pager);
-=======
-	output = PageOutput(69, pager);
->>>>>>> d13f41d2
 
 	/* if you add/remove a line here, change the row count above */
 
 	fprintf(output, _("General\n"));
-<<<<<<< HEAD
 	fprintf(output, _("  \\copyright             show PostgreSQL usage and distribution terms\n"));
 	fprintf(output, _("  \\g [FILE] or ;         execute query (and send results to file or |pipe)\n"));
 	fprintf(output, _("  \\h [NAME]              help on syntax of SQL commands, * for all commands\n"));
 	fprintf(output, _("  \\q                     quit psql\n"));
-=======
-	fprintf(output, _("  \\c[onnect] [DBNAME|- USER|- HOST|- PORT|-]\n"
-			"                 connect to new database (currently \"%s\")\n"),
-			currdb);
-	fprintf(output, _("  \\cd [DIR]      change the current working directory\n"));
-	fprintf(output, _("  \\copyright     show PostgreSQL usage and distribution terms\n"));
-	fprintf(output, _("  \\encoding [ENCODING]\n"
-					  "                 show or set client encoding\n"));
-	fprintf(output, _("  \\h [NAME]      help on syntax of SQL commands, * for all commands\n"));
-	fprintf(output, _("  \\prompt [TEXT] NAME\n"
-				 "                 prompt user to set internal variable\n"));
-	fprintf(output, _("  \\password [USERNAME]\n"
-				 "                 securely change the password for a user\n"));
-	fprintf(output, _("  \\q             quit psql\n"));
-	fprintf(output, _("  \\set [NAME [VALUE]]\n"
-					  "                 set internal variable, or list all if no parameters\n"));
-	fprintf(output, _("  \\timing        toggle timing of commands (currently %s)\n"),
-			ON(pset.timing));
-	fprintf(output, _("  \\unset NAME    unset (delete) internal variable\n"));
-	fprintf(output, _("  \\! [COMMAND]   execute command in shell or start interactive shell\n"));
->>>>>>> d13f41d2
 	fprintf(output, "\n");
 
 	fprintf(output, _("Query Buffer\n"));
@@ -251,7 +208,6 @@
 	fprintf(output, "\n");
 
 	fprintf(output, _("Informational\n"));
-<<<<<<< HEAD
 	fprintf(output, _("  (options: S = show system objects, + = additional detail)\n"));
 	fprintf(output, _("  \\d[S+]                 list tables, views, and sequences\n"));
 	fprintf(output, _("  \\d[S+]  NAME           describe table, view, sequence, or index\n"));
@@ -286,31 +242,6 @@
 	fprintf(output, _("  \\dx     [PATTERN]      list external tables\n"));
 	fprintf(output, _("  \\l[+]                  list all databases\n"));
 	fprintf(output, _("  \\z      [PATTERN]      same as \\dp\n"));
-=======
-	fprintf(output, _("  \\d [NAME]      describe table, index, sequence, or view\n"));
-	fprintf(output, _("  \\d{t|i|s|v|S} [PATTERN] (add \"+\" for more detail)\n"
-	"                 list tables/indexes/sequences/views/system tables\n"));
-	fprintf(output, _("  \\da [PATTERN]  list aggregate functions\n"));
-	fprintf(output, _("  \\db [PATTERN]  list tablespaces (add \"+\" for more detail)\n"));
-	fprintf(output, _("  \\dc [PATTERN]  list conversions\n"));
-	fprintf(output, _("  \\dC            list casts\n"));
-	fprintf(output, _("  \\dd [PATTERN]  show comment for object\n"));
-	fprintf(output, _("  \\dD [PATTERN]  list domains\n"));
-	fprintf(output, _("  \\df [PATTERN]  list functions (add \"+\" for more detail)\n"));
-	fprintf(output, _("  \\dF [PATTERN]  list text search configurations (add \"+\" for more detail)\n"));
-	fprintf(output, _("  \\dFd [PATTERN] list text search dictionaries (add \"+\" for more detail)\n"));
-	fprintf(output, _("  \\dFt [PATTERN] list text search templates\n"));
-	fprintf(output, _("  \\dFp [PATTERN] list text search parsers (add \"+\" for more detail)\n"));
-	fprintf(output, _("  \\dg [PATTERN]  list groups\n"));
-	fprintf(output, _("  \\dn [PATTERN]  list schemas (add \"+\" for more detail)\n"));
-	fprintf(output, _("  \\do [NAME]     list operators\n"));
-	fprintf(output, _("  \\dl            list large objects, same as \\lo_list\n"));
-	fprintf(output, _("  \\dp [PATTERN]  list table, view, and sequence access privileges\n"));
-	fprintf(output, _("  \\dT [PATTERN]  list data types (add \"+\" for more detail)\n"));
-	fprintf(output, _("  \\du [PATTERN]  list users\n"));
-	fprintf(output, _("  \\l             list all databases (add \"+\" for more detail)\n"));
-	fprintf(output, _("  \\z [PATTERN]   list table, view, and sequence access privileges (same as \\dp)\n"));
->>>>>>> d13f41d2
 	fprintf(output, "\n");
 
 	fprintf(output, _("Formatting\n"));
@@ -410,11 +341,7 @@
 		for (i = 0; i < nrows; i++)
 		{
 			fprintf(output, "  ");
-<<<<<<< HEAD
 			for (j = 0; j < ncolumns - 1; j++)
-=======
-			for (j = 0; j < ncolumns-1; j++)
->>>>>>> d13f41d2
 				fprintf(output, "%-*s",
 						QL_MAX_CMD_LEN + 1,
 						VALUE_OR_NULL(QL_HELP[i + j * nrows].cmd));
@@ -443,12 +370,6 @@
 		size_t		len,
 					wordlen;
 		int			nl_count = 0;
-<<<<<<< HEAD
-=======
-		const char *ch;
-
-		/* User gets two chances: exact match, then the first word */
->>>>>>> d13f41d2
 
 		/*
 		 * We first try exact match, then first + second words, then first
@@ -538,22 +459,12 @@
 void
 print_copyright(void)
 {
-<<<<<<< HEAD
 	puts("Greenplum Database version of PostgreSQL Database Management System\n"
 		 "(formerly known as Postgres, then as Postgres95)\n\n"
 		 "Portions Copyright (c) 2011 EMC\n\n"
 		 "Portions Copyright (c) 1996-2011, PostgreSQL Global Development Group\n\n"
 		 "Portions Copyright (c) 1994, The Regents of the University of California\n\n"
 		 "Permission to use, copy, modify, and distribute this software and its\n"
-=======
-	puts(
-		 "PostgreSQL Data Base Management System\n\n"
-		 "Portions Copyright (c) 1996-2008, PostgreSQL Global Development Group\n\n"
-		 "This software is based on Postgres95, formerly known as Postgres, which\n"
-		 "contains the following notice:\n\n"
-	"Portions Copyright(c) 1994, Regents of the University of California\n\n"
-	"Permission to use, copy, modify, and distribute this software and its\n"
->>>>>>> d13f41d2
 		 "documentation for any purpose, without fee, and without a written agreement\n"
 		 "is hereby granted, provided that the above copyright notice and this paragraph\n"
 		 "and the following two paragraphs appear in all copies.\n\n"
