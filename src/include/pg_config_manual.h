--- conflicted
+++ resolved
@@ -58,17 +58,6 @@
  * probably far better.
  */
 #define NUM_SPINLOCK_SEMAPHORES		128
-<<<<<<< HEAD
-
-/*
- * When we have neither spinlocks nor atomic operations support we're
- * implementing atomic operations on top of spinlock on top of semaphores. To
- * be safe against atomic operations while holding a spinlock separate
- * semaphores have to be used.
- */
-#define NUM_ATOMICS_SEMAPHORES      64
-=======
->>>>>>> b5bce6c1
 
 /*
  * When we have neither spinlocks nor atomic operations support we're
