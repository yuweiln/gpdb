--- conflicted
+++ resolved
@@ -13,8 +13,9 @@
 
 #include "access/rmgr.h"
 #include "access/xlogdefs.h"
-<<<<<<< HEAD
 #include "access/xlogreader.h"
+#include "access/xloginsert.h"
+#include "access/xlog_internal.h"
 #include "catalog/gp_segment_config.h"
 #include "catalog/pg_control.h"
 #include "lib/stringinfo.h"
@@ -24,14 +25,7 @@
 #include "utils/relcache.h"
 #include "cdb/cdbpublic.h"
 #include "datatype/timestamp.h"
-=======
-#include "access/xloginsert.h"
-#include "access/xlogreader.h"
-#include "datatype/timestamp.h"
-#include "lib/stringinfo.h"
 #include "nodes/pg_list.h"
-#include "storage/fd.h"
->>>>>>> ab93f90c
 
 
 /* Sync methods */
@@ -119,8 +113,6 @@
 extern bool wal_log_hints;
 extern bool wal_compression;
 extern bool log_checkpoints;
-<<<<<<< HEAD
-=======
 
 extern int	CheckPointSegments;
 
@@ -132,7 +124,6 @@
 	ARCHIVE_MODE_ALWAYS			/* enabled always (even during recovery) */
 } ArchiveMode;
 extern int	XLogArchiveMode;
->>>>>>> ab93f90c
 
 /* WAL levels */
 typedef enum WalLevel
@@ -197,15 +188,8 @@
 /* These are important to RequestCheckpoint */
 #define CHECKPOINT_WAIT			0x0020	/* Wait for completion */
 /* These indicate the cause of a checkpoint request */
-<<<<<<< HEAD
-#define CHECKPOINT_CAUSE_XLOG	0x0020	/* XLOG consumption */
-#define CHECKPOINT_CAUSE_TIME	0x0040	/* Elapsed time */
-#define CHECKPOINT_FLUSH_ALL	0x0080	/* Flush all pages, including those
-										 * belonging to unlogged tables */
-=======
 #define CHECKPOINT_CAUSE_XLOG	0x0040	/* XLOG consumption */
 #define CHECKPOINT_CAUSE_TIME	0x0080	/* Elapsed time */
->>>>>>> ab93f90c
 
 /* Checkpoint statistics */
 typedef struct CheckpointStatsData
@@ -232,16 +216,9 @@
 
 extern CheckpointStatsData CheckpointStats;
 
-<<<<<<< HEAD
-extern XLogRecPtr XLogInsert(RmgrId rmid, uint8 info, XLogRecData *rdata);
-extern XLogRecPtr XLogInsert_OverrideXid(RmgrId rmid, uint8 info, XLogRecData *rdata, TransactionId overrideXid);
-extern XLogRecPtr XLogLastInsertBeginLoc(void);
-extern bool XLogCheckBufferNeedsBackup(Buffer buffer);
-=======
 struct XLogRecData;
 
 extern XLogRecPtr XLogInsertRecord(struct XLogRecData *rdata, XLogRecPtr fpw_lsn);
->>>>>>> ab93f90c
 extern void XLogFlush(XLogRecPtr RecPtr);
 extern bool XLogBackgroundFlush(void);
 extern bool XLogNeedsFlush(XLogRecPtr RecPtr);
@@ -253,20 +230,10 @@
 extern void XLogSetAsyncXactLSN(XLogRecPtr record);
 extern void XLogSetReplicationSlotMinimumLSN(XLogRecPtr lsn);
 
-<<<<<<< HEAD
-extern Buffer RestoreBackupBlock(XLogRecPtr lsn, XLogRecord *record,
-				   int block_index,
-				   bool get_cleanup_lock, bool keep_buffer);
-
-extern void xlog_redo(XLogRecPtr beginLoc __attribute__((unused)), XLogRecPtr lsn __attribute__((unused)), XLogRecord *record);
-extern void xlog_desc(StringInfo buf, XLogRecord *record);
-
-extern void UnpackCheckPointRecord(struct XLogRecord *record, CheckpointExtendedRecord *ckptExtended);
-=======
 extern void xlog_redo(XLogReaderState *record);
 extern void xlog_desc(StringInfo buf, XLogReaderState *record);
 extern const char *xlog_identify(uint8 info);
->>>>>>> ab93f90c
+extern void UnpackCheckPointRecord(struct XLogReaderState *record, CheckpointExtendedRecord *ckptExtended);
 
 extern void issue_xlog_fsync(int fd, XLogSegNo segno);
 
@@ -331,7 +298,9 @@
 #define BACKUP_LABEL_FILE		"backup_label"
 #define BACKUP_LABEL_OLD		"backup_label.old"
 
-<<<<<<< HEAD
+#define TABLESPACE_MAP			"tablespace_map"
+#define TABLESPACE_MAP_OLD		"tablespace_map.old"
+
 /* Greenplum additions */
 extern bool IsStandbyMode(void);
 extern DBState GetCurrentDBState(void);
@@ -339,10 +308,6 @@
 extern void wait_for_mirror(void);
 extern bool IsRoleMirror(void);
 extern void SignalPromote(void);
-
-=======
-#define TABLESPACE_MAP			"tablespace_map"
-#define TABLESPACE_MAP_OLD		"tablespace_map.old"
->>>>>>> ab93f90c
+extern XLogRecPtr XLogLastInsertBeginLoc(void);
 
 #endif   /* XLOG_H */