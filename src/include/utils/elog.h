--- conflicted
+++ resolved
@@ -4,13 +4,9 @@
  *	  POSTGRES error reporting/logging definitions.
  *
  *
-<<<<<<< HEAD
  * Portions Copyright (c) 2006-2009, Greenplum inc
  * Portions Copyright (c) 2012-Present Pivotal Software, Inc.
- * Portions Copyright (c) 1996-2013, PostgreSQL Global Development Group
-=======
  * Portions Copyright (c) 1996-2014, PostgreSQL Global Development Group
->>>>>>> ab76208e
  * Portions Copyright (c) 1994, Regents of the University of California
  *
  * src/include/utils/elog.h
@@ -514,15 +510,13 @@
 	int			internalpos;	/* cursor index into internalquery */
 	char	   *internalquery;	/* text of internally-generated query */
 	int			saved_errno;	/* errno at entry */
-<<<<<<< HEAD
+
 	void	   *stacktracearray[30];
 	size_t		stacktracesize;
 	bool		printstack;		/* force output stack trace */
-=======
 
 	/* context containing associated non-constant strings */
 	struct MemoryContextData *assoc_context;
->>>>>>> ab76208e
 } ErrorData;
 
 extern void EmitErrorReport(void);
