/*-------------------------------------------------------------------------
 *
 * tuplesort.h
 *	  Generalized tuple sorting routines.
 *
 * This module handles sorting of heap tuples, index tuples, or single
 * Datums (and could easily support other kinds of sortable objects,
 * if necessary).  It works efficiently for both small and large amounts
 * of data.  Small amounts are sorted in-memory using qsort().  Large
 * amounts are sorted using temporary files and a standard external sort
 * algorithm.
 *
<<<<<<< HEAD
 * GPDB has two implementations of sorting. One is inherited from PostgreSQL,
 * and lives in tuplesort.c. The other one lives in tuplesort_mk.c. Both
 * provide the same API, and have the same set of functions, just with a
 * different suffix.
 *
 * The rest of the system uses functions named tuplesort_*(), to perform
 * sorting. But there are actually three versions of each of these functions:
 *
 * tuplesort_*_pg			- the Postgres implementation
 * tuplesort_*_mk			- the Multi-Key implementation
 * switcheroo_tuplesort_*	- wrapper that calls one of the above.
 *
 * This system is fairly robust, even if new functions are added in the
 * upstream, and we merge that code in. If you don't add the #defines
 * for the new functions, you will get compiler warnings from any callers
 * of them, as the callers will pass a switcheroo_Tuplesortstate struct
 * as the argument, instead of Tuplesortstate_pk.
 *
 * Portions Copyright (c) 2007-2008, Greenplum inc
 * Portions Copyright (c) 2012-Present Pivotal Software, Inc.
 * Portions Copyright (c) 1996-2015, PostgreSQL Global Development Group
=======
 * Portions Copyright (c) 1996-2016, PostgreSQL Global Development Group
>>>>>>> b5bce6c1
 * Portions Copyright (c) 1994, Regents of the University of California
 *
 * src/include/utils/tuplesort.h
 *
 *-------------------------------------------------------------------------
 */
#ifndef TUPLESORT_H
#define TUPLESORT_H

/*
 * First, declare the prototypes for the tuplesort_*_pg functions. In order to
 * keeping this file unchanged from the upstream, the extern declarations
 * use just tuplesort_*(), but we map them with #define to tuplesort_*_pg().
 *
 * The tuplesort_*_mk() functions are declare normally, without #defines,
 * in tuplesort_mk.h
 */

/* these are in tuplesort.h */
#define Tuplesortstate Tuplesortstate_pg

#define tuplesort_begin_heap tuplesort_begin_heap_pg
#define tuplesort_begin_cluster tuplesort_begin_cluster_pg
#define tuplesort_begin_index_btree tuplesort_begin_index_btree_pg
#define tuplesort_begin_index_hash tuplesort_begin_index_hash_pg
#define tuplesort_begin_datum tuplesort_begin_datum_pg
#define tuplesort_set_bound tuplesort_set_bound_pg
#define tuplesort_puttupleslot tuplesort_puttupleslot_pg
#define tuplesort_putheaptuple tuplesort_putheaptuple_pg
#define tuplesort_putindextuplevalues tuplesort_putindextuplevalues_pg
#define tuplesort_putdatum tuplesort_putdatum_pg
#define tuplesort_performsort tuplesort_performsort_pg
#define tuplesort_gettupleslot tuplesort_gettupleslot_pg
#define tuplesort_getheaptuple tuplesort_getheaptuple_pg
#define tuplesort_getindextuple tuplesort_getindextuple_pg
#define tuplesort_getdatum tuplesort_getdatum_pg
#define tuplesort_skiptuples tuplesort_skiptuples_pg
#define tuplesort_end tuplesort_end_pg
/* tuplesort_merge_order not switched */
#define tuplesort_rescan tuplesort_rescan_pg
#define tuplesort_markpos tuplesort_markpos_pg
#define tuplesort_restorepos tuplesort_restorepos_pg

/* these are in tuplesort_gp.h */
#define tuplesort_begin_heap_file_readerwriter tuplesort_begin_heap_file_readerwriter_pg
#define cdb_tuplesort_init cdb_tuplesort_init_pg
#define tuplesort_begin_pos tuplesort_begin_pos_pg
#define tuplesort_gettupleslot_pos tuplesort_gettupleslot_pos_pg
#define tuplesort_flush tuplesort_flush_pg
#define tuplesort_finalize_stats tuplesort_finalize_stats_pg
#define tuplesort_rescan_pos tuplesort_rescan_pos_pg
#define tuplesort_markpos_pos tuplesort_markpos_pos_pg
#define tuplesort_restorepos_pos tuplesort_restorepos_pos_pg
#define tuplesort_set_instrument tuplesort_set_instrument_pg
#define tuplesort_set_gpmon tuplesort_set_gpmon_pg

#include "access/itup.h"
#include "executor/tuptable.h"
#include "fmgr.h"
#include "utils/relcache.h"

#include "utils/tuplesort_gp.h"

/* Tuplesortstate is an opaque type whose details are not known outside
 * tuplesort.c.
 */
typedef struct Tuplesortstate Tuplesortstate;

/*
 * We provide multiple interfaces to what is essentially the same code,
 * since different callers have different data to be sorted and want to
 * specify the sort key information differently.  There are two APIs for
 * sorting HeapTuples and two more for sorting IndexTuples.  Yet another
 * API supports sorting bare Datums.
 *
 * The "heap" API actually stores/sorts MinimalTuples, which means it doesn't
 * preserve the system columns (tuple identity and transaction visibility
 * info).  The sort keys are specified by column numbers within the tuples
 * and sort operator OIDs.  We save some cycles by passing and returning the
 * tuples in TupleTableSlots, rather than forming actual HeapTuples (which'd
 * have to be converted to MinimalTuples).  This API works well for sorts
 * executed as parts of plan trees.
 *
 * The "cluster" API stores/sorts full HeapTuples including all visibility
 * info. The sort keys are specified by reference to a btree index that is
 * defined on the relation to be sorted.  Note that putheaptuple/getheaptuple
 * go with this API, not the "begin_heap" one!
 *
 * The "index_btree" API stores/sorts IndexTuples (preserving all their
 * header fields).  The sort keys are specified by a btree index definition.
 *
 * The "index_hash" API is similar to index_btree, but the tuples are
 * actually sorted by their hash codes not the raw data.
 */
struct ScanState;

extern Tuplesortstate *tuplesort_begin_heap(struct ScanState *ss, TupleDesc tupDesc,
					 int nkeys, AttrNumber *attNums,
					 Oid *sortOperators, Oid *sortCollations,
					 bool *nullsFirstFlags,
					 int workMem, bool randomAccess);
extern Tuplesortstate *tuplesort_begin_cluster(TupleDesc tupDesc,
						Relation indexRel,
						int workMem, bool randomAccess);
extern Tuplesortstate *tuplesort_begin_index_btree(Relation heapRel,
							Relation indexRel,
							bool enforceUnique,
							int workMem, bool randomAccess);
extern Tuplesortstate *tuplesort_begin_index_hash(Relation heapRel,
						   Relation indexRel,
						   uint32 hash_mask,
						   int workMem, bool randomAccess);
extern Tuplesortstate *tuplesort_begin_datum(struct ScanState *ss, Oid datumType,
					  Oid sortOperator, Oid sortCollation,
					  bool nullsFirstFlag,
					  int workMem, bool randomAccess);

extern void tuplesort_set_bound(Tuplesortstate *state, int64 bound);

extern void tuplesort_puttupleslot(Tuplesortstate *state,
					   TupleTableSlot *slot);
extern void tuplesort_putheaptuple(Tuplesortstate *state, HeapTuple tup);
extern void tuplesort_putindextuplevalues(Tuplesortstate *state,
							  Relation rel, ItemPointer self,
							  Datum *values, bool *isnull);
extern void tuplesort_putdatum(Tuplesortstate *state, Datum val,
				   bool isNull);

extern void tuplesort_performsort(Tuplesortstate *state);

extern bool tuplesort_gettupleslot(Tuplesortstate *state, bool forward,
					   TupleTableSlot *slot, Datum *abbrev);
extern HeapTuple tuplesort_getheaptuple(Tuplesortstate *state, bool forward,
					   bool *should_free);
extern IndexTuple tuplesort_getindextuple(Tuplesortstate *state, bool forward,
						bool *should_free);
extern bool tuplesort_getdatum(Tuplesortstate *state, bool forward,
				   Datum *val, bool *isNull, Datum *abbrev);

extern bool tuplesort_skiptuples(Tuplesortstate *state, int64 ntuples,
					 bool forward);

extern void tuplesort_end(Tuplesortstate *state);

extern int	tuplesort_merge_order(int64 allowedMem);

/*
 * These routines may only be called if randomAccess was specified 'true'.
 * Likewise, backwards scan in gettuple/getdatum is only allowed if
 * randomAccess was specified.
 */

extern void tuplesort_rescan(Tuplesortstate *state);
extern void tuplesort_markpos(Tuplesortstate *state);
extern void tuplesort_restorepos(Tuplesortstate *state);


/*
 * We have now declared the protoypes for all the *_pg functions. If we're
 * compiling tuplesort.c itself, continue compilation with #define's in
 * place, so that the functions in tuplesort.c get defined as *_pg.
 *
 * If we're compiling anything else, define switcheroo_* functions that check
 * which implementation should be used, and redefine tuplesort_* to point to
 * the switcheroo-functions. This way, all callers of tuplesort_* get either
 * the Postgres or MK-implementation, depending on the gp_enable_mk_sort
 * GUC.
 */
#ifndef COMPILING_TUPLESORT_C

#undef tuplesort_begin_heap
#undef tuplesort_begin_cluster
#undef tuplesort_begin_index_btree
#undef tuplesort_begin_index_hash
#undef tuplesort_begin_datum
#undef tuplesort_set_bound
#undef tuplesort_puttupleslot
#undef tuplesort_putheaptuple
#undef tuplesort_putindextuplevalues
#undef tuplesort_putdatum
#undef tuplesort_performsort
#undef tuplesort_gettupleslot
#undef tuplesort_getheaptuple
#undef tuplesort_getindextuple
#undef tuplesort_getdatum
#undef tuplesort_skiptuples
#undef tuplesort_end
#undef tuplesort_rescan
#undef tuplesort_markpos
#undef tuplesort_restorepos
#undef tuplesort_begin_heap_file_readerwriter
#undef cdb_tuplesort_init
#undef tuplesort_begin_pos
#undef tuplesort_gettupleslot_pos
#undef tuplesort_flush
#undef tuplesort_finalize_stats
#undef tuplesort_rescan_pos
#undef tuplesort_markpos_pos
#undef tuplesort_restorepos_pos
#undef tuplesort_set_instrument
#undef tuplesort_set_gpmon

#include "tuplesort_mk.h"

extern bool gp_enable_mk_sort;

/*
 * Common header between the regular and MK tuplesort state. We store
 * a flag indicating which one this is, at the beginning, so that
 * the functions that operate on an existing tuplesort are redirected
 * correctly, even if gp_enable_mk_sort changes on the fly.
 */
struct switcheroo_Tuplesortstate
{
	bool		is_mk_tuplesortstate;
};

typedef struct switcheroo_Tuplesortstate switcheroo_Tuplesortstate;

static inline switcheroo_Tuplesortstate *
switcheroo_tuplesort_begin_heap(struct ScanState *ss, TupleDesc tupDesc,
					 int nkeys, AttrNumber *attNums,
					 Oid *sortOperators, Oid *sortCollations,
					 bool *nullsFirstFlags,
					 int workMem, bool randomAccess)
{
	switcheroo_Tuplesortstate *state;

	if (gp_enable_mk_sort)
	{
		state = (switcheroo_Tuplesortstate *)
			tuplesort_begin_heap_mk(ss, tupDesc, nkeys, attNums,
									sortOperators, sortCollations,
									nullsFirstFlags,
									workMem, randomAccess);
	}
	else
	{
		state = (switcheroo_Tuplesortstate *)
			tuplesort_begin_heap_pg(ss, tupDesc, nkeys, attNums,
									sortOperators,sortCollations,
									nullsFirstFlags,
									workMem, randomAccess);
	}
	state->is_mk_tuplesortstate = gp_enable_mk_sort;
	return state;
}

static inline switcheroo_Tuplesortstate *
switcheroo_tuplesort_begin_cluster(TupleDesc tupDesc,
						Relation indexRel,
						int workMem, bool randomAccess)
{
	switcheroo_Tuplesortstate *state;

	/* GPDB_91_MERGE_FIXME: The new 'cluster' variant hasn't been implemented
	 * in mksort yet.
	 */
#if 0
	if (gp_enable_mk_sort)
	{
		state = (switcheroo_Tuplesortstate *)
			tuplesort_begin_cluster_mk(tupDesc, indexRel,
									   workMem, randomAccess);
	}
	else
#endif
	{
		state = (switcheroo_Tuplesortstate *)
			tuplesort_begin_cluster_pg(tupDesc, indexRel,
									   workMem, randomAccess);
	}
	state->is_mk_tuplesortstate = gp_enable_mk_sort;
	state->is_mk_tuplesortstate = false;
	return state;
}

static inline switcheroo_Tuplesortstate *
switcheroo_tuplesort_begin_index_btree(Relation heapRel,
							Relation indexRel,
							bool enforceUnique,
							int workMem, bool randomAccess)
{
	switcheroo_Tuplesortstate *state;

	if (gp_enable_mk_sort)
	{
		state = (switcheroo_Tuplesortstate *)
			tuplesort_begin_index_mk(heapRel, indexRel, enforceUnique, workMem, randomAccess);
	}
	else
	{
		state = (switcheroo_Tuplesortstate *)
			tuplesort_begin_index_btree_pg(heapRel, indexRel, enforceUnique, workMem, randomAccess);
	}
	state->is_mk_tuplesortstate = gp_enable_mk_sort;
	return state;
}
static inline switcheroo_Tuplesortstate *
switcheroo_tuplesort_begin_index_hash(Relation heapRel,
							Relation indexRel,
							uint32 hash_mask,
							int workMem, bool randomAccess)
{
	switcheroo_Tuplesortstate *state;

	/* There is no MK variant of this */
	state = (switcheroo_Tuplesortstate *)
		tuplesort_begin_index_hash_pg(heapRel, indexRel, hash_mask, workMem, randomAccess);
	state->is_mk_tuplesortstate = false;
	return state;
}

static inline switcheroo_Tuplesortstate *
switcheroo_tuplesort_begin_datum(struct ScanState *ss,
								 Oid datumType, Oid sortOperator, Oid sortCollation,
								 bool nullsFirstFlag,
								 int workMem, bool randomAccess)
{
	switcheroo_Tuplesortstate *state;

	if (gp_enable_mk_sort)
	{
		state = (switcheroo_Tuplesortstate *)
			tuplesort_begin_datum_mk(ss, datumType, sortOperator, sortCollation,
									 nullsFirstFlag, workMem, randomAccess);
	}
	else
	{
		state = (switcheroo_Tuplesortstate *)
			tuplesort_begin_datum_pg(ss, datumType, sortOperator, sortCollation,
									 nullsFirstFlag, workMem, randomAccess);
	}
	state->is_mk_tuplesortstate = gp_enable_mk_sort;
	return state;
}

static inline void
switcheroo_tuplesort_set_bound(switcheroo_Tuplesortstate *state, int64 bound)
{
	if (state->is_mk_tuplesortstate)
		tuplesort_set_bound_mk((Tuplesortstate_mk *) state, bound);
	else
		tuplesort_set_bound_pg((Tuplesortstate_pg *) state, bound);
}

static inline void
switcheroo_tuplesort_puttupleslot(switcheroo_Tuplesortstate *state, TupleTableSlot *slot)
{
	if (state->is_mk_tuplesortstate)
		tuplesort_puttupleslot_mk((Tuplesortstate_mk *) state, slot);
	else
		tuplesort_puttupleslot_pg((Tuplesortstate_pg *) state, slot);
}

static inline void
switcheroo_tuplesort_putheaptuple(switcheroo_Tuplesortstate *state, HeapTuple tup)
{
	if (state->is_mk_tuplesortstate)
		tuplesort_putheaptuple_mk((Tuplesortstate_mk *) state, tup);
	else
		tuplesort_putheaptuple_pg((Tuplesortstate_pg *) state, tup);
}

static inline void
switcheroo_tuplesort_putindextuplevalues(switcheroo_Tuplesortstate *state,
										 Relation rel, ItemPointer self,
										 Datum *values, bool *isnull)
{
	if (state->is_mk_tuplesortstate)
		tuplesort_putindextuplevalues_mk((Tuplesortstate_mk *) state, rel,
										 self, values, isnull);
	else
		tuplesort_putindextuplevalues_pg((Tuplesortstate_pg *) state, rel,
										 self, values, isnull);
}

static inline void
switcheroo_tuplesort_putdatum(switcheroo_Tuplesortstate *state, Datum val, bool isNull)
{
	if (state->is_mk_tuplesortstate)
		tuplesort_putdatum_mk((Tuplesortstate_mk *) state, val, isNull);
	else
		tuplesort_putdatum_pg((Tuplesortstate_pg *) state, val, isNull);
}

static inline void
switcheroo_tuplesort_performsort(switcheroo_Tuplesortstate *state)
{
	if (state->is_mk_tuplesortstate)
		tuplesort_performsort_mk((Tuplesortstate_mk *) state);
	else
		tuplesort_performsort_pg((Tuplesortstate_pg *) state);
}

static inline bool
switcheroo_tuplesort_gettupleslot(switcheroo_Tuplesortstate *state, bool forward,
								   TupleTableSlot *slot)
{
	if (state->is_mk_tuplesortstate)
		return tuplesort_gettupleslot_mk((Tuplesortstate_mk *) state, forward, slot);
	else
		return tuplesort_gettupleslot_pg((Tuplesortstate_pg *) state, forward, slot);
}

static inline HeapTuple
switcheroo_tuplesort_getheaptuple(switcheroo_Tuplesortstate *state, bool forward, bool *should_free)
{
	if (state->is_mk_tuplesortstate)
		return tuplesort_getheaptuple_mk((Tuplesortstate_mk *) state, forward, should_free);
	else
		return tuplesort_getheaptuple_pg((Tuplesortstate_pg *) state, forward, should_free);
}

static inline IndexTuple
switcheroo_tuplesort_getindextuple(switcheroo_Tuplesortstate *state, bool forward, bool *should_free)
{
	if (state->is_mk_tuplesortstate)
		return tuplesort_getindextuple_mk((Tuplesortstate_mk *) state, forward, should_free);
	else
		return tuplesort_getindextuple_pg((Tuplesortstate_pg *) state, forward, should_free);
}

static inline bool
switcheroo_tuplesort_getdatum(switcheroo_Tuplesortstate *state, bool forward, Datum *val, bool *isNull)
{
	if (state->is_mk_tuplesortstate)
		return tuplesort_getdatum_mk((Tuplesortstate_mk *) state, forward, val, isNull);
	else
		return tuplesort_getdatum_pg((Tuplesortstate_pg *) state, forward, val, isNull);
}

static inline bool
switcheroo_tuplesort_skiptuples(switcheroo_Tuplesortstate *state, int64 ntuples, bool forward)
{
	if (state->is_mk_tuplesortstate)
		return tuplesort_skiptuples_mk((Tuplesortstate_mk *) state, ntuples, forward);
	else
		return tuplesort_skiptuples_pg((Tuplesortstate_pg *) state, ntuples, forward);
}

static inline void
switcheroo_tuplesort_end(switcheroo_Tuplesortstate *state)
{
	if (state->is_mk_tuplesortstate)
		tuplesort_end_mk((Tuplesortstate_mk *) state);
	else
		tuplesort_end_pg((Tuplesortstate_pg *) state);
}

static inline void
switcheroo_tuplesort_rescan(switcheroo_Tuplesortstate *state)
{
	if (state->is_mk_tuplesortstate)
		tuplesort_rescan_mk((Tuplesortstate_mk *) state);
	else
		tuplesort_rescan_pg((Tuplesortstate_pg *) state);
}

static inline void
switcheroo_tuplesort_markpos(switcheroo_Tuplesortstate *state)
{
	if (state->is_mk_tuplesortstate)
		tuplesort_markpos_mk((Tuplesortstate_mk *) state);
	else
		tuplesort_markpos_pg((Tuplesortstate_pg *) state);
}


static inline void
switcheroo_tuplesort_restorepos(switcheroo_Tuplesortstate *state)
{
	if (state->is_mk_tuplesortstate)
		tuplesort_restorepos_mk((Tuplesortstate_mk *) state);
	else
		tuplesort_restorepos_pg((Tuplesortstate_pg *) state);
}

static inline switcheroo_Tuplesortstate *
switcheroo_tuplesort_begin_heap_file_readerwriter(
		struct ScanState * ss,
		const char* rwfile_prefix, bool isWriter,
		TupleDesc tupDesc,
		int nkeys, AttrNumber *attNums,
		Oid *sortOperators,
		Oid *sortCollations,
		bool *nullsFirstFlags,
		int workMem, bool randomAccess)
{
	switcheroo_Tuplesortstate *state;

	if (gp_enable_mk_sort)
	{
		state = (switcheroo_Tuplesortstate *)
			tuplesort_begin_heap_file_readerwriter_mk(ss, rwfile_prefix, isWriter,
													  tupDesc, nkeys, attNums,
													  sortOperators, sortCollations,
													  nullsFirstFlags,
													  workMem, randomAccess);
	}
	else
	{
		state = (switcheroo_Tuplesortstate *)
			tuplesort_begin_heap_file_readerwriter_pg(ss, rwfile_prefix, isWriter,
													  tupDesc, nkeys, attNums,
													  sortOperators, sortCollations,
													  nullsFirstFlags,
													  workMem, randomAccess);
	}
	state->is_mk_tuplesortstate = gp_enable_mk_sort;
	return state;
}

static inline void
switcheroo_cdb_tuplesort_init(switcheroo_Tuplesortstate *state, int unique,
							  int sort_flags,
							  int64 maxdistinct)
{
	if (state->is_mk_tuplesortstate)
		cdb_tuplesort_init_mk((Tuplesortstate_mk *) state, unique, sort_flags, maxdistinct);
	else
		cdb_tuplesort_init_pg((Tuplesortstate_pg *) state, unique, sort_flags, maxdistinct);
}

static inline void
switcheroo_tuplesort_begin_pos(switcheroo_Tuplesortstate *state, TuplesortPos **pos)
{
	if (state->is_mk_tuplesortstate)
		tuplesort_begin_pos_mk((Tuplesortstate_mk *) state, (TuplesortPos_mk **) pos);
	else
		tuplesort_begin_pos_pg((Tuplesortstate_pg *) state, pos);
}

static inline bool
switcheroo_tuplesort_gettupleslot_pos(switcheroo_Tuplesortstate *state, TuplesortPos *pos,
                          bool forward, TupleTableSlot *slot, MemoryContext mcontext)
{
	if (state->is_mk_tuplesortstate)
		return tuplesort_gettupleslot_pos_mk((Tuplesortstate_mk *) state, (TuplesortPos_mk *) pos, forward, slot, mcontext);
	else
		return tuplesort_gettupleslot_pos_pg((Tuplesortstate_pg *) state, pos, forward, slot, mcontext);
}

static inline void
switcheroo_tuplesort_flush(switcheroo_Tuplesortstate *state)
{
	if (state->is_mk_tuplesortstate)
		tuplesort_flush_mk((Tuplesortstate_mk *) state);
	else
		tuplesort_flush_pg((Tuplesortstate_pg *) state);
}

static inline void
switcheroo_tuplesort_finalize_stats(switcheroo_Tuplesortstate *state)
{
	if (state->is_mk_tuplesortstate)
		tuplesort_finalize_stats_mk((Tuplesortstate_mk *) state);
	else
		tuplesort_finalize_stats_pg((Tuplesortstate_pg *) state);
}

static inline void
switcheroo_tuplesort_rescan_pos(switcheroo_Tuplesortstate *state, TuplesortPos *pos)
{
	if (state->is_mk_tuplesortstate)
		tuplesort_rescan_pos_mk((Tuplesortstate_mk *) state, (TuplesortPos_mk *) pos);
	else
		tuplesort_rescan_pos_pg((Tuplesortstate_pg *) state, pos);
}

static inline void
switcheroo_tuplesort_markpos_pos(switcheroo_Tuplesortstate *state, TuplesortPos *pos)
{
	if (state->is_mk_tuplesortstate)
		tuplesort_markpos_pos_mk((Tuplesortstate_mk *) state, (TuplesortPos_mk *) pos);
	else
		tuplesort_markpos_pos_pg((Tuplesortstate_pg *) state, pos);
}

static inline void
switcheroo_tuplesort_restorepos_pos(switcheroo_Tuplesortstate *state, TuplesortPos *pos)
{
	if (state->is_mk_tuplesortstate)
		tuplesort_restorepos_pos_mk((Tuplesortstate_mk *) state, (TuplesortPos_mk *) pos);
	else
		tuplesort_restorepos_pos_pg((Tuplesortstate_pg *) state, pos);
}

static inline void
switcheroo_tuplesort_set_instrument(switcheroo_Tuplesortstate *state,
									struct Instrumentation *instrument,
									struct StringInfoData *explainbuf)
{
	if (state->is_mk_tuplesortstate)
		tuplesort_set_instrument_mk((Tuplesortstate_mk *) state, instrument, explainbuf);
	else
		tuplesort_set_instrument_pg((Tuplesortstate_pg *) state, instrument, explainbuf);
}

static inline void
switcheroo_tuplesort_set_gpmon(switcheroo_Tuplesortstate *state,
							   gpmon_packet_t *gpmon_pkt,
							   int *gpmon_tick)
{
	if (state->is_mk_tuplesortstate)
		tuplesort_set_gpmon_mk((Tuplesortstate_mk *) state, gpmon_pkt, gpmon_tick);
	else
		tuplesort_set_gpmon_pg((Tuplesortstate_pg *) state, gpmon_pkt, gpmon_tick);
}

/* these are in tuplesort.h */
#undef Tuplesortstate
#define Tuplesortstate switcheroo_Tuplesortstate

#define tuplesort_begin_heap switcheroo_tuplesort_begin_heap
#define tuplesort_begin_cluster switcheroo_tuplesort_begin_cluster
#define tuplesort_begin_index_btree switcheroo_tuplesort_begin_index_btree
#define tuplesort_begin_index_hash switcheroo_tuplesort_begin_index_hash
#define tuplesort_begin_datum switcheroo_tuplesort_begin_datum
#define tuplesort_set_bound switcheroo_tuplesort_set_bound
#define tuplesort_puttupleslot switcheroo_tuplesort_puttupleslot
#define tuplesort_putheaptuple switcheroo_tuplesort_putheaptuple
#define tuplesort_putindextuplevalues switcheroo_tuplesort_putindextuplevalues
#define tuplesort_putdatum switcheroo_tuplesort_putdatum
#define tuplesort_performsort switcheroo_tuplesort_performsort
#define tuplesort_gettupleslot switcheroo_tuplesort_gettupleslot
#define tuplesort_getheaptuple switcheroo_tuplesort_getheaptuple
#define tuplesort_getindextuple switcheroo_tuplesort_getindextuple
#define tuplesort_getdatum switcheroo_tuplesort_getdatum
#define tuplesort_skiptuples switcheroo_tuplesort_skiptuples
#define tuplesort_end switcheroo_tuplesort_end
#define tuplesort_rescan switcheroo_tuplesort_rescan
#define tuplesort_markpos switcheroo_tuplesort_markpos
#define tuplesort_restorepos switcheroo_tuplesort_restorepos

/* these are in tuplesort_gp.h */
#define tuplesort_begin_heap_file_readerwriter switcheroo_tuplesort_begin_heap_file_readerwriter
#define cdb_tuplesort_init switcheroo_cdb_tuplesort_init
#define tuplesort_begin_pos switcheroo_tuplesort_begin_pos
#define tuplesort_gettupleslot_pos switcheroo_tuplesort_gettupleslot_pos
#define tuplesort_flush switcheroo_tuplesort_flush
#define tuplesort_finalize_stats switcheroo_tuplesort_finalize_stats
#define tuplesort_rescan_pos switcheroo_tuplesort_rescan_pos
#define tuplesort_markpos_pos switcheroo_tuplesort_markpos_pos
#define tuplesort_restorepos_pos switcheroo_tuplesort_restorepos_pos
#define tuplesort_set_instrument switcheroo_tuplesort_set_instrument
#define tuplesort_set_gpmon switcheroo_tuplesort_set_gpmon

#endif


#endif   /* TUPLESORT_H */<|MERGE_RESOLUTION|>--- conflicted
+++ resolved
@@ -10,7 +10,6 @@
  * amounts are sorted using temporary files and a standard external sort
  * algorithm.
  *
-<<<<<<< HEAD
  * GPDB has two implementations of sorting. One is inherited from PostgreSQL,
  * and lives in tuplesort.c. The other one lives in tuplesort_mk.c. Both
  * provide the same API, and have the same set of functions, just with a
@@ -31,10 +30,7 @@
  *
  * Portions Copyright (c) 2007-2008, Greenplum inc
  * Portions Copyright (c) 2012-Present Pivotal Software, Inc.
- * Portions Copyright (c) 1996-2015, PostgreSQL Global Development Group
-=======
  * Portions Copyright (c) 1996-2016, PostgreSQL Global Development Group
->>>>>>> b5bce6c1
  * Portions Copyright (c) 1994, Regents of the University of California
  *
  * src/include/utils/tuplesort.h
@@ -432,12 +428,12 @@
 
 static inline bool
 switcheroo_tuplesort_gettupleslot(switcheroo_Tuplesortstate *state, bool forward,
-								   TupleTableSlot *slot)
-{
-	if (state->is_mk_tuplesortstate)
-		return tuplesort_gettupleslot_mk((Tuplesortstate_mk *) state, forward, slot);
-	else
-		return tuplesort_gettupleslot_pg((Tuplesortstate_pg *) state, forward, slot);
+								   TupleTableSlot *slot, Datum *abbrev)
+{
+	if (state->is_mk_tuplesortstate)
+		return tuplesort_gettupleslot_mk((Tuplesortstate_mk *) state, forward, slot, abbrev);
+	else
+		return tuplesort_gettupleslot_pg((Tuplesortstate_pg *) state, forward, slot, abbrev);
 }
 
 static inline HeapTuple
@@ -459,12 +455,12 @@
 }
 
 static inline bool
-switcheroo_tuplesort_getdatum(switcheroo_Tuplesortstate *state, bool forward, Datum *val, bool *isNull)
-{
-	if (state->is_mk_tuplesortstate)
-		return tuplesort_getdatum_mk((Tuplesortstate_mk *) state, forward, val, isNull);
-	else
-		return tuplesort_getdatum_pg((Tuplesortstate_pg *) state, forward, val, isNull);
+switcheroo_tuplesort_getdatum(switcheroo_Tuplesortstate *state, bool forward, Datum *val, bool *isNull, Datum *abbrev)
+{
+	if (state->is_mk_tuplesortstate)
+		return tuplesort_getdatum_mk((Tuplesortstate_mk *) state, forward, val, isNull, abbrev);
+	else
+		return tuplesort_getdatum_pg((Tuplesortstate_pg *) state, forward, val, isNull, abbrev);
 }
 
 static inline bool
@@ -570,12 +566,12 @@
 
 static inline bool
 switcheroo_tuplesort_gettupleslot_pos(switcheroo_Tuplesortstate *state, TuplesortPos *pos,
-                          bool forward, TupleTableSlot *slot, MemoryContext mcontext)
-{
-	if (state->is_mk_tuplesortstate)
-		return tuplesort_gettupleslot_pos_mk((Tuplesortstate_mk *) state, (TuplesortPos_mk *) pos, forward, slot, mcontext);
-	else
-		return tuplesort_gettupleslot_pos_pg((Tuplesortstate_pg *) state, pos, forward, slot, mcontext);
+                          bool forward, TupleTableSlot *slot, Datum *abbrev, MemoryContext mcontext)
+{
+	if (state->is_mk_tuplesortstate)
+		return tuplesort_gettupleslot_pos_mk((Tuplesortstate_mk *) state, (TuplesortPos_mk *) pos, forward, slot, abbrev, mcontext);
+	else
+		return tuplesort_gettupleslot_pos_pg((Tuplesortstate_pg *) state, pos, forward, slot, abbrev, mcontext);
 }
 
 static inline void
