--- conflicted
+++ resolved
@@ -24,11 +24,7 @@
  * Portions Copyright (c) 1996-2009, PostgreSQL Global Development Group
  * Portions Copyright (c) 1994, Regents of the University of California
  *
-<<<<<<< HEAD
- * $PostgreSQL: pgsql/src/include/utils/tuplestore.h,v 1.26 2008/12/27 17:39:00 tgl Exp $
-=======
  * $PostgreSQL: pgsql/src/include/utils/tuplestore.h,v 1.28 2009/01/01 17:24:02 momjian Exp $
->>>>>>> b0a6ad70
  *
  *-------------------------------------------------------------------------
  */
