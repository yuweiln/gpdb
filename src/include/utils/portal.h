--- conflicted
+++ resolved
@@ -95,12 +95,8 @@
  */
 typedef enum PortalStatus
 {
-<<<<<<< HEAD
-	PORTAL_NEW = 0,				/* in process of creation */
-=======
-	PORTAL_NEW,					/* freshly created */
+	PORTAL_NEW = 0,				/* freshly created */
 	PORTAL_DEFINED,				/* PortalDefineQuery done */
->>>>>>> d13f41d2
 	PORTAL_READY,				/* PortalStart complete, can run it */
 	PORTAL_QUEUE, 				/* portal is queued (cannot delete it) */
 	PORTAL_ACTIVE,				/* portal is running (can't delete it) */
@@ -140,21 +136,8 @@
 	/* The query or queries the portal will execute */
 	const char *sourceText;		/* text of query (as of PlannedStmt, never NULL) */
 	const char *commandTag;		/* command tag for original query */
-<<<<<<< HEAD
-	List	   *stmts;			/* PlannedStmts and/or utility Querys */
-	MemoryContext queryContext; /* where the parse trees live */
-
-	/*
-	 * Note: queryContext effectively identifies which prepared statement the
-	 * portal depends on, if any.  The queryContext is *not* owned by the
-	 * portal and is not to be deleted by portal destruction.  (But for a
-	 * cursor it is the same as "heap", and that context is deleted by portal
-	 * destruction.)  The plan trees may be in either queryContext or heap.
-	 */
-=======
 	List	   *stmts;			/* PlannedStmts and/or utility statements */
 	CachedPlan *cplan;			/* CachedPlan, if stmts are from one */
->>>>>>> d13f41d2
 
 	ParamListInfo portalParams; /* params to pass to query */
 
@@ -164,14 +147,11 @@
 
 	/* Status data */
 	PortalStatus status;		/* see above */
-<<<<<<< HEAD
 	bool	holdingResLock;	/* true => resscheduler lock must be released, however,
 				 * in an extreme case when a portal receives a SIGTERM just
 				 * after being granted the resource lock, the holding ResLock
 				 * is not set but it is indeed holding the ResLock */
-=======
 	bool		portalPinned;	/* a pinned portal can't be dropped */
->>>>>>> d13f41d2
 
 	/* If not NULL, Executor is active; call ExecutorEnd eventually: */
 	QueryDesc  *queryDesc;		/* info needed for executor invocation */
@@ -254,20 +234,12 @@
 				  NodeTag	  sourceTag, /* GPDB */
 				  const char *commandTag,
 				  List *stmts,
-<<<<<<< HEAD
-//				  List *parseTrees,
-//				  List *planTrees,
-				  MemoryContext queryContext);
-extern Node *PortalListGetPrimaryStmt(List *stmts);
-extern void PortalCreateHoldStore(Portal portal);
-extern void AtExitCleanup_ResPortals(void);
-extern void TotalResPortalIncrements(int pid, Oid queueid,
-									 Cost *totalIncrements, int *num);
-=======
 				  CachedPlan *cplan);
 extern Node *PortalListGetPrimaryStmt(List *stmts);
 extern void PortalCreateHoldStore(Portal portal);
 extern void PortalHashTableDeleteAll(void);
->>>>>>> d13f41d2
+extern void AtExitCleanup_ResPortals(void);
+extern void TotalResPortalIncrements(int pid, Oid queueid,
+									 Cost *totalIncrements, int *num);
 
 #endif   /* PORTAL_H */