--- conflicted
+++ resolved
@@ -2,15 +2,9 @@
  *
  * PostgreSQL locale utilities
  *
-<<<<<<< HEAD
  * $PostgreSQL: pgsql/src/include/utils/pg_locale.h,v 1.27 2009/01/01 17:24:02 momjian Exp $
  *
  * Copyright (c) 2002-2009, PostgreSQL Global Development Group
-=======
- * $PostgreSQL: pgsql/src/include/utils/pg_locale.h,v 1.24 2008/01/01 19:45:59 momjian Exp $
- *
- * Copyright (c) 2002-2008, PostgreSQL Global Development Group
->>>>>>> d13f41d2
  *
  *-----------------------------------------------------------------------
  */
@@ -47,7 +41,6 @@
 				   bool doit, GucSource source);
 
 extern bool check_locale(int category, const char *locale);
-extern bool check_locale_encoding(const char *locale, int user_enc);
 extern char *pg_perm_setlocale(int category, const char *locale);
 
 extern bool lc_collate_is_c(void);
