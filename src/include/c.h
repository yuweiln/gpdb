/*-------------------------------------------------------------------------
 *
 * c.h
 *	  Fundamental C definitions.  This is included by every .c file in
 *	  PostgreSQL (via either postgres.h or postgres_fe.h, as appropriate).
 *
 *	  Note that the definitions here are not intended to be exposed to clients
 *	  of the frontend interface libraries --- so we don't worry much about
 *	  polluting the namespace with lots of stuff...
 *
 *
<<<<<<< HEAD
 * Portions Copyright (c) 2006-2011, Greenplum inc
 * Portions Copyright (c) 2012-Present Pivotal Software, Inc.
 * Portions Copyright (c) 1996-2011, PostgreSQL Global Development Group
=======
 * Portions Copyright (c) 1996-2012, PostgreSQL Global Development Group
>>>>>>> 80edfd76
 * Portions Copyright (c) 1994, Regents of the University of California
 *
 * src/include/c.h
 *
 *-------------------------------------------------------------------------
 */
/*
 *----------------------------------------------------------------
 *	 TABLE OF CONTENTS
 *
 *		When adding stuff to this file, please try to put stuff
 *		into the relevant section, or add new sections as appropriate.
 *
 *	  section	description
 *	  -------	------------------------------------------------
 *		0)		pg_config.h and standard system headers
 *		1)		hacks to cope with non-ANSI C compilers
 *		2)		bool, true, false, TRUE, FALSE, NULL
 *		3)		standard system types
 *		4)		IsValid macros for system types
 *		5)		offsetof, lengthof, endof, alignment
 *		6)		widely useful macros
 *		7)		random stuff
 *		8)		system-specific hacks
 *
 * NOTE: since this file is included by both frontend and backend modules, it's
 * almost certainly wrong to put an "extern" declaration here.	typedefs and
 * macros are the kind of thing that might go here.
 *
 *----------------------------------------------------------------
 */
#ifndef C_H
#define C_H

#ifdef __cplusplus
extern "C" {
#endif

/*
 * We have to include stdlib.h here because it defines many of these macros
 * on some platforms, and we only want our definitions used if stdlib.h doesn't
 * have its own.  The same goes for stddef and stdarg if present.
 */

#include "pg_config.h"
#include "pg_config_manual.h"	/* must be after pg_config.h */
#if !defined(WIN32) && !defined(__CYGWIN__)		/* win32 will include further
												 * down */
#include "pg_config_os.h"		/* must be before any system header files */
#endif
#include "postgres_ext.h"

#if _MSC_VER >= 1400 || defined(HAVE_CRTDEFS_H)
#define errcode __msvc_errcode
#include <crtdefs.h>
#undef errcode
#endif

#include <stdio.h>
#include <stdlib.h>
#include <string.h>
#include <stddef.h>
#include <stdarg.h>
#ifdef HAVE_STRINGS_H
#include <strings.h>
#endif
#ifdef HAVE_STDINT_H
#include <stdint.h>
#endif
#include <sys/types.h>

#include <errno.h>
#if defined(WIN32) || defined(__CYGWIN__)
#include <fcntl.h>				/* ensure O_BINARY is available */
#endif

#if defined(WIN32) || defined(__CYGWIN__)
/* We have to redefine some system functions after they are included above. */
#include "pg_config_os.h"
#endif

/* Must be before gettext() games below */
#include <locale.h>

#define _(x) gettext(x)

#ifdef ENABLE_NLS
#include <libintl.h>
#else
#define gettext(x) (x)
#define dgettext(d,x) (x)
#define ngettext(s,p,n) ((n) == 1 ? (s) : (p))
#define dngettext(d,s,p,n) ((n) == 1 ? (s) : (p))
#endif

/*
 *	Use this to mark string constants as needing translation at some later
 *	time, rather than immediately.	This is useful for cases where you need
 *	access to the original string and translated string, and for cases where
 *	immediate translation is not possible, like when initializing global
 *	variables.
 *		http://www.gnu.org/software/autoconf/manual/gettext/Special-cases.html
 */
#define gettext_noop(x) (x)


/* ----------------------------------------------------------------
 *				Section 1: hacks to cope with non-ANSI C compilers
 *
 * type prefixes (const, signed, volatile, inline) are handled in pg_config.h.
 * ----------------------------------------------------------------
 */

/*
 * CppAsString
 *		Convert the argument to a string, using the C preprocessor.
 * CppConcat
 *		Concatenate two arguments together, using the C preprocessor.
 *
 * Note: the standard Autoconf macro AC_C_STRINGIZE actually only checks
 * whether #identifier works, but if we have that we likely have ## too.
 */
#if defined(HAVE_STRINGIZE)

#define CppAsString(identifier) #identifier
#define CppConcat(x, y)			x##y
#else							/* !HAVE_STRINGIZE */

#define CppAsString(identifier) "identifier"

/*
 * CppIdentity -- On Reiser based cpp's this is used to concatenate
 *		two tokens.  That is
 *				CppIdentity(A)B ==> AB
 *		We renamed it to _private_CppIdentity because it should not
 *		be referenced outside this file.  On other cpp's it
 *		produces  A  B.
 */
#define _priv_CppIdentity(x)x
#define CppConcat(x, y)			_priv_CppIdentity(x)y
#endif   /* !HAVE_STRINGIZE */

/*
 * dummyret is used to set return values in macros that use ?: to make
 * assignments.  gcc wants these to be void, other compilers like char
 */
#ifdef __GNUC__					/* GNU cc */
#define dummyret	void
#else
#define dummyret	char
#endif

#ifndef __GNUC__
#define __attribute__(_arg_)
#endif

/* ----------------------------------------------------------------
 *				Section 2:	bool, true, false, TRUE, FALSE, NULL
 * ----------------------------------------------------------------
 */

/*
 * bool
 *		Boolean value, either true or false.
 *
 * XXX for C++ compilers, we assume the compiler has a compatible
 * built-in definition of bool.
 */

#ifndef __cplusplus

#ifndef bool
typedef char bool;
#endif

#ifndef true
#define true	((bool) 1)
#endif

#ifndef false
#define false	((bool) 0)
#endif
#endif   /* not C++ */

typedef bool *BoolPtr;

#ifndef TRUE
#define TRUE	1
#endif

#ifndef FALSE
#define FALSE	0
#endif

/*
 * NULL
 *		Null pointer.
 */
#ifndef NULL
#define NULL	((void *) 0)
#endif


/* ----------------------------------------------------------------
 *				Section 3:	standard system types
 * ----------------------------------------------------------------
 */

/*
 * Pointer
 *		Variable holding address of any memory resident object.
 *
 *		XXX Pointer arithmetic is done with this, so it can't be void *
 *		under "true" ANSI compilers.
 */
typedef char *Pointer;

/*
 * intN
 *		Signed integer, EXACTLY N BITS IN SIZE,
 *		used for numerical computations and the
 *		frontend/backend protocol.
 */
#ifndef HAVE_INT8
typedef signed char int8;		/* == 8 bits */
typedef signed short int16;		/* == 16 bits */
typedef signed int int32;		/* == 32 bits */
#endif   /* not HAVE_INT8 */

/*
 * uintN
 *		Unsigned integer, EXACTLY N BITS IN SIZE,
 *		used for numerical computations and the
 *		frontend/backend protocol.
 */
#ifndef HAVE_UINT8
typedef unsigned char uint8;	/* == 8 bits */
typedef unsigned short uint16;	/* == 16 bits */
typedef unsigned int uint32;	/* == 32 bits */
#endif   /* not HAVE_UINT8 */

/*
 * bitsN
 *		Unit of bitwise operation, AT LEAST N BITS IN SIZE.
 */
typedef uint8 bits8;			/* >= 8 bits */
typedef uint16 bits16;			/* >= 16 bits */
typedef uint32 bits32;			/* >= 32 bits */

/*
 * 64-bit integers
 */
#ifdef HAVE_LONG_INT_64
/* Plain "long int" fits, use it */

#ifndef HAVE_INT64
typedef long int int64;
#endif
#ifndef HAVE_UINT64
typedef unsigned long int uint64;
#endif
#elif defined(HAVE_LONG_LONG_INT_64)
/* We have working support for "long long int", use that */

#ifndef HAVE_INT64
typedef long long int int64;
#endif
#ifndef HAVE_UINT64
typedef unsigned long long int uint64;
#endif
#else
/* neither HAVE_LONG_INT_64 nor HAVE_LONG_LONG_INT_64 */
#error must have a working 64-bit integer datatype
#endif

/* Decide if we need to decorate 64-bit constants */
#ifdef HAVE_LL_CONSTANTS
#define INT64CONST(x)  ((int64) x##LL)
#define UINT64CONST(x) ((uint64) x##ULL)
#else
#define INT64CONST(x)  ((int64) x)
#define UINT64CONST(x) ((uint64) x)
#endif

/*
 * stdint.h limits aren't guaranteed to be present and aren't guaranteed to
 * have compatible types with our fixed width types. So just define our own.
 */
#define PG_INT8_MIN     (-0x7F-1)
#define PG_INT8_MAX     (0x7F)
#define PG_UINT8_MAX    (0xFF)
#define PG_INT16_MIN    (-0x7FFF-1)
#define PG_INT16_MAX    (0x7FFF)
#define PG_UINT16_MAX   (0xFFFF)
#define PG_INT32_MIN    (-0x7FFFFFFF-1)
#define PG_INT32_MAX    (0x7FFFFFFF)
#define PG_UINT32_MAX   (0xFFFFFFFF)
#define PG_INT64_MIN    (-INT64CONST(0x7FFFFFFFFFFFFFFF) - 1)
#define PG_INT64_MAX    INT64CONST(0x7FFFFFFFFFFFFFFF)
#define PG_UINT64_MAX   UINT64CONST(0xFFFFFFFFFFFFFFFF)

/* Select timestamp representation (float8 or int64) */
#ifdef USE_INTEGER_DATETIMES
#define HAVE_INT64_TIMESTAMP
#endif

/* sig_atomic_t is required by ANSI C, but may be missing on old platforms */
#ifndef HAVE_SIG_ATOMIC_T
typedef int sig_atomic_t;
#endif

/*
 * Size
 *		Size of any memory resident object, as returned by sizeof.
 */
typedef size_t Size;

/*
 * Index
 *		Index into any memory resident array.
 *
 * Note:
 *		Indices are non negative.
 */
typedef unsigned int Index;

/*
 * Offset
 *		Offset into any memory resident array.
 *
 * Note:
 *		This differs from an Index in that an Index is always
 *		non negative, whereas Offset may be negative.
 */
typedef signed int Offset;

/*
 * Common Postgres datatype names (as used in the catalogs)
 */
typedef int16 int2;
typedef int32 int4;
typedef float float4;
typedef double float8;

/*
 * Oid, RegProcedure, TransactionId, SubTransactionId, MultiXactId,
 * CommandId
 */

/* typedef Oid is in postgres_ext.h */

/*
 * regproc is the type name used in the include/catalog headers, but
 * RegProcedure is the preferred name in C code.
 */
typedef Oid regproc;
typedef regproc RegProcedure;

typedef uint32 TransactionId;

typedef uint32 LocalTransactionId;

typedef uint32 SubTransactionId;

#define InvalidSubTransactionId		((SubTransactionId) 0)
#define TopSubTransactionId			((SubTransactionId) 1)

/* MultiXactId must be equivalent to TransactionId, to fit in t_xmax */
typedef TransactionId MultiXactId;

typedef uint32 MultiXactOffset;

typedef uint32 DistributedTransactionTimeStamp;

typedef int32 DistributedSnapshotId;

typedef uint32 DistributedTransactionId;
#define InvalidDistributedTransactionId	((DistributedTransactionId) 0)
#define FirstDistributedTransactionId	((DistributedTransactionId) 1)
#define LastDistributedTransactionId	((DistributedTransactionId) 0xffffffff)

/*
 * A 10 digit timestamp, a dash, a 10 digit distributed transaction id, and NUL.
 */
#define TMGIDSIZE 22

/*
 * Used 21 spaces + NUL for a blank 22 character TMGIDSIZE GID.
 */
#define TmGid_Init "                     "
//                  123456789012345678901

typedef uint32 CommandId;

typedef int32  gpsegmentId;        /* CDB: type of gp_segment_id system col */

#define FirstCommandId	((CommandId) 0)

/*
 * Array indexing support
 */
#define MAXDIM 6
typedef struct
{
	int			indx[MAXDIM];
} IntArray;

/* ----------------
 *		Variable-length datatypes all share the 'struct varlena' header.
 *
 * NOTE: for TOASTable types, this is an oversimplification, since the value
 * may be compressed or moved out-of-line.	However datatype-specific routines
 * are mostly content to deal with de-TOASTed values only, and of course
 * client-side routines should never see a TOASTed value.  But even in a
 * de-TOASTed value, beware of touching vl_len_ directly, as its representation
 * is no longer convenient.  It's recommended that code always use the VARDATA,
 * VARSIZE, and SET_VARSIZE macros instead of relying on direct mentions of
 * the struct fields.  See postgres.h for details of the TOASTed form.
 * ----------------
 */
struct varlena
{
	char		vl_len_[4];		/* Do not touch this field directly! */
	char		vl_dat[1];
};

#define VARHDRSZ		((int32) sizeof(int32))

/*
 * These widely-used datatypes are just a varlena header and the data bytes.
 * There is no terminating null or anything like that --- the data length is
 * always VARSIZE(ptr) - VARHDRSZ.
 */
typedef struct varlena bytea;
typedef struct varlena text;
typedef struct varlena BpChar;	/* blank-padded char, ie SQL char(n) */
typedef struct varlena VarChar; /* var-length char, ie SQL varchar(n) */

/*
 * Specialized array types.  These are physically laid out just the same
 * as regular arrays (so that the regular array subscripting code works
 * with them).	They exist as distinct types mostly for historical reasons:
 * they have nonstandard I/O behavior which we don't want to change for fear
 * of breaking applications that look at the system catalogs.  There is also
 * an implementation issue for oidvector: it's part of the primary key for
 * pg_proc, and we can't use the normal btree array support routines for that
 * without circularity.
 */
typedef struct
{
	int32		vl_len_;		/* these fields must match ArrayType! */
	int			ndim;			/* always 1 for int2vector */
	int32		dataoffset;		/* always 0 for int2vector */
	Oid			elemtype;
	int			dim1;
	int			lbound1;
	int2		values[1];		/* VARIABLE LENGTH ARRAY */
} int2vector;					/* VARIABLE LENGTH STRUCT */
#define Int2VectorSize(n)	(offsetof(int2vector, values) + (n) * sizeof(int2))

typedef struct
{
	int32		vl_len_;		/* these fields must match ArrayType! */
	int			ndim;			/* always 1 for oidvector */
	int32		dataoffset;		/* always 0 for oidvector */
	Oid			elemtype;
	int			dim1;
	int			lbound1;
	Oid			values[1];		/* VARIABLE LENGTH ARRAY */
} oidvector;					/* VARIABLE LENGTH STRUCT */

/*
 * Representation of a Name: effectively just a C string, but null-padded to
 * exactly NAMEDATALEN bytes.  The use of a struct is historical.
 */
typedef struct nameData
{
	char		data[NAMEDATALEN];
} NameData;
typedef NameData *Name;

#define NameStr(name)	((name).data)

/*
 * Support macros for escaping strings.  escape_backslash should be TRUE
 * if generating a non-standard-conforming string.	Prefixing a string
 * with ESCAPE_STRING_SYNTAX guarantees it is non-standard-conforming.
 * Beware of multiple evaluation of the "ch" argument!
 */
#define SQL_STR_DOUBLE(ch, escape_backslash)	\
	((ch) == '\'' || ((ch) == '\\' && (escape_backslash)))

#define ESCAPE_STRING_SYNTAX	'E'

/* ----------------------------------------------------------------
 *				Section 4:	IsValid macros for system types
 * ----------------------------------------------------------------
 */
/*
 * BoolIsValid
 *		True iff bool is valid.
 */
#define BoolIsValid(boolean)	((boolean) == false || (boolean) == true)

/*
 * PointerIsValid
 *		True iff pointer is valid.
 */
#define PointerIsValid(pointer) ((const void*)(pointer) != NULL)

/*
 * PointerIsAligned
 *		True iff pointer is properly aligned to point to the given type.
 */
#define PointerIsAligned(pointer, type) \
		(((intptr_t)(pointer) % (sizeof (type))) == 0)

#define OidIsValid(objectId)  ((bool) ((objectId) != InvalidOid))

#define RegProcedureIsValid(p)	OidIsValid(p)


/* ----------------------------------------------------------------
 *				Section 5:	offsetof, lengthof, endof, alignment
 * ----------------------------------------------------------------
 */
/*
 * offsetof
 *		Offset of a structure/union field within that structure/union.
 *
 *		XXX This is supposed to be part of stddef.h, but isn't on
 *		some systems (like SunOS 4).
 */
#ifndef offsetof
#define offsetof(type, field)	((long) &((type *)0)->field)
#endif   /* offsetof */

/*
 * lengthof
 *		Number of elements in an array.
 */
#define lengthof(array) (sizeof (array) / sizeof ((array)[0]))

/*
 * endof
 *		Address of the element one past the last in an array.
 */
#define endof(array)	(&(array)[lengthof(array)])

/* ----------------
 * Alignment macros: align a length or address appropriately for a given type.
 * The fooALIGN() macros round up to a multiple of the required alignment,
 * while the fooALIGN_DOWN() macros round down.  The latter are more useful
 * for problems like "how many X-sized structures will fit in a page?".
 *
 * NOTE: TYPEALIGN[_DOWN] will not work if ALIGNVAL is not a power of 2.
 * That case seems extremely unlikely to be needed in practice, however.
 * ----------------
 */

#define TYPEALIGN(ALIGNVAL,LEN)  \
	(((intptr_t) (LEN) + ((ALIGNVAL) - 1)) & ~((intptr_t) ((ALIGNVAL) - 1)))

#define SHORTALIGN(LEN)			TYPEALIGN(ALIGNOF_SHORT, (LEN))
#define INTALIGN(LEN)			TYPEALIGN(ALIGNOF_INT, (LEN))
#define LONGALIGN(LEN)			TYPEALIGN(ALIGNOF_LONG, (LEN))
#define DOUBLEALIGN(LEN)		TYPEALIGN(ALIGNOF_DOUBLE, (LEN))
#define MAXALIGN(LEN)			TYPEALIGN(MAXIMUM_ALIGNOF, (LEN))
/* MAXALIGN covers only built-in types, not buffers */
#define BUFFERALIGN(LEN)		TYPEALIGN(ALIGNOF_BUFFER, (LEN))

#define TYPEALIGN_DOWN(ALIGNVAL,LEN)  \
	(((intptr_t) (LEN)) & ~((intptr_t) ((ALIGNVAL) - 1)))

#define SHORTALIGN_DOWN(LEN)	TYPEALIGN_DOWN(ALIGNOF_SHORT, (LEN))
#define INTALIGN_DOWN(LEN)		TYPEALIGN_DOWN(ALIGNOF_INT, (LEN))
#define LONGALIGN_DOWN(LEN)		TYPEALIGN_DOWN(ALIGNOF_LONG, (LEN))
#define DOUBLEALIGN_DOWN(LEN)	TYPEALIGN_DOWN(ALIGNOF_DOUBLE, (LEN))
#define MAXALIGN_DOWN(LEN)		TYPEALIGN_DOWN(MAXIMUM_ALIGNOF, (LEN))


/* ----------------
 * Attribute macros
 *
 * GCC: https://gcc.gnu.org/onlinedocs/gcc/Function-Attributes.html
 * GCC: https://gcc.gnu.org/onlinedocs/gcc/Type-Attributes.html
 * Sunpro: https://docs.oracle.com/cd/E18659_01/html/821-1384/gjzke.html
 * XLC: http://www-01.ibm.com/support/knowledgecenter/SSGH2K_11.1.0/com.ibm.xlc111.aix.doc/language_ref/function_attributes.html
 * XLC: http://www-01.ibm.com/support/knowledgecenter/SSGH2K_11.1.0/com.ibm.xlc111.aix.doc/language_ref/type_attrib.html
 * ----------------
 */

/* only GCC supports the unused attribute */
#ifdef __GNUC__
#define pg_attribute_unused() __attribute__((unused))
#else
#define pg_attribute_unused()
#endif

/* GCC and XLC support format attributes */
#if defined(__GNUC__) || defined(__IBMC__)
#define pg_attribute_format_arg(a) __attribute__((format_arg(a)))
#define pg_attribute_printf(f,a) __attribute__((format(PG_PRINTF_ATTRIBUTE, f, a)))
#else
#define pg_attribute_format_arg(a)
#define pg_attribute_printf(f,a)
#endif

/* GCC, Sunpro and XLC support aligned, packed and noreturn */
#if defined(__GNUC__) || defined(__SUNPRO_C) || defined(__IBMC__)
#define pg_attribute_aligned(a) __attribute__((aligned(a)))
#define pg_attribute_noreturn() __attribute__((noreturn))
#define pg_attribute_packed() __attribute__((packed))
#define HAVE_PG_ATTRIBUTE_NORETURN 1
#else
/*
 * NB: aligned and packed are not given default definitions because they
 * affect code functionality; they *must* be implemented by the compiler
 * if they are to be used.
 */
#define pg_attribute_noreturn()
#endif

/* ----------------------------------------------------------------
 *				Section 6:	widely useful macros
 * ----------------------------------------------------------------
 */
/*
 * Max
 *		Return the maximum of two numbers.
 */
#define Max(x, y)		((x) > (y) ? (x) : (y))

/*
 * Min
 *		Return the minimum of two numbers.
 */
#define Min(x, y)		((x) < (y) ? (x) : (y))

/*
 * Abs
 *		Return the absolute value of the argument.
 */
#define Abs(x)			((x) >= 0 ? (x) : -(x))

/*
 * StrNCpy
 *	Like standard library function strncpy(), except that result string
 *	is guaranteed to be null-terminated --- that is, at most N-1 bytes
 *	of the source string will be kept.
 *	Also, the macro returns no result (too hard to do that without
 *	evaluating the arguments multiple times, which seems worse).
 *
 *	BTW: when you need to copy a non-null-terminated string (like a text
 *	datum) and add a null, do not do it with StrNCpy(..., len+1).  That
 *	might seem to work, but it fetches one byte more than there is in the
 *	text object.  One fine day you'll have a SIGSEGV because there isn't
 *	another byte before the end of memory.	Don't laugh, we've had real
 *	live bug reports from real live users over exactly this mistake.
 *	Do it honestly with "memcpy(dst,src,len); dst[len] = '\0';", instead.
 */
#define StrNCpy(dst,src,len) \
	do \
	{ \
		char * _dst = (dst); \
		Size _len = (len); \
\
		if (_len > 0) \
		{ \
			strncpy(_dst, (src), _len); \
			_dst[_len-1] = '\0'; \
		} \
	} while (0)


/* Get a bit mask of the bits set in non-long aligned addresses */
#define LONG_ALIGN_MASK (sizeof(long) - 1)

/*
 * MemSet
 *	Exactly the same as standard library function memset(), but considerably
 *	faster for zeroing small word-aligned structures (such as parsetree nodes).
 *	This has to be a macro because the main point is to avoid function-call
 *	overhead.	However, we have also found that the loop is faster than
 *	native libc memset() on some platforms, even those with assembler
 *	memset() functions.  More research needs to be done, perhaps with
 *	MEMSET_LOOP_LIMIT tests in configure.
 */
#define MemSet(start, val, len) \
	do \
	{ \
		/* must be void* because we don't know if it is integer aligned yet */ \
		void   *_vstart = (void *) (start); \
		int		_val = (val); \
		Size	_len = (len); \
\
		if ((((intptr_t) _vstart) & LONG_ALIGN_MASK) == 0 && \
			(_len & LONG_ALIGN_MASK) == 0 && \
			_val == 0 && \
			_len <= MEMSET_LOOP_LIMIT && \
			/* \
			 *	If MEMSET_LOOP_LIMIT == 0, optimizer should find \
			 *	the whole "if" false at compile time. \
			 */ \
			MEMSET_LOOP_LIMIT != 0) \
		{ \
			long *_start = (long *) _vstart; \
			long *_stop = (long *) ((char *) _start + _len); \
			while (_start < _stop) \
				*_start++ = 0; \
		} \
		else \
			memset(_vstart, _val, _len); \
	} while (0)

/*
 * MemSetAligned is the same as MemSet except it omits the test to see if
 * "start" is word-aligned.  This is okay to use if the caller knows a-priori
 * that the pointer is suitably aligned (typically, because he just got it
 * from palloc(), which always delivers a max-aligned pointer).
 */
#define MemSetAligned(start, val, len) \
	do \
	{ \
		long   *_start = (long *) (start); \
		int		_val = (val); \
		Size	_len = (len); \
\
		if ((_len & LONG_ALIGN_MASK) == 0 && \
			_val == 0 && \
			_len <= MEMSET_LOOP_LIMIT && \
			MEMSET_LOOP_LIMIT != 0) \
		{ \
			long *_stop = (long *) ((char *) _start + _len); \
			while (_start < _stop) \
				*_start++ = 0; \
		} \
		else \
			memset(_start, _val, _len); \
	} while (0)


/*
 * MemSetTest/MemSetLoop are a variant version that allow all the tests in
 * MemSet to be done at compile time in cases where "val" and "len" are
 * constants *and* we know the "start" pointer must be word-aligned.
 * If MemSetTest succeeds, then it is okay to use MemSetLoop, otherwise use
 * MemSetAligned.  Beware of multiple evaluations of the arguments when using
 * this approach.
 */
#define MemSetTest(val, len) \
	( ((len) & LONG_ALIGN_MASK) == 0 && \
	(len) <= MEMSET_LOOP_LIMIT && \
	MEMSET_LOOP_LIMIT != 0 && \
	(val) == 0 )

#define MemSetLoop(start, val, len) \
	do \
	{ \
		long * _start = (long *) (start); \
		long * _stop = (long *) ((char *) _start + (Size) (len)); \
	\
		while (_start < _stop) \
			*_start++ = 0; \
	} while (0)


/*
 * UnusedArg
 *  Silence the compiler's warning about an unreferenced parameter or variable.
 *
 *  int f(int x)
 *  {
 *      int result = 1;
 *      UnusedArg(x);
 *      return result;
 *  }
 */
#define UnusedArg(arg)    ((void)(arg))


/*
 * UnusedInReleaseBuild
 *  Silence the compiler's warning about a parameter or variable which is
 *  used in debug builds but unused in release builds.
 */
#ifdef USE_ASSERT_CHECKING
#define UnusedInReleaseBuild(arg)   (UnusedArg(arg))
#else
#define UnusedInReleaseBuild(arg)
#endif


/*
 * Mark a point as unreachable in a portable fashion.  This should preferably
 * be something that the compiler understands, to aid code generation.
 * In assert-enabled builds, we prefer abort() for debugging reasons.
 */
#if defined(HAVE__BUILTIN_UNREACHABLE) && !defined(USE_ASSERT_CHECKING)
#define pg_unreachable() __builtin_unreachable()
#else
#define pg_unreachable() abort()
#endif


/*
 * Function inlining support -- Allow modules to define functions that may be
 * inlined, if the compiler supports it.
 *
 * The function bodies must be defined in the module header prefixed by
 * STATIC_IF_INLINE, protected by a cpp symbol that the module's .c file must
 * define.  If the compiler doesn't support inline functions, the function
 * definitions are pulled in by the .c file as regular (not inline) symbols.
 *
 * The header must also declare the functions' prototypes, protected by
 * !PG_USE_INLINE.
 */

/* declarations which are only visible when not inlining and in the .c file */
#ifdef PG_USE_INLINE
#define STATIC_IF_INLINE static inline
#else
#define STATIC_IF_INLINE
#endif   /* PG_USE_INLINE */

/* declarations which are marked inline when inlining, extern otherwise */
#ifdef PG_USE_INLINE
#define STATIC_IF_INLINE_DECLARE static inline
#else
#define STATIC_IF_INLINE_DECLARE extern
#endif   /* PG_USE_INLINE */


/* ----------------------------------------------------------------
 *				Section 7:	random stuff
 * ----------------------------------------------------------------
 */

/* msb for char */
#define HIGHBIT					(0x80)
#define IS_HIGHBIT_SET(ch)		((unsigned char)(ch) & HIGHBIT)

#define STATUS_OK				(0)
#define STATUS_ERROR			(-1)
#define STATUS_EOF				(-2)
#define STATUS_FOUND			(1)
#define STATUS_WAITING			(2)


/*
 * Append PG_USED_FOR_ASSERTS_ONLY to definitions of variables that are only
 * used in assert-enabled builds, to avoid compiler warnings about unused
 * variables in assert-disabled builds.
 */
#ifdef USE_ASSERT_CHECKING
#define PG_USED_FOR_ASSERTS_ONLY
#else
<<<<<<< HEAD
#define PG_USED_FOR_ASSERTS_ONLY pg_attribute_unused()
=======
#define PG_USED_FOR_ASSERTS_ONLY __attribute__((unused))
>>>>>>> 80edfd76
#endif


/* gettext domain name mangling */

/*
 * To better support parallel installations of major PostgeSQL
 * versions as well as parallel installations of major library soname
 * versions, we mangle the gettext domain name by appending those
 * version numbers.  The coding rule ought to be that whereever the
 * domain name is mentioned as a literal, it must be wrapped into
 * PG_TEXTDOMAIN().  The macros below do not work on non-literals; but
 * that is somewhat intentional because it avoids having to worry
 * about multiple states of premangling and postmangling as the values
 * are being passed around.
 *
 * Make sure this matches the installation rules in nls-global.mk.
 */

/* need a second indirection because we want to stringize the macro value, not the name */
#define CppAsString2(x) CppAsString(x)

#ifdef SO_MAJOR_VERSION
#define PG_TEXTDOMAIN(domain) (domain CppAsString2(SO_MAJOR_VERSION) "-" PG_MAJORVERSION)
#else
#define PG_TEXTDOMAIN(domain) (domain "-" PG_MAJORVERSION)
#endif


/* ----------------------------------------------------------------
 *				Section 8: system-specific hacks
 *
 *		This should be limited to things that absolutely have to be
 *		included in every source file.	The port-specific header file
 *		is usually a better place for this sort of thing.
 * ----------------------------------------------------------------
 */

/*
 *	NOTE:  this is also used for opening text files.
 *	WIN32 treats Control-Z as EOF in files opened in text mode.
 *	Therefore, we open files in binary mode on Win32 so we can read
 *	literal control-Z.	The other affect is that we see CRLF, but
 *	that is OK because we can already handle those cleanly.
 */
#if defined(WIN32) || defined(__CYGWIN__)
#define PG_BINARY	O_BINARY
#define PG_BINARY_A "ab"
#define PG_BINARY_R "rb"
#define PG_BINARY_W "wb"
#else
#define PG_BINARY	0
#define PG_BINARY_A "a"
#define PG_BINARY_R "r"
#define PG_BINARY_W "w"
#endif

/*
 * Provide prototypes for routines not present in a particular machine's
 * standard C library.
 */

#if !HAVE_DECL_SNPRINTF
extern int	snprintf(char *str, size_t count, const char *fmt,...) pg_attribute_printf(3, 4);
#endif

#if !HAVE_DECL_VSNPRINTF
extern int	vsnprintf(char *str, size_t count, const char *fmt, va_list args);
#endif

#if !defined(HAVE_MEMMOVE) && !defined(memmove)
#define memmove(d, s, c)		bcopy(s, d, c)
#endif

/* no special DLL markers on most ports */
#ifndef PGDLLIMPORT
#define PGDLLIMPORT
#endif
#ifndef PGDLLEXPORT
#define PGDLLEXPORT
#endif
#ifndef PGDLLEXPORT
#define PGDLLEXPORT
#endif

/*
 * The following is used as the arg list for signal handlers.  Any ports
 * that take something other than an int argument should override this in
 * their pg_config_os.h file.  Note that variable names are required
 * because it is used in both the prototypes as well as the definitions.
 * Note also the long name.  We expect that this won't collide with
 * other names causing compiler warnings.
 */

#ifndef SIGNAL_ARGS
#define SIGNAL_ARGS  int postgres_signal_arg
#endif

#ifndef PASS_SIGNAL_ARGS
#define PASS_SIGNAL_ARGS postgres_signal_arg
#endif

/*
 * When there is no sigsetjmp, its functionality is provided by plain
 * setjmp. Incidentally, nothing provides setjmp's functionality in
 * that case.
 */
#ifndef HAVE_SIGSETJMP
#define sigjmp_buf jmp_buf
#define sigsetjmp(x,y) setjmp(x)
#define siglongjmp longjmp
#endif

#if defined(HAVE_FDATASYNC) && !HAVE_DECL_FDATASYNC
extern int	fdatasync(int fildes);
#endif

/* If strtoq() exists, rename it to the more standard strtoll() */
#if defined(HAVE_LONG_LONG_INT_64) && !defined(HAVE_STRTOLL) && defined(HAVE_STRTOQ)
#define strtoll strtoq
#define HAVE_STRTOLL 1
#endif

/* If strtouq() exists, rename it to the more standard strtoull() */
#if defined(HAVE_LONG_LONG_INT_64) && !defined(HAVE_STRTOULL) && defined(HAVE_STRTOUQ)
#define strtoull strtouq
#define HAVE_STRTOULL 1
#endif

/*
 * We assume if we have these two functions, we have their friends too, and
 * can use the wide-character functions.
 */
#if defined(HAVE_WCSTOMBS) && defined(HAVE_TOWLOWER)
#define USE_WIDE_UPPER_LOWER
#endif

/* EXEC_BACKEND defines */
#ifdef EXEC_BACKEND
#define NON_EXEC_STATIC
#else
#define NON_EXEC_STATIC static
#endif

/* /port compatibility functions */
#include "port.h"

#ifdef __cplusplus
}   /* extern "C" */
#endif

#endif   /* C_H */<|MERGE_RESOLUTION|>--- conflicted
+++ resolved
@@ -9,13 +9,9 @@
  *	  polluting the namespace with lots of stuff...
  *
  *
-<<<<<<< HEAD
  * Portions Copyright (c) 2006-2011, Greenplum inc
  * Portions Copyright (c) 2012-Present Pivotal Software, Inc.
- * Portions Copyright (c) 1996-2011, PostgreSQL Global Development Group
-=======
  * Portions Copyright (c) 1996-2012, PostgreSQL Global Development Group
->>>>>>> 80edfd76
  * Portions Copyright (c) 1994, Regents of the University of California
  *
  * src/include/c.h
@@ -873,11 +869,7 @@
 #ifdef USE_ASSERT_CHECKING
 #define PG_USED_FOR_ASSERTS_ONLY
 #else
-<<<<<<< HEAD
 #define PG_USED_FOR_ASSERTS_ONLY pg_attribute_unused()
-=======
-#define PG_USED_FOR_ASSERTS_ONLY __attribute__((unused))
->>>>>>> 80edfd76
 #endif
 
 
