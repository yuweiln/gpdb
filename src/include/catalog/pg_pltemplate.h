/*-------------------------------------------------------------------------
 *
 * pg_pltemplate.h
 *	  definition of the system "PL template" relation (pg_pltemplate)
 *	  along with the relation's initial contents.
 *
 *
 * Portions Copyright (c) 1996-2008, PostgreSQL Global Development Group
 * Portions Copyright (c) 1994, Regents of the University of California
 *
 * $PostgreSQL: pgsql/src/include/catalog/pg_pltemplate.h,v 1.5 2008/01/01 19:45:57 momjian Exp $
 *
 * NOTES
 *	  the genbki.sh script reads this file and generates .bki
 *	  information from the DATA() statements.
 *
 *-------------------------------------------------------------------------
 */
#ifndef PG_PLTEMPLATE_H
#define PG_PLTEMPLATE_H

/* ----------------
 *		postgres.h contains the system type definitions and the
 *		CATALOG(), BKI_BOOTSTRAP and DATA() sugar words so this file
 *		can be read by both genbki.sh and the C compiler.
 * ----------------
 */

/* TIDYCAT_BEGINFAKEDEF

   CREATE TABLE pg_pltemplate
   with (camelcase=PLTemplate, shared=true, oid=false, relid=1136)
   (
   tmplname       name, 
   tmpltrusted    boolean, 
   tmplhandler    text, 
   tmplinline     text,
   tmplvalidator  text, 
   tmpllibrary    text, 
   tmplacl        aclitem[]
   );
   
   create unique index on pg_pltemplate(tmplname) with (indexid=1137, CamelCase=PLTemplateName);

   TIDYCAT_ENDFAKEDEF
*/

/* ----------------
 *		pg_pltemplate definition.  cpp turns this into
 *		typedef struct FormData_pg_pltemplate
 * ----------------
 */
#define PLTemplateRelationId	1136

CATALOG(pg_pltemplate,1136) BKI_SHARED_RELATION BKI_WITHOUT_OIDS
{
	NameData	tmplname;		/* name of PL */
	bool		tmpltrusted;	/* PL is trusted? */
	bool		tmpldbacreate;	/* PL is installable by db owner? */
	text		tmplhandler;	/* name of call handler function */
	text		tmplinline;		/* name of anonymous-block handler, or NULL */
	text		tmplvalidator;	/* name of validator function, or NULL */
	text		tmpllibrary;	/* path of shared library */
	aclitem		tmplacl[1];		/* access privileges for template */
} FormData_pg_pltemplate;

/* ----------------
 *		Form_pg_pltemplate corresponds to a pointer to a row with
 *		the format of pg_pltemplate relation.
 * ----------------
 */
typedef FormData_pg_pltemplate *Form_pg_pltemplate;

/* ----------------
 *		compiler constants for pg_pltemplate
 * ----------------
 */
#define Natts_pg_pltemplate					7
#define Anum_pg_pltemplate_tmplname			1
#define Anum_pg_pltemplate_tmpltrusted		2
<<<<<<< HEAD
#define Anum_pg_pltemplate_tmplhandler		3
#define Anum_pg_pltemplate_tmplinline		4
=======
#define Anum_pg_pltemplate_tmpldbacreate	3
#define Anum_pg_pltemplate_tmplhandler		4
>>>>>>> d13f41d2
#define Anum_pg_pltemplate_tmplvalidator	5
#define Anum_pg_pltemplate_tmpllibrary		6
#define Anum_pg_pltemplate_tmplacl			7


/* ----------------
 *		initial contents of pg_pltemplate
 * ----------------
 */
<<<<<<< HEAD
DATA(insert ( "plpgsql"		t "plpgsql_call_handler" "plpgsql_inline_handler" "plpgsql_validator" "$libdir/plpgsql" _null_ ));
DATA(insert ( "pltcl"		t "pltcl_call_handler" _null_ _null_ "$libdir/pltcl" _null_ ));
DATA(insert ( "pltclu"		f "pltclu_call_handler" _null_ _null_ "$libdir/pltcl" _null_ ));
DATA(insert ( "plperl"		t "plperl_call_handler" "plperl_inline_handler" "plperl_validator" "$libdir/plperl" _null_ ));
DATA(insert ( "plperlu"		f "plperlu_call_handler" "plperlu_inline_handler" "plperlu_validator" "$libdir/plperl" _null_ ));
DATA(insert ( "plpythonu"	f "plpython_call_handler" "plpython_inline_handler" _null_ "$libdir/plpython" _null_ ));
DATA(insert ( "plr"         f "plr_call_handler" _null_ _null_ "$libdir/plr" _null_ ));
DATA(insert ( "pljava"      t "pljava_call_handler" _null_ _null_ "$libdir/pljava" _null_ ));
DATA(insert ( "pljavau"     f "pljavau_call_handler" _null_ _null_ "$libdir/pljava" _null_ ));
=======

DATA(insert ( "plpgsql"		t t "plpgsql_call_handler" "plpgsql_validator" "$libdir/plpgsql" _null_ ));
DATA(insert ( "pltcl"		t t "pltcl_call_handler" _null_ "$libdir/pltcl" _null_ ));
DATA(insert ( "pltclu"		f f "pltclu_call_handler" _null_ "$libdir/pltcl" _null_ ));
DATA(insert ( "plperl"		t t "plperl_call_handler" "plperl_validator" "$libdir/plperl" _null_ ));
DATA(insert ( "plperlu"		f f "plperl_call_handler" "plperl_validator" "$libdir/plperl" _null_ ));
DATA(insert ( "plpythonu"	f f "plpython_call_handler" _null_ "$libdir/plpython" _null_ ));

>>>>>>> d13f41d2
#endif   /* PG_PLTEMPLATE_H */<|MERGE_RESOLUTION|>--- conflicted
+++ resolved
@@ -33,6 +33,7 @@
    (
    tmplname       name, 
    tmpltrusted    boolean, 
+   tmpldbacreate  boolean, 
    tmplhandler    text, 
    tmplinline     text,
    tmplvalidator  text, 
@@ -75,43 +76,30 @@
  *		compiler constants for pg_pltemplate
  * ----------------
  */
-#define Natts_pg_pltemplate					7
+#define Natts_pg_pltemplate					8
 #define Anum_pg_pltemplate_tmplname			1
 #define Anum_pg_pltemplate_tmpltrusted		2
-<<<<<<< HEAD
-#define Anum_pg_pltemplate_tmplhandler		3
-#define Anum_pg_pltemplate_tmplinline		4
-=======
 #define Anum_pg_pltemplate_tmpldbacreate	3
 #define Anum_pg_pltemplate_tmplhandler		4
->>>>>>> d13f41d2
-#define Anum_pg_pltemplate_tmplvalidator	5
-#define Anum_pg_pltemplate_tmpllibrary		6
-#define Anum_pg_pltemplate_tmplacl			7
+#define Anum_pg_pltemplate_tmplinline		5
+#define Anum_pg_pltemplate_tmplvalidator	6
+#define Anum_pg_pltemplate_tmpllibrary		7
+#define Anum_pg_pltemplate_tmplacl			8
 
 
 /* ----------------
  *		initial contents of pg_pltemplate
  * ----------------
  */
-<<<<<<< HEAD
-DATA(insert ( "plpgsql"		t "plpgsql_call_handler" "plpgsql_inline_handler" "plpgsql_validator" "$libdir/plpgsql" _null_ ));
-DATA(insert ( "pltcl"		t "pltcl_call_handler" _null_ _null_ "$libdir/pltcl" _null_ ));
-DATA(insert ( "pltclu"		f "pltclu_call_handler" _null_ _null_ "$libdir/pltcl" _null_ ));
-DATA(insert ( "plperl"		t "plperl_call_handler" "plperl_inline_handler" "plperl_validator" "$libdir/plperl" _null_ ));
-DATA(insert ( "plperlu"		f "plperlu_call_handler" "plperlu_inline_handler" "plperlu_validator" "$libdir/plperl" _null_ ));
-DATA(insert ( "plpythonu"	f "plpython_call_handler" "plpython_inline_handler" _null_ "$libdir/plpython" _null_ ));
-DATA(insert ( "plr"         f "plr_call_handler" _null_ _null_ "$libdir/plr" _null_ ));
-DATA(insert ( "pljava"      t "pljava_call_handler" _null_ _null_ "$libdir/pljava" _null_ ));
-DATA(insert ( "pljavau"     f "pljavau_call_handler" _null_ _null_ "$libdir/pljava" _null_ ));
-=======
+DATA(insert ( "plpgsql"		t t "plpgsql_call_handler" "plpgsql_inline_handler" "plpgsql_validator" "$libdir/plpgsql" _null_ ));
+DATA(insert ( "pltcl"		t t "pltcl_call_handler" _null_ _null_ "$libdir/pltcl" _null_ ));
+DATA(insert ( "pltclu"		f f "pltclu_call_handler" _null_ _null_ "$libdir/pltcl" _null_ ));
+DATA(insert ( "plperl"		t t "plperl_call_handler" "plperl_inline_handler" "plperl_validator" "$libdir/plperl" _null_ ));
+DATA(insert ( "plperlu"		f f "plperlu_call_handler" "plperlu_inline_handler" "plperlu_validator" "$libdir/plperl" _null_ ));
+DATA(insert ( "plpythonu"	f f "plpython_call_handler" "plpython_inline_handler" _null_ "$libdir/plpython" _null_ ));
 
-DATA(insert ( "plpgsql"		t t "plpgsql_call_handler" "plpgsql_validator" "$libdir/plpgsql" _null_ ));
-DATA(insert ( "pltcl"		t t "pltcl_call_handler" _null_ "$libdir/pltcl" _null_ ));
-DATA(insert ( "pltclu"		f f "pltclu_call_handler" _null_ "$libdir/pltcl" _null_ ));
-DATA(insert ( "plperl"		t t "plperl_call_handler" "plperl_validator" "$libdir/plperl" _null_ ));
-DATA(insert ( "plperlu"		f f "plperl_call_handler" "plperl_validator" "$libdir/plperl" _null_ ));
-DATA(insert ( "plpythonu"	f f "plpython_call_handler" _null_ "$libdir/plpython" _null_ ));
-
->>>>>>> d13f41d2
+/* Additional languages installed in GPDB */
+DATA(insert ( "plr"         f f "plr_call_handler" _null_ _null_ "$libdir/plr" _null_ ));
+DATA(insert ( "pljava"      t t "pljava_call_handler" _null_ _null_ "$libdir/pljava" _null_ ));
+DATA(insert ( "pljavau"     f f "pljavau_call_handler" _null_ _null_ "$libdir/pljava" _null_ ));
 #endif   /* PG_PLTEMPLATE_H */