/*-------------------------------------------------------------------------
 *
 * pg_type.h
 *	  definition of the system "type" relation (pg_type)
 *	  along with the relation's initial contents.
 *
 *
 * Portions Copyright (c) 1996-2014, PostgreSQL Global Development Group
 * Portions Copyright (c) 1994, Regents of the University of California
 *
 * src/include/catalog/pg_type.h
 *
 * NOTES
 *	  the genbki.pl script reads this file and generates .bki
 *	  information from the DATA() statements.
 *
 *-------------------------------------------------------------------------
 */
#ifndef PG_TYPE_H
#define PG_TYPE_H

#include "catalog/genbki.h"

/* ----------------
 *		pg_type definition.  cpp turns this into
 *		typedef struct FormData_pg_type
 *
 *		Some of the values in a pg_type instance are copied into
 *		pg_attribute instances.  Some parts of Postgres use the pg_type copy,
 *		while others use the pg_attribute copy, so they must match.
 *		See struct FormData_pg_attribute for details.
 * ----------------
 */
#define TypeRelationId	1247
#define TypeRelation_Rowtype_Id  71

CATALOG(pg_type,1247) BKI_BOOTSTRAP BKI_ROWTYPE_OID(71) BKI_SCHEMA_MACRO
{
	NameData	typname;		/* type name */
	Oid			typnamespace;	/* OID of namespace containing this type */
	Oid			typowner;		/* type owner */

	/*
	 * For a fixed-size type, typlen is the number of bytes we use to
	 * represent a value of this type, e.g. 4 for an int4.  But for a
	 * variable-length type, typlen is negative.  We use -1 to indicate a
	 * "varlena" type (one that has a length word), -2 to indicate a
	 * null-terminated C string.
	 */
	int16		typlen;

	/*
	 * typbyval determines whether internal Postgres routines pass a value of
	 * this type by value or by reference.  typbyval had better be FALSE if
	 * the length is not 1, 2, or 4 (or 8 on 8-byte-Datum machines).
	 * Variable-length types are always passed by reference. Note that
	 * typbyval can be false even if the length would allow pass-by-value;
	 * this is currently true for type float4, for example.
	 */
	bool		typbyval;

	/*
	 * typtype is 'b' for a base type, 'c' for a composite type (e.g., a
	 * table's rowtype), 'd' for a domain, 'e' for an enum type, 'p' for a
	 * pseudo-type, or 'r' for a range type. (Use the TYPTYPE macros below.)
	 *
	 * If typtype is 'c', typrelid is the OID of the class' entry in pg_class.
	 */
	char		typtype;

	/*
	 * typcategory and typispreferred help the parser distinguish preferred
	 * and non-preferred coercions.  The category can be any single ASCII
	 * character (but not \0).  The categories used for built-in types are
	 * identified by the TYPCATEGORY macros below.
	 */
	char		typcategory;	/* arbitrary type classification */

	bool		typispreferred; /* is type "preferred" within its category? */

	/*
	 * If typisdefined is false, the entry is only a placeholder (forward
	 * reference).  We know the type name, but not yet anything else about it.
	 */
	bool		typisdefined;

	char		typdelim;		/* delimiter for arrays of this type */

	Oid			typrelid;		/* 0 if not a composite type */

	/*
	 * If typelem is not 0 then it identifies another row in pg_type. The
	 * current type can then be subscripted like an array yielding values of
	 * type typelem. A non-zero typelem does not guarantee this type to be a
	 * "real" array type; some ordinary fixed-length types can also be
	 * subscripted (e.g., name, point). Variable-length types can *not* be
	 * turned into pseudo-arrays like that. Hence, the way to determine
	 * whether a type is a "true" array type is if:
	 *
	 * typelem != 0 and typlen == -1.
	 */
	Oid			typelem;

	/*
	 * If there is a "true" array type having this type as element type,
	 * typarray links to it.  Zero if no associated "true" array type.
	 */
	Oid			typarray;

	/*
	 * I/O conversion procedures for the datatype.
	 */
	regproc		typinput;		/* text format (required) */
	regproc		typoutput;
	regproc		typreceive;		/* binary format (optional) */
	regproc		typsend;

	/*
	 * I/O functions for optional type modifiers.
	 */
	regproc		typmodin;
	regproc		typmodout;

	/*
	 * Custom ANALYZE procedure for the datatype (0 selects the default).
	 */
	regproc		typanalyze;

	/* ----------------
	 * typalign is the alignment required when storing a value of this
	 * type.  It applies to storage on disk as well as most
	 * representations of the value inside Postgres.  When multiple values
	 * are stored consecutively, such as in the representation of a
	 * complete row on disk, padding is inserted before a datum of this
	 * type so that it begins on the specified boundary.  The alignment
	 * reference is the beginning of the first datum in the sequence.
	 *
	 * 'c' = CHAR alignment, ie no alignment needed.
	 * 's' = SHORT alignment (2 bytes on most machines).
	 * 'i' = INT alignment (4 bytes on most machines).
	 * 'd' = DOUBLE alignment (8 bytes on many machines, but by no means all).
	 *
	 * See include/access/tupmacs.h for the macros that compute these
	 * alignment requirements.  Note also that we allow the nominal alignment
	 * to be violated when storing "packed" varlenas; the TOAST mechanism
	 * takes care of hiding that from most code.
	 *
	 * NOTE: for types used in system tables, it is critical that the
	 * size and alignment defined in pg_type agree with the way that the
	 * compiler will lay out the field in a struct representing a table row.
	 * ----------------
	 */
	char		typalign;

	/* ----------------
	 * typstorage tells if the type is prepared for toasting and what
	 * the default strategy for attributes of this type should be.
	 *
	 * 'p' PLAIN	  type not prepared for toasting
	 * 'e' EXTERNAL   external storage possible, don't try to compress
	 * 'x' EXTENDED   try to compress and store external if required
	 * 'm' MAIN		  like 'x' but try to keep in main tuple
	 * ----------------
	 */
	char		typstorage;

	/*
	 * This flag represents a "NOT NULL" constraint against this datatype.
	 *
	 * If true, the attnotnull column for a corresponding table column using
	 * this datatype will always enforce the NOT NULL constraint.
	 *
	 * Used primarily for domain types.
	 */
	bool		typnotnull;

	/*
	 * Domains use typbasetype to show the base (or domain) type that the
	 * domain is based on.  Zero if the type is not a domain.
	 */
	Oid			typbasetype;

	/*
	 * Domains use typtypmod to record the typmod to be applied to their base
	 * type (-1 if base type does not use a typmod).  -1 if this type is not a
	 * domain.
	 */
	int32		typtypmod;

	/*
	 * typndims is the declared number of dimensions for an array domain type
	 * (i.e., typbasetype is an array type).  Otherwise zero.
	 */
	int32		typndims;

	/*
	 * Collation: 0 if type cannot use collations, DEFAULT_COLLATION_OID for
	 * collatable base types, possibly other OID for domains
	 */
	Oid			typcollation;

#ifdef CATALOG_VARLEN			/* variable-length fields start here */

	/*
	 * If typdefaultbin is not NULL, it is the nodeToString representation of
	 * a default expression for the type.  Currently this is only used for
	 * domains.
	 */
	pg_node_tree typdefaultbin;

	/*
	 * typdefault is NULL if the type has no associated default value. If
	 * typdefaultbin is not NULL, typdefault must contain a human-readable
	 * version of the default expression represented by typdefaultbin. If
	 * typdefaultbin is NULL and typdefault is not, then typdefault is the
	 * external representation of the type's default value, which may be fed
	 * to the type's input converter to produce a constant.
	 */
	text		typdefault;

	/*
	 * Access permissions
	 */
	aclitem		typacl[1];
#endif
} FormData_pg_type;

/* GPDB added foreign key definitions for gpcheckcat. */
FOREIGN_KEY(typnamespace REFERENCES pg_namespace(oid));
FOREIGN_KEY(typowner REFERENCES pg_authid(oid));
FOREIGN_KEY(typrelid REFERENCES pg_class(oid));
FOREIGN_KEY(typinput REFERENCES pg_proc(oid));
FOREIGN_KEY(typoutput REFERENCES pg_proc(oid));
FOREIGN_KEY(typreceive REFERENCES pg_proc(oid));
FOREIGN_KEY(typsend REFERENCES pg_proc(oid));
FOREIGN_KEY(typanalyze REFERENCES pg_proc(oid));
FOREIGN_KEY(typmodin REFERENCES pg_proc(oid));
FOREIGN_KEY(typmodout REFERENCES pg_proc(oid));

/* ----------------
 *		Form_pg_type corresponds to a pointer to a row with
 *		the format of pg_type relation.
 * ----------------
 */
typedef FormData_pg_type *Form_pg_type;

/* ----------------
 *		compiler constants for pg_type
 * ----------------
 */
#define Natts_pg_type					30
#define Anum_pg_type_typname			1
#define Anum_pg_type_typnamespace		2
#define Anum_pg_type_typowner			3
#define Anum_pg_type_typlen				4
#define Anum_pg_type_typbyval			5
#define Anum_pg_type_typtype			6
#define Anum_pg_type_typcategory		7
#define Anum_pg_type_typispreferred		8
#define Anum_pg_type_typisdefined		9
#define Anum_pg_type_typdelim			10
#define Anum_pg_type_typrelid			11
#define Anum_pg_type_typelem			12
#define Anum_pg_type_typarray			13
#define Anum_pg_type_typinput			14
#define Anum_pg_type_typoutput			15
#define Anum_pg_type_typreceive			16
#define Anum_pg_type_typsend			17
#define Anum_pg_type_typmodin			18
#define Anum_pg_type_typmodout			19
#define Anum_pg_type_typanalyze			20
#define Anum_pg_type_typalign			21
#define Anum_pg_type_typstorage			22
#define Anum_pg_type_typnotnull			23
#define Anum_pg_type_typbasetype		24
#define Anum_pg_type_typtypmod			25
#define Anum_pg_type_typndims			26
#define Anum_pg_type_typcollation		27
#define Anum_pg_type_typdefaultbin		28
#define Anum_pg_type_typdefault			29
#define Anum_pg_type_typacl				30


/* ----------------
 *		initial contents of pg_type
 * ----------------
 */

/*
 * Keep the following ordered by OID so that later changes can be made more
 * easily.
 *
 * For types used in the system catalogs, make sure the values here match
 * TypInfo[] in bootstrap.c.
 */

/* OIDS 1 - 99 */
DATA(insert OID = 16 (	bool	   PGNSP PGUID	1 t b B t t \054 0	 0 1000 boolin boolout boolrecv boolsend - - - c p f 0 -1 0 0 _null_ _null_ _null_ ));
DESCR("boolean, 'true'/'false'");
#define BOOLOID			16

DATA(insert OID = 17 (	bytea	   PGNSP PGUID -1 f b U f t \054 0	0 1001 byteain byteaout bytearecv byteasend - - - i x f 0 -1 0 0 _null_ _null_ _null_ ));
DESCR("variable-length string, binary values escaped");
#define BYTEAOID		17

DATA(insert OID = 18 (	char	   PGNSP PGUID	1 t b S f t \054 0	 0 1002 charin charout charrecv charsend - - - c p f 0 -1 0 0 _null_ _null_ _null_ ));
DESCR("single character");
#define CHAROID			18

DATA(insert OID = 19 (	name	   PGNSP PGUID NAMEDATALEN f b S f t \054 0 18 1003 namein nameout namerecv namesend - - - c p f 0 -1 0 0 _null_ _null_ _null_ ));
DESCR("63-byte type for storing system identifiers");
#define NAMEOID			19

DATA(insert OID = 20 (	int8	   PGNSP PGUID	8 FLOAT8PASSBYVAL b N f t \054 0	 0 1016 int8in int8out int8recv int8send - - - d p f 0 -1 0 0 _null_ _null_ _null_ ));
DESCR("~18 digit integer, 8-byte storage");
#define INT8OID			20

DATA(insert OID = 21 (	int2	   PGNSP PGUID	2 t b N f t \054 0	 0 1005 int2in int2out int2recv int2send - - - s p f 0 -1 0 0 _null_ _null_ _null_ ));
DESCR("-32 thousand to 32 thousand, 2-byte storage");
#define INT2OID			21

DATA(insert OID = 22 (	int2vector PGNSP PGUID -1 f b A f t \054 0	21 1006 int2vectorin int2vectorout int2vectorrecv int2vectorsend - - - i p f 0 -1 0 0 _null_ _null_ _null_ ));
DESCR("array of int2, used in system tables");
#define INT2VECTOROID	22

DATA(insert OID = 23 (	int4	   PGNSP PGUID	4 t b N f t \054 0	 0 1007 int4in int4out int4recv int4send - - - i p f 0 -1 0 0 _null_ _null_ _null_ ));
DESCR("-2 billion to 2 billion integer, 4-byte storage");
#define INT4OID			23

DATA(insert OID = 24 (	regproc    PGNSP PGUID	4 t b N f t \054 0	 0 1008 regprocin regprocout regprocrecv regprocsend - - - i p f 0 -1 0 0 _null_ _null_ _null_ ));
DESCR("registered procedure");
#define REGPROCOID		24

DATA(insert OID = 25 (	text	   PGNSP PGUID -1 f b S t t \054 0	0 1009 textin textout textrecv textsend - - - i x f 0 -1 0 100 _null_ _null_ _null_ ));
DESCR("variable-length string, no limit specified");
#define TEXTOID			25

DATA(insert OID = 26 (	oid		   PGNSP PGUID	4 t b N t t \054 0	 0 1028 oidin oidout oidrecv oidsend - - - i p f 0 -1 0 0 _null_ _null_ _null_ ));
DESCR("object identifier(oid), maximum 4 billion");
#define OIDOID			26

DATA(insert OID = 27 (	tid		   PGNSP PGUID	6 f b U f t \054 0	 0 1010 tidin tidout tidrecv tidsend - - - s p f 0 -1 0 0 _null_ _null_ _null_ ));
DESCR("(block, offset), physical location of tuple");
#define TIDOID		27

DATA(insert OID = 28 (	xid		   PGNSP PGUID	4 t b U f t \054 0	 0 1011 xidin xidout xidrecv xidsend - - - i p f 0 -1 0 0 _null_ _null_ _null_ ));
DESCR("transaction id");
#define XIDOID 28

DATA(insert OID = 29 (	cid		   PGNSP PGUID	4 t b U f t \054 0	 0 1012 cidin cidout cidrecv cidsend - - - i p f 0 -1 0 0 _null_ _null_ _null_ ));
DESCR("command identifier type, sequence in transaction id");
#define CIDOID 29

DATA(insert OID = 30 (	oidvector  PGNSP PGUID -1 f b A f t \054 0	26 1013 oidvectorin oidvectorout oidvectorrecv oidvectorsend - - - i p f 0 -1 0 0 _null_ _null_ _null_ ));
DESCR("array of oids, used in system tables");
#define OIDVECTOROID	30

/* hand-built rowtype entries for bootstrapped catalogs */
/* NB: OIDs assigned here must match the BKI_ROWTYPE_OID declarations */

DATA(insert OID = 71 (	pg_type			PGNSP PGUID -1 f c C f t \054 1247 0 0 record_in record_out record_recv record_send - - - d x f 0 -1 0 0 _null_ _null_ _null_ ));
DATA(insert OID = 75 (	pg_attribute	PGNSP PGUID -1 f c C f t \054 1249 0 0 record_in record_out record_recv record_send - - - d x f 0 -1 0 0 _null_ _null_ _null_ ));
DATA(insert OID = 81 (	pg_proc			PGNSP PGUID -1 f c C f t \054 1255 0 0 record_in record_out record_recv record_send - - - d x f 0 -1 0 0 _null_ _null_ _null_ ));
DATA(insert OID = 83 (	pg_class		PGNSP PGUID -1 f c C f t \054 1259 0 0 record_in record_out record_recv record_send - - - d x f 0 -1 0 0 _null_ _null_ _null_ ));

/* OIDS 100 - 199 */
DATA(insert OID = 114 ( json		   PGNSP PGUID -1 f b U f t \054 0 0 199 json_in json_out json_recv json_send - - - i x f 0 -1 0 0 _null_ _null_ _null_ ));
#define JSONOID 114
DATA(insert OID = 142 ( xml		   PGNSP PGUID -1 f b U f t \054 0 0 143 xml_in xml_out xml_recv xml_send - - - i x f 0 -1 0 0 _null_ _null_ _null_ ));
DESCR("XML content");
#define XMLOID 142
DATA(insert OID = 143 ( _xml	   PGNSP PGUID -1 f b A f t \054 0 142 0 array_in array_out array_recv array_send - - array_typanalyze i x f 0 -1 0 0 _null_ _null_ _null_ ));

DATA(insert OID = 194 ( pg_node_tree	PGNSP PGUID -1 f b S f t \054 0 0 0 pg_node_tree_in pg_node_tree_out pg_node_tree_recv pg_node_tree_send - - - i x f 0 -1 0 100 _null_ _null_ _null_ ));
DESCR("string representing an internal node tree");
#define PGNODETREEOID	194

DATA(insert OID = 199 ( _json	   PGNSP PGUID -1 f b A f t \054 0 114 0 array_in array_out array_recv array_send - - array_typanalyze i x f 0 -1 0 0 _null_ _null_ _null_ ));

DATA(insert OID = 7198 (	complex	   PGNSP PGUID 16 f b N f t \054 0 0	7199 complex_in complex_out complex_recv complex_send - - - d p f 0 -1 0 0 _null_ _null_ _null_ ));
DESCR("double-precision floating point complex number, 16-byte storage");
#define COMPLEXOID 7198
DATA(insert OID = 7199 (	_complex	   PGNSP PGUID -1 f b A f t \054 0 7198 0 array_in array_out array_recv array_send - - - d x f 0 -1 0 0 _null_ _null_ _null_ ));

/* OIDS 200 - 299 */

DATA(insert OID = 210 (  smgr	   PGNSP PGUID 2 t b U f t \054 0 0 0 smgrin smgrout - - - - - s p f 0 -1 0 0 _null_ _null_ _null_ ));
DESCR("storage manager");

/* OIDS 300 - 399 */

/* OIDS 400 - 499 */

/* OIDS 500 - 599 */

/* OIDS 600 - 699 */
DATA(insert OID = 600 (  point	   PGNSP PGUID 16 f b G f t \054 0 701 1017 point_in point_out point_recv point_send - - - d p f 0 -1 0 0 _null_ _null_ _null_ ));
DESCR("geometric point '(x, y)'");
#define POINTOID		600
DATA(insert OID = 601 (  lseg	   PGNSP PGUID 32 f b G f t \054 0 600 1018 lseg_in lseg_out lseg_recv lseg_send - - - d p f 0 -1 0 0 _null_ _null_ _null_ ));
DESCR("geometric line segment '(pt1,pt2)'");
#define LSEGOID			601
DATA(insert OID = 602 (  path	   PGNSP PGUID -1 f b G f t \054 0 0 1019 path_in path_out path_recv path_send - - - d x f 0 -1 0 0 _null_ _null_ _null_ ));
DESCR("geometric path '(pt1,...)'");
#define PATHOID			602
DATA(insert OID = 603 (  box	   PGNSP PGUID 32 f b G f t \073 0 600 1020 box_in box_out box_recv box_send - - - d p f 0 -1 0 0 _null_ _null_ _null_ ));
DESCR("geometric box '(lower left,upper right)'");
#define BOXOID			603
DATA(insert OID = 604 (  polygon   PGNSP PGUID -1 f b G f t \054 0	 0 1027 poly_in poly_out poly_recv poly_send - - - d x f 0 -1 0 0 _null_ _null_ _null_ ));
DESCR("geometric polygon '(pt1,...)'");
#define POLYGONOID		604

DATA(insert OID = 628 (  line	   PGNSP PGUID 24 f b G f t \054 0 701 629 line_in line_out line_recv line_send - - - d p f 0 -1 0 0 _null_ _null_ _null_ ));
DESCR("geometric line");
#define LINEOID			628
DATA(insert OID = 629 (  _line	   PGNSP PGUID	-1 f b A f t \054 0 628 0 array_in array_out array_recv array_send - - array_typanalyze d x f 0 -1 0 0 _null_ _null_ _null_ ));

/* OIDS 700 - 799 */

DATA(insert OID = 700 (  float4    PGNSP PGUID	4 FLOAT4PASSBYVAL b N f t \054 0	 0 1021 float4in float4out float4recv float4send - - - i p f 0 -1 0 0 _null_ _null_ _null_ ));
DESCR("single-precision floating point number, 4-byte storage");
#define FLOAT4OID 700
DATA(insert OID = 701 (  float8    PGNSP PGUID	8 FLOAT8PASSBYVAL b N t t \054 0	 0 1022 float8in float8out float8recv float8send - - - d p f 0 -1 0 0 _null_ _null_ _null_ ));
DESCR("double-precision floating point number, 8-byte storage");
#define FLOAT8OID 701
DATA(insert OID = 702 (  abstime   PGNSP PGUID	4 t b D f t \054 0	 0 1023 abstimein abstimeout abstimerecv abstimesend - - - i p f 0 -1 0 0 _null_ _null_ _null_ ));
DESCR("absolute, limited-range date and time (Unix system time)");
#define ABSTIMEOID		702
DATA(insert OID = 703 (  reltime   PGNSP PGUID	4 t b T f t \054 0	 0 1024 reltimein reltimeout reltimerecv reltimesend - - - i p f 0 -1 0 0 _null_ _null_ _null_ ));
DESCR("relative, limited-range time interval (Unix delta time)");
#define RELTIMEOID		703
DATA(insert OID = 704 (  tinterval PGNSP PGUID 12 f b T f t \054 0	 0 1025 tintervalin tintervalout tintervalrecv tintervalsend - - - i p f 0 -1 0 0 _null_ _null_ _null_ ));
DESCR("(abstime,abstime), time interval");
#define TINTERVALOID	704
DATA(insert OID = 705 (  unknown   PGNSP PGUID -2 f b X f t \054 0	 0 0 unknownin unknownout unknownrecv unknownsend - - - c p f 0 -1 0 0 _null_ _null_ _null_ ));
DESCR("");
#define UNKNOWNOID		705

DATA(insert OID = 718 (  circle    PGNSP PGUID	24 f b G f t \054 0 0 719 circle_in circle_out circle_recv circle_send - - - d p f 0 -1 0 0 _null_ _null_ _null_ ));
DESCR("geometric circle '(center,radius)'");
#define CIRCLEOID		718
DATA(insert OID = 719 (  _circle   PGNSP PGUID	-1 f b A f t \054 0  718 0 array_in array_out array_recv array_send - - array_typanalyze d x f 0 -1 0 0 _null_ _null_ _null_ ));
DATA(insert OID = 790 (  money	   PGNSP PGUID	 8 FLOAT8PASSBYVAL b N f t \054 0 0 791 cash_in cash_out cash_recv cash_send - - - d p f 0 -1 0 0 _null_ _null_ _null_ ));
DESCR("monetary amounts, $d,ddd.cc");
#define CASHOID 790
DATA(insert OID = 791 (  _money    PGNSP PGUID	-1 f b A f t \054 0  790 0 array_in array_out array_recv array_send - - array_typanalyze d x f 0 -1 0 0 _null_ _null_ _null_ ));

/* OIDS 800 - 899 */
DATA(insert OID = 829 ( macaddr    PGNSP PGUID	6 f b U f t \054 0 0 1040 macaddr_in macaddr_out macaddr_recv macaddr_send - - - i p f 0 -1 0 0 _null_ _null_ _null_ ));
DESCR("XX:XX:XX:XX:XX:XX, MAC address");
#define MACADDROID 829
DATA(insert OID = 869 ( inet	   PGNSP PGUID	-1 f b I t t \054 0 0 1041 inet_in inet_out inet_recv inet_send - - - i m f 0 -1 0 0 _null_ _null_ _null_ ));
DESCR("IP address/netmask, host address, netmask optional");
#define INETOID 869
DATA(insert OID = 650 ( cidr	   PGNSP PGUID	-1 f b I f t \054 0 0 651 cidr_in cidr_out cidr_recv cidr_send - - - i m f 0 -1 0 0 _null_ _null_ _null_ ));
DESCR("network IP address/netmask, network address");
#define CIDROID 650

/* OIDS 900 - 999 */

/* OIDS 1000 - 1099 */
DATA(insert OID = 1000 (  _bool		 PGNSP PGUID -1 f b A f t \054 0	16 0 array_in array_out array_recv array_send - - array_typanalyze i x f 0 -1 0 0 _null_ _null_ _null_ ));
DATA(insert OID = 1001 (  _bytea	 PGNSP PGUID -1 f b A f t \054 0	17 0 array_in array_out array_recv array_send - - array_typanalyze i x f 0 -1 0 0 _null_ _null_ _null_ ));
DATA(insert OID = 1002 (  _char		 PGNSP PGUID -1 f b A f t \054 0	18 0 array_in array_out array_recv array_send - - array_typanalyze i x f 0 -1 0 0 _null_ _null_ _null_ ));
DATA(insert OID = 1003 (  _name		 PGNSP PGUID -1 f b A f t \054 0	19 0 array_in array_out array_recv array_send - - array_typanalyze i x f 0 -1 0 0 _null_ _null_ _null_ ));
DATA(insert OID = 1005 (  _int2		 PGNSP PGUID -1 f b A f t \054 0	21 0 array_in array_out array_recv array_send - - array_typanalyze i x f 0 -1 0 0 _null_ _null_ _null_ ));
<<<<<<< HEAD
#define INT2ARRAYOID 1005
=======
#define INT2ARRAYOID		1005
>>>>>>> ab76208e
DATA(insert OID = 1006 (  _int2vector PGNSP PGUID -1 f b A f t \054 0	22 0 array_in array_out array_recv array_send - - array_typanalyze i x f 0 -1 0 0 _null_ _null_ _null_ ));
DATA(insert OID = 1007 (  _int4		 PGNSP PGUID -1 f b A f t \054 0	23 0 array_in array_out array_recv array_send - - array_typanalyze i x f 0 -1 0 0 _null_ _null_ _null_ ));
#define INT4ARRAYOID		1007
DATA(insert OID = 1008 (  _regproc	 PGNSP PGUID -1 f b A f t \054 0	24 0 array_in array_out array_recv array_send - - array_typanalyze i x f 0 -1 0 0 _null_ _null_ _null_ ));
DATA(insert OID = 1009 (  _text		 PGNSP PGUID -1 f b A f t \054 0	25 0 array_in array_out array_recv array_send - - array_typanalyze i x f 0 -1 0 100 _null_ _null_ _null_ ));
#define TEXTARRAYOID		1009
DATA(insert OID = 1028 (  _oid		 PGNSP PGUID -1 f b A f t \054 0	26 0 array_in array_out array_recv array_send - - array_typanalyze i x f 0 -1 0 0 _null_ _null_ _null_ ));
#define OIDARRAYOID			1028
DATA(insert OID = 1010 (  _tid		 PGNSP PGUID -1 f b A f t \054 0	27 0 array_in array_out array_recv array_send - - array_typanalyze i x f 0 -1 0 0 _null_ _null_ _null_ ));
DATA(insert OID = 1011 (  _xid		 PGNSP PGUID -1 f b A f t \054 0	28 0 array_in array_out array_recv array_send - - array_typanalyze i x f 0 -1 0 0 _null_ _null_ _null_ ));
DATA(insert OID = 1012 (  _cid		 PGNSP PGUID -1 f b A f t \054 0	29 0 array_in array_out array_recv array_send - - array_typanalyze i x f 0 -1 0 0 _null_ _null_ _null_ ));
DATA(insert OID = 1013 (  _oidvector PGNSP PGUID -1 f b A f t \054 0	30 0 array_in array_out array_recv array_send - - array_typanalyze i x f 0 -1 0 0 _null_ _null_ _null_ ));
DATA(insert OID = 1014 (  _bpchar	 PGNSP PGUID -1 f b A f t \054 0 1042 0 array_in array_out array_recv array_send bpchartypmodin bpchartypmodout array_typanalyze i x f 0 -1 0 100 _null_ _null_ _null_ ));
DATA(insert OID = 1015 (  _varchar	 PGNSP PGUID -1 f b A f t \054 0 1043 0 array_in array_out array_recv array_send varchartypmodin varchartypmodout array_typanalyze i x f 0 -1 0 100 _null_ _null_ _null_ ));
DATA(insert OID = 1016 (  _int8		 PGNSP PGUID -1 f b A f t \054 0	20 0 array_in array_out array_recv array_send - - array_typanalyze d x f 0 -1 0 0 _null_ _null_ _null_ ));
#define INT8ARRAYOID		1016
DATA(insert OID = 1017 (  _point	 PGNSP PGUID -1 f b A f t \054 0 600 0 array_in array_out array_recv array_send - - array_typanalyze d x f 0 -1 0 0 _null_ _null_ _null_ ));
DATA(insert OID = 1018 (  _lseg		 PGNSP PGUID -1 f b A f t \054 0 601 0 array_in array_out array_recv array_send - - array_typanalyze d x f 0 -1 0 0 _null_ _null_ _null_ ));
DATA(insert OID = 1019 (  _path		 PGNSP PGUID -1 f b A f t \054 0 602 0 array_in array_out array_recv array_send - - array_typanalyze d x f 0 -1 0 0 _null_ _null_ _null_ ));
DATA(insert OID = 1020 (  _box		 PGNSP PGUID -1 f b A f t \073 0 603 0 array_in array_out array_recv array_send - - array_typanalyze d x f 0 -1 0 0 _null_ _null_ _null_ ));
DATA(insert OID = 1021 (  _float4	 PGNSP PGUID -1 f b A f t \054 0 700 0 array_in array_out array_recv array_send - - array_typanalyze i x f 0 -1 0 0 _null_ _null_ _null_ ));
#define FLOAT4ARRAYOID 1021
DATA(insert OID = 1022 (  _float8	 PGNSP PGUID -1 f b A f t \054 0 701 0 array_in array_out array_recv array_send - - array_typanalyze d x f 0 -1 0 0 _null_ _null_ _null_ ));
#define FLOAT8ARRAYOID 1022
DATA(insert OID = 1023 (  _abstime	 PGNSP PGUID -1 f b A f t \054 0 702 0 array_in array_out array_recv array_send - - array_typanalyze i x f 0 -1 0 0 _null_ _null_ _null_ ));
DATA(insert OID = 1024 (  _reltime	 PGNSP PGUID -1 f b A f t \054 0 703 0 array_in array_out array_recv array_send - - array_typanalyze i x f 0 -1 0 0 _null_ _null_ _null_ ));
DATA(insert OID = 1025 (  _tinterval PGNSP PGUID -1 f b A f t \054 0 704 0 array_in array_out array_recv array_send - - array_typanalyze i x f 0 -1 0 0 _null_ _null_ _null_ ));
DATA(insert OID = 1027 (  _polygon	 PGNSP PGUID -1 f b A f t \054 0 604 0 array_in array_out array_recv array_send - - array_typanalyze d x f 0 -1 0 0 _null_ _null_ _null_ ));
DATA(insert OID = 1033 (  aclitem	 PGNSP PGUID 12 f b U f t \054 0 0 1034 aclitemin aclitemout - - - - - i p f 0 -1 0 0 _null_ _null_ _null_ ));
DESCR("access control list");
#define ACLITEMOID		1033
DATA(insert OID = 1034 (  _aclitem	 PGNSP PGUID -1 f b A f t \054 0 1033 0 array_in array_out array_recv array_send - - array_typanalyze i x f 0 -1 0 0 _null_ _null_ _null_ ));
DATA(insert OID = 1040 (  _macaddr	 PGNSP PGUID -1 f b A f t \054 0  829 0 array_in array_out array_recv array_send - - array_typanalyze i x f 0 -1 0 0 _null_ _null_ _null_ ));
DATA(insert OID = 1041 (  _inet		 PGNSP PGUID -1 f b A f t \054 0  869 0 array_in array_out array_recv array_send - - array_typanalyze i x f 0 -1 0 0 _null_ _null_ _null_ ));
DATA(insert OID = 651  (  _cidr		 PGNSP PGUID -1 f b A f t \054 0  650 0 array_in array_out array_recv array_send - - array_typanalyze i x f 0 -1 0 0 _null_ _null_ _null_ ));
DATA(insert OID = 1263 (  _cstring	 PGNSP PGUID -1 f b A f t \054 0 2275 0 array_in array_out array_recv array_send - - array_typanalyze i x f 0 -1 0 0 _null_ _null_ _null_ ));
#define CSTRINGARRAYOID		1263

DATA(insert OID = 1042 ( bpchar		 PGNSP PGUID -1 f b S f t \054 0	0 1014 bpcharin bpcharout bpcharrecv bpcharsend bpchartypmodin bpchartypmodout - i x f 0 -1 0 100 _null_ _null_ _null_ ));
DESCR("char(length), blank-padded string, fixed storage length");
#define BPCHAROID		1042
DATA(insert OID = 1043 ( varchar	 PGNSP PGUID -1 f b S f t \054 0	0 1015 varcharin varcharout varcharrecv varcharsend varchartypmodin varchartypmodout - i x f 0 -1 0 100 _null_ _null_ _null_ ));
DESCR("varchar(length), non-blank-padded string, variable storage length");
#define VARCHAROID		1043

DATA(insert OID = 1082 ( date		 PGNSP PGUID	4 t b D f t \054 0	0 1182 date_in date_out date_recv date_send - - - i p f 0 -1 0 0 _null_ _null_ _null_ ));
DESCR("date");
#define DATEOID			1082
DATA(insert OID = 1083 ( time		 PGNSP PGUID	8 FLOAT8PASSBYVAL b D f t \054 0	0 1183 time_in time_out time_recv time_send timetypmodin timetypmodout - d p f 0 -1 0 0 _null_ _null_ _null_ ));
DESCR("time of day");
#define TIMEOID			1083

/* OIDS 1100 - 1199 */
DATA(insert OID = 1114 ( timestamp	 PGNSP PGUID	8 FLOAT8PASSBYVAL b D f t \054 0	0 1115 timestamp_in timestamp_out timestamp_recv timestamp_send timestamptypmodin timestamptypmodout - d p f 0 -1 0 0 _null_ _null_ _null_ ));
DESCR("date and time");
#define TIMESTAMPOID	1114
DATA(insert OID = 1115 ( _timestamp  PGNSP PGUID	-1 f b A f t \054 0 1114 0 array_in array_out array_recv array_send timestamptypmodin timestamptypmodout array_typanalyze d x f 0 -1 0 0 _null_ _null_ _null_ ));
DATA(insert OID = 1182 ( _date		 PGNSP PGUID	-1 f b A f t \054 0 1082 0 array_in array_out array_recv array_send - - array_typanalyze i x f 0 -1 0 0 _null_ _null_ _null_ ));
DATA(insert OID = 1183 ( _time		 PGNSP PGUID	-1 f b A f t \054 0 1083 0 array_in array_out array_recv array_send timetypmodin timetypmodout array_typanalyze d x f 0 -1 0 0 _null_ _null_ _null_ ));
DATA(insert OID = 1184 ( timestamptz PGNSP PGUID	8 FLOAT8PASSBYVAL b D t t \054 0	0 1185 timestamptz_in timestamptz_out timestamptz_recv timestamptz_send timestamptztypmodin timestamptztypmodout - d p f 0 -1 0 0 _null_ _null_ _null_ ));
DESCR("date and time with time zone");
#define TIMESTAMPTZOID	1184
DATA(insert OID = 1185 ( _timestamptz PGNSP PGUID -1 f b A f t \054 0	1184 0 array_in array_out array_recv array_send timestamptztypmodin timestamptztypmodout array_typanalyze d x f 0 -1 0 0 _null_ _null_ _null_ ));
DATA(insert OID = 1186 ( interval	 PGNSP PGUID 16 f b T t t \054 0	0 1187 interval_in interval_out interval_recv interval_send intervaltypmodin intervaltypmodout - d p f 0 -1 0 0 _null_ _null_ _null_ ));
DESCR("@ <number> <units>, time interval");
#define INTERVALOID		1186
DATA(insert OID = 1187 ( _interval	 PGNSP PGUID	-1 f b A f t \054 0 1186 0 array_in array_out array_recv array_send intervaltypmodin intervaltypmodout array_typanalyze d x f 0 -1 0 0 _null_ _null_ _null_ ));

/* OIDS 1200 - 1299 */
DATA(insert OID = 1231 (  _numeric	 PGNSP PGUID -1 f b A f t \054 0	1700 0 array_in array_out array_recv array_send numerictypmodin numerictypmodout array_typanalyze i x f 0 -1 0 0 _null_ _null_ _null_ ));
DATA(insert OID = 1266 ( timetz		 PGNSP PGUID 12 f b D f t \054 0	0 1270 timetz_in timetz_out timetz_recv timetz_send timetztypmodin timetztypmodout - d p f 0 -1 0 0 _null_ _null_ _null_ ));
DESCR("time of day with time zone");
#define TIMETZOID		1266
DATA(insert OID = 1270 ( _timetz	 PGNSP PGUID -1 f b A f t \054 0	1266 0 array_in array_out array_recv array_send timetztypmodin timetztypmodout array_typanalyze d x f 0 -1 0 0 _null_ _null_ _null_ ));

/* OIDS 1500 - 1599 */
DATA(insert OID = 1560 ( bit		 PGNSP PGUID -1 f b V f t \054 0	0 1561 bit_in bit_out bit_recv bit_send bittypmodin bittypmodout - i x f 0 -1 0 0 _null_ _null_ _null_ ));
DESCR("fixed-length bit string");
#define BITOID	 1560
DATA(insert OID = 1561 ( _bit		 PGNSP PGUID -1 f b A f t \054 0	1560 0 array_in array_out array_recv array_send bittypmodin bittypmodout array_typanalyze i x f 0 -1 0 0 _null_ _null_ _null_ ));
DATA(insert OID = 1562 ( varbit		 PGNSP PGUID -1 f b V t t \054 0	0 1563 varbit_in varbit_out varbit_recv varbit_send varbittypmodin varbittypmodout - i x f 0 -1 0 0 _null_ _null_ _null_ ));
DESCR("variable-length bit string");
#define VARBITOID	  1562
DATA(insert OID = 1563 ( _varbit	 PGNSP PGUID -1 f b A f t \054 0	1562 0 array_in array_out array_recv array_send varbittypmodin varbittypmodout array_typanalyze i x f 0 -1 0 0 _null_ _null_ _null_ ));

/* OIDS 1600 - 1699 */

/* OIDS 1700 - 1799 */
DATA(insert OID = 1700 ( numeric	   PGNSP PGUID -1 f b N f t \054 0	0 1231 numeric_in numeric_out numeric_recv numeric_send numerictypmodin numerictypmodout - i m f 0 -1 0 0 _null_ _null_ _null_ ));
DESCR("numeric(precision, decimal), arbitrary precision number");
#define NUMERICOID		1700

DATA(insert OID = 1790 ( refcursor	   PGNSP PGUID -1 f b U f t \054 0	0 2201 textin textout textrecv textsend - - - i x f 0 -1 0 0 _null_ _null_ _null_ ));
DESCR("reference to cursor (portal name)");
#define REFCURSOROID	1790

/* OIDS 2200 - 2299 */
DATA(insert OID = 2201 ( _refcursor    PGNSP PGUID -1 f b A f t \054 0 1790 0 array_in array_out array_recv array_send - - array_typanalyze i x f 0 -1 0 0 _null_ _null_ _null_ ));

DATA(insert OID = 2202 ( regprocedure  PGNSP PGUID	4 t b N f t \054 0	 0 2207 regprocedurein regprocedureout regprocedurerecv regproceduresend - - - i p f 0 -1 0 0 _null_ _null_ _null_ ));
DESCR("registered procedure (with args)");
#define REGPROCEDUREOID 2202

DATA(insert OID = 2203 ( regoper	   PGNSP PGUID	4 t b N f t \054 0	 0 2208 regoperin regoperout regoperrecv regopersend - - - i p f 0 -1 0 0 _null_ _null_ _null_ ));
DESCR("registered operator");
#define REGOPEROID		2203

DATA(insert OID = 2204 ( regoperator   PGNSP PGUID	4 t b N f t \054 0	 0 2209 regoperatorin regoperatorout regoperatorrecv regoperatorsend - - - i p f 0 -1 0 0 _null_ _null_ _null_ ));
DESCR("registered operator (with args)");
#define REGOPERATOROID	2204

DATA(insert OID = 2205 ( regclass	   PGNSP PGUID	4 t b N f t \054 0	 0 2210 regclassin regclassout regclassrecv regclasssend - - - i p f 0 -1 0 0 _null_ _null_ _null_ ));
DESCR("registered class");
#define REGCLASSOID		2205

DATA(insert OID = 2206 ( regtype	   PGNSP PGUID	4 t b N f t \054 0	 0 2211 regtypein regtypeout regtyperecv regtypesend - - - i p f 0 -1 0 0 _null_ _null_ _null_ ));
DESCR("registered type");
#define REGTYPEOID		2206

DATA(insert OID = 2207 ( _regprocedure PGNSP PGUID -1 f b A f t \054 0 2202 0 array_in array_out array_recv array_send - - array_typanalyze i x f 0 -1 0 0 _null_ _null_ _null_ ));
DATA(insert OID = 2208 ( _regoper	   PGNSP PGUID -1 f b A f t \054 0 2203 0 array_in array_out array_recv array_send - - array_typanalyze i x f 0 -1 0 0 _null_ _null_ _null_ ));
DATA(insert OID = 2209 ( _regoperator  PGNSP PGUID -1 f b A f t \054 0 2204 0 array_in array_out array_recv array_send - - array_typanalyze i x f 0 -1 0 0 _null_ _null_ _null_ ));
DATA(insert OID = 2210 ( _regclass	   PGNSP PGUID -1 f b A f t \054 0 2205 0 array_in array_out array_recv array_send - - array_typanalyze i x f 0 -1 0 0 _null_ _null_ _null_ ));
DATA(insert OID = 2211 ( _regtype	   PGNSP PGUID -1 f b A f t \054 0 2206 0 array_in array_out array_recv array_send - - array_typanalyze i x f 0 -1 0 0 _null_ _null_ _null_ ));
#define REGTYPEARRAYOID 2211

/* uuid */
DATA(insert OID = 2950 ( uuid			PGNSP PGUID 16 f b U f t \054 0 0 2951 uuid_in uuid_out uuid_recv uuid_send - - - c p f 0 -1 0 0 _null_ _null_ _null_ ));
DESCR("UUID datatype");
#define UUIDOID 2950
DATA(insert OID = 2951 ( _uuid			PGNSP PGUID -1 f b A f t \054 0 2950 0 array_in array_out array_recv array_send - - array_typanalyze i x f 0 -1 0 0 _null_ _null_ _null_ ));

/* pg_lsn */
DATA(insert OID = 3220 ( pg_lsn			PGNSP PGUID 8 FLOAT8PASSBYVAL b U f t \054 0 0 3221 pg_lsn_in pg_lsn_out pg_lsn_recv pg_lsn_send - - - d p f 0 -1 0 0 _null_ _null_ _null_ ));
DESCR("PostgreSQL LSN datatype");
#define LSNOID			3220
DATA(insert OID = 3221 ( _pg_lsn			PGNSP PGUID -1 f b A f t \054 0 3220 0 array_in array_out array_recv array_send - - array_typanalyze d x f 0 -1 0 0 _null_ _null_ _null_ ));

/* text search */
DATA(insert OID = 3614 ( tsvector		PGNSP PGUID -1 f b U f t \054 0 0 3643 tsvectorin tsvectorout tsvectorrecv tsvectorsend - - ts_typanalyze i x f 0 -1 0 0 _null_ _null_ _null_ ));
DESCR("text representation for text search");
#define TSVECTOROID		3614
DATA(insert OID = 3642 ( gtsvector		PGNSP PGUID -1 f b U f t \054 0 0 3644 gtsvectorin gtsvectorout - - - - - i p f 0 -1 0 0 _null_ _null_ _null_ ));
DESCR("GiST index internal text representation for text search");
#define GTSVECTOROID	3642
DATA(insert OID = 3615 ( tsquery		PGNSP PGUID -1 f b U f t \054 0 0 3645 tsqueryin tsqueryout tsqueryrecv tsquerysend - - - i p f 0 -1 0 0 _null_ _null_ _null_ ));
DESCR("query representation for text search");
#define TSQUERYOID		3615
DATA(insert OID = 3734 ( regconfig		PGNSP PGUID 4 t b N f t \054 0 0 3735 regconfigin regconfigout regconfigrecv regconfigsend - - - i p f 0 -1 0 0 _null_ _null_ _null_ ));
DESCR("registered text search configuration");
#define REGCONFIGOID	3734
DATA(insert OID = 3769 ( regdictionary	PGNSP PGUID 4 t b N f t \054 0 0 3770 regdictionaryin regdictionaryout regdictionaryrecv regdictionarysend - - - i p f 0 -1 0 0 _null_ _null_ _null_ ));
DESCR("registered text search dictionary");
#define REGDICTIONARYOID	3769

DATA(insert OID = 3643 ( _tsvector		PGNSP PGUID -1 f b A f t \054 0 3614 0 array_in array_out array_recv array_send - - array_typanalyze i x f 0 -1 0 0 _null_ _null_ _null_ ));
DATA(insert OID = 3644 ( _gtsvector		PGNSP PGUID -1 f b A f t \054 0 3642 0 array_in array_out array_recv array_send - - array_typanalyze i x f 0 -1 0 0 _null_ _null_ _null_ ));
DATA(insert OID = 3645 ( _tsquery		PGNSP PGUID -1 f b A f t \054 0 3615 0 array_in array_out array_recv array_send - - array_typanalyze i x f 0 -1 0 0 _null_ _null_ _null_ ));
DATA(insert OID = 3735 ( _regconfig		PGNSP PGUID -1 f b A f t \054 0 3734 0 array_in array_out array_recv array_send - - array_typanalyze i x f 0 -1 0 0 _null_ _null_ _null_ ));
DATA(insert OID = 3770 ( _regdictionary PGNSP PGUID -1 f b A f t \054 0 3769 0 array_in array_out array_recv array_send - - array_typanalyze i x f 0 -1 0 0 _null_ _null_ _null_ ));

/* jsonb */
DATA(insert OID = 3802 ( jsonb			PGNSP PGUID -1 f b U f t \054 0 0 3807 jsonb_in jsonb_out jsonb_recv jsonb_send - - - i x f 0 -1 0 0 _null_ _null_ _null_ ));
DESCR("Binary JSON");
#define JSONBOID 3802
DATA(insert OID = 3807 ( _jsonb			PGNSP PGUID -1 f b A f t \054 0 3802 0 array_in array_out array_recv array_send - - array_typanalyze i x f 0 -1 0 0 _null_ _null_ _null_ ));

DATA(insert OID = 2970 ( txid_snapshot	PGNSP PGUID -1 f b U f t \054 0 0 2949 txid_snapshot_in txid_snapshot_out txid_snapshot_recv txid_snapshot_send - - - d x f 0 -1 0 0 _null_ _null_ _null_ ));
DESCR("txid snapshot");
DATA(insert OID = 2949 ( _txid_snapshot PGNSP PGUID -1 f b A f t \054 0 2970 0 array_in array_out array_recv array_send - - array_typanalyze d x f 0 -1 0 0 _null_ _null_ _null_ ));

/* range types */
DATA(insert OID = 3904 ( int4range		PGNSP PGUID  -1 f r R f t \054 0 0 3905 range_in range_out range_recv range_send - - range_typanalyze i x f 0 -1 0 0 _null_ _null_ _null_ ));
DESCR("range of integers");
#define INT4RANGEOID		3904
DATA(insert OID = 3905 ( _int4range		PGNSP PGUID  -1 f b A f t \054 0 3904 0 array_in array_out array_recv array_send - - array_typanalyze i x f 0 -1 0 0 _null_ _null_ _null_ ));
DATA(insert OID = 3906 ( numrange		PGNSP PGUID  -1 f r R f t \054 0 0 3907 range_in range_out range_recv range_send - - range_typanalyze i x f 0 -1 0 0 _null_ _null_ _null_ ));
DESCR("range of numerics");
DATA(insert OID = 3907 ( _numrange		PGNSP PGUID  -1 f b A f t \054 0 3906 0 array_in array_out array_recv array_send - - array_typanalyze i x f 0 -1 0 0 _null_ _null_ _null_ ));
DATA(insert OID = 3908 ( tsrange		PGNSP PGUID  -1 f r R f t \054 0 0 3909 range_in range_out range_recv range_send - - range_typanalyze d x f 0 -1 0 0 _null_ _null_ _null_ ));
DESCR("range of timestamps without time zone");
DATA(insert OID = 3909 ( _tsrange		PGNSP PGUID  -1 f b A f t \054 0 3908 0 array_in array_out array_recv array_send - - array_typanalyze d x f 0 -1 0 0 _null_ _null_ _null_ ));
DATA(insert OID = 3910 ( tstzrange		PGNSP PGUID  -1 f r R f t \054 0 0 3911 range_in range_out range_recv range_send - - range_typanalyze d x f 0 -1 0 0 _null_ _null_ _null_ ));
DESCR("range of timestamps with time zone");
DATA(insert OID = 3911 ( _tstzrange		PGNSP PGUID  -1 f b A f t \054 0 3910 0 array_in array_out array_recv array_send - - array_typanalyze d x f 0 -1 0 0 _null_ _null_ _null_ ));
DATA(insert OID = 3912 ( daterange		PGNSP PGUID  -1 f r R f t \054 0 0 3913 range_in range_out range_recv range_send - - range_typanalyze i x f 0 -1 0 0 _null_ _null_ _null_ ));
DESCR("range of dates");
DATA(insert OID = 3913 ( _daterange		PGNSP PGUID  -1 f b A f t \054 0 3912 0 array_in array_out array_recv array_send - - array_typanalyze i x f 0 -1 0 0 _null_ _null_ _null_ ));
DATA(insert OID = 3926 ( int8range		PGNSP PGUID  -1 f r R f t \054 0 0 3927 range_in range_out range_recv range_send - - range_typanalyze d x f 0 -1 0 0 _null_ _null_ _null_ ));
DESCR("range of bigints");
DATA(insert OID = 3927 ( _int8range		PGNSP PGUID  -1 f b A f t \054 0 3926 0 array_in array_out array_recv array_send - - array_typanalyze d x f 0 -1 0 0 _null_ _null_ _null_ ));

DATA(insert OID = 3310 (	gpxlogloc	   PGNSP PGUID 8 f b N f t \054 0	0 3311 gpxloglocin gpxloglocout gpxloglocrecv gpxloglocsend - - - i p f 0 -1 0 0 _null_ _null_ _null_ ));
DESCR("(h/h) -- the hexadecimal xlogid and xrecoff of an XLOG location");
#define XLOGLOCOID	3310
DATA(insert OID = 3311 (	_gpxlogloc	   PGNSP PGUID -1 f b A f t \054 0	3310 0 array_in array_out array_recv array_send - - - i x f 0 -1 0 0 _null_ _null_ _null_ ));

/*
 * pseudo-types
 *
 * types with typtype='p' represent various special cases in the type system.
 *
 * These cannot be used to define table columns, but are valid as function
 * argument and result types (if supported by the function's implementation
 * language).
 *
 * Note: cstring is a borderline case; it is still considered a pseudo-type,
 * but there is now support for it in records and arrays.  Perhaps we should
 * just treat it as a regular base type?
 */
DATA(insert OID = 2249 ( record			PGNSP PGUID -1 f p P f t \054 0 0 2287 record_in record_out record_recv record_send - - - d x f 0 -1 0 0 _null_ _null_ _null_ ));
#define RECORDOID		2249
DATA(insert OID = 2287 ( _record		PGNSP PGUID -1 f p P f t \054 0 2249 0 array_in array_out array_recv array_send - - array_typanalyze d x f 0 -1 0 0 _null_ _null_ _null_ ));
#define RECORDARRAYOID	2287
DATA(insert OID = 2275 ( cstring		PGNSP PGUID -2 f p P f t \054 0 0 1263 cstring_in cstring_out cstring_recv cstring_send - - - c p f 0 -1 0 0 _null_ _null_ _null_ ));
#define CSTRINGOID		2275
DATA(insert OID = 2276 ( any			PGNSP PGUID  4 t p P f t \054 0 0 0 any_in any_out - - - - - i p f 0 -1 0 0 _null_ _null_ _null_ ));
#define ANYOID			2276
DATA(insert OID = 2277 ( anyarray		PGNSP PGUID -1 f p P f t \054 0 0 0 anyarray_in anyarray_out anyarray_recv anyarray_send - - - d x f 0 -1 0 0 _null_ _null_ _null_ ));
#define ANYARRAYOID		2277
DATA(insert OID = 2278 ( void			PGNSP PGUID  4 t p P f t \054 0 0 0 void_in void_out void_recv void_send - - - i p f 0 -1 0 0 _null_ _null_ _null_ ));
#define VOIDOID			2278
DATA(insert OID = 2279 ( trigger		PGNSP PGUID  4 t p P f t \054 0 0 0 trigger_in trigger_out - - - - - i p f 0 -1 0 0 _null_ _null_ _null_ ));
#define TRIGGEROID		2279
DATA(insert OID = 3838 ( event_trigger		PGNSP PGUID  4 t p P f t \054 0 0 0 event_trigger_in event_trigger_out - - - - - i p f 0 -1 0 0 _null_ _null_ _null_ ));
#define EVTTRIGGEROID		3838
DATA(insert OID = 2280 ( language_handler	PGNSP PGUID  4 t p P f t \054 0 0 0 language_handler_in language_handler_out - - - - - i p f 0 -1 0 0 _null_ _null_ _null_ ));
#define LANGUAGE_HANDLEROID		2280
DATA(insert OID = 2281 ( internal		PGNSP PGUID  SIZEOF_POINTER t p P f t \054 0 0 0 internal_in internal_out - - - - - ALIGNOF_POINTER p f 0 -1 0 0 _null_ _null_ _null_ ));
#define INTERNALOID		2281
DATA(insert OID = 2282 ( opaque			PGNSP PGUID  4 t p P f t \054 0 0 0 opaque_in opaque_out - - - - - i p f 0 -1 0 0 _null_ _null_ _null_ ));
#define OPAQUEOID		2282
DATA(insert OID = 2283 ( anyelement		PGNSP PGUID  4 t p P f t \054 0 0 0 anyelement_in anyelement_out - - - - - i p f 0 -1 0 0 _null_ _null_ _null_ ));
#define ANYELEMENTOID	2283
DATA(insert OID = 2776 ( anynonarray	PGNSP PGUID  4 t p P f t \054 0 0 0 anynonarray_in anynonarray_out - - - - - i p f 0 -1 0 0 _null_ _null_ _null_ ));
#define ANYNONARRAYOID	2776
DATA(insert OID = 3500 ( anyenum		PGNSP PGUID  4 t p P f t \054 0 0 0 anyenum_in anyenum_out - - - - - i p f 0 -1 0 0 _null_ _null_ _null_ ));
#define ANYENUMOID		3500
DATA(insert OID = 3115 ( fdw_handler	PGNSP PGUID  4 t p P f t \054 0 0 0 fdw_handler_in fdw_handler_out - - - - - i p f 0 -1 0 0 _null_ _null_ _null_ ));
#define FDW_HANDLEROID	3115
DATA(insert OID = 3831 ( anyrange		PGNSP PGUID  -1 f p P f t \054 0 0 0 anyrange_in anyrange_out - - - - - d x f 0 -1 0 0 _null_ _null_ _null_ ));
#define ANYRANGEOID		3831

DATA(insert OID = 7053 ( anytable		PGNSP PGUID -1 f p P f t \054 0	0 0 anytable_in anytable_out - - - - - d x f 0 -1 0 0 _null_ _null_ _null_ ));
DESCR("Represents a generic TABLE value expression");
#define ANYTABLEOID     7053

/* hyperloglog */
DATA(insert OID = 7157 ( hyperloglog_estimator		PGNSP PGUID -1 f b X f t \054 0    0 7165 hyperloglog_in hyperloglog_out - - - - - i x f 0 -1 0 0 _null_ _null_ _null_ ));
DESCR("hyperloglog_estimator’s internal bytea representation for hyperloglog counter");
DATA(insert OID = 7165 ( _hyperloglog_estimator		PGNSP PGUID -1 f b A f t \054 0	7157 0 array_in array_out array_recv array_send - - - i x f 0 -1 0 0 _null_ _null_ _null_ ));

/*
 * macros
 */
#define  TYPTYPE_BASE		'b' /* base type (ordinary scalar type) */
#define  TYPTYPE_COMPOSITE	'c' /* composite (e.g., table's rowtype) */
#define  TYPTYPE_DOMAIN		'd' /* domain over another type */
#define  TYPTYPE_ENUM		'e' /* enumerated type */
#define  TYPTYPE_PSEUDO		'p' /* pseudo-type */
#define  TYPTYPE_RANGE		'r' /* range type */

#define  TYPCATEGORY_INVALID	'\0'	/* not an allowed category */
#define  TYPCATEGORY_ARRAY		'A'
#define  TYPCATEGORY_BOOLEAN	'B'
#define  TYPCATEGORY_COMPOSITE	'C'
#define  TYPCATEGORY_DATETIME	'D'
#define  TYPCATEGORY_ENUM		'E'
#define  TYPCATEGORY_GEOMETRIC	'G'
#define  TYPCATEGORY_NETWORK	'I'		/* think INET */
#define  TYPCATEGORY_NUMERIC	'N'
#define  TYPCATEGORY_PSEUDOTYPE 'P'
#define  TYPCATEGORY_RANGE		'R'
#define  TYPCATEGORY_STRING		'S'
#define  TYPCATEGORY_TIMESPAN	'T'
#define  TYPCATEGORY_USER		'U'
#define  TYPCATEGORY_BITSTRING	'V'		/* er ... "varbit"? */
#define  TYPCATEGORY_UNKNOWN	'X'

/* Is a type OID a polymorphic pseudotype?	(Beware of multiple evaluation) */
#define IsPolymorphicType(typid)  \
	((typid) == ANYELEMENTOID || \
	 (typid) == ANYARRAYOID || \
	 (typid) == ANYNONARRAYOID || \
	 (typid) == ANYENUMOID || \
	 (typid) == ANYRANGEOID)

/* Is a type OID suitable for describe callback functions? */
#define TypeSupportsDescribe(typid)  \
	((typid) == RECORDOID)

#endif   /* PG_TYPE_H */<|MERGE_RESOLUTION|>--- conflicted
+++ resolved
@@ -464,11 +464,7 @@
 DATA(insert OID = 1002 (  _char		 PGNSP PGUID -1 f b A f t \054 0	18 0 array_in array_out array_recv array_send - - array_typanalyze i x f 0 -1 0 0 _null_ _null_ _null_ ));
 DATA(insert OID = 1003 (  _name		 PGNSP PGUID -1 f b A f t \054 0	19 0 array_in array_out array_recv array_send - - array_typanalyze i x f 0 -1 0 0 _null_ _null_ _null_ ));
 DATA(insert OID = 1005 (  _int2		 PGNSP PGUID -1 f b A f t \054 0	21 0 array_in array_out array_recv array_send - - array_typanalyze i x f 0 -1 0 0 _null_ _null_ _null_ ));
-<<<<<<< HEAD
-#define INT2ARRAYOID 1005
-=======
 #define INT2ARRAYOID		1005
->>>>>>> ab76208e
 DATA(insert OID = 1006 (  _int2vector PGNSP PGUID -1 f b A f t \054 0	22 0 array_in array_out array_recv array_send - - array_typanalyze i x f 0 -1 0 0 _null_ _null_ _null_ ));
 DATA(insert OID = 1007 (  _int4		 PGNSP PGUID -1 f b A f t \054 0	23 0 array_in array_out array_recv array_send - - array_typanalyze i x f 0 -1 0 0 _null_ _null_ _null_ ));
 #define INT4ARRAYOID		1007
