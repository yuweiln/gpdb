/*-------------------------------------------------------------------------
 *
 * catversion.h
 *	  "Catalog version number" for PostgreSQL.
 *
 * The catalog version number is used to flag incompatible changes in
 * the PostgreSQL system catalogs.	Whenever anyone changes the format of
 * a system catalog relation, or adds, deletes, or modifies standard
 * catalog entries in such a way that an updated backend wouldn't work
 * with an old database (or vice versa), the catalog version number
 * should be changed.  The version number stored in pg_control by initdb
 * is checked against the version number compiled into the backend at
 * startup time, so that a backend can refuse to run in an incompatible
 * database.
 *
 * The point of this feature is to provide a finer grain of compatibility
 * checking than is possible from looking at the major version number
 * stored in PG_VERSION.  It shouldn't matter to end users, but during
 * development cycles we usually make quite a few incompatible changes
 * to the contents of the system catalogs, and we don't want to bump the
 * major version number for each one.  What we can do instead is bump
 * this internal version number.  This should save some grief for
 * developers who might otherwise waste time tracking down "bugs" that
 * are really just code-vs-database incompatibilities.
 *
 * The rule for developers is: if you commit a change that requires
 * an initdb, you should update the catalog version number (as well as
 * notifying the pghackers mailing list, which has been the informal
 * practice for a long time).
 *
 * The catalog version number is placed here since modifying files in
 * include/catalog is the most common kind of initdb-forcing change.
 * But it could be used to protect any kind of incompatible change in
 * database contents or layout, such as altering tuple headers.
 *
 *
 * Portions Copyright (c) 1996-2009, PostgreSQL Global Development Group
 * Portions Copyright (c) 1994, Regents of the University of California
 *
 * $PostgreSQL: pgsql/src/include/catalog/catversion.h,v 1.476 2008/08/07 01:11:51 tgl Exp $
 *
 *-------------------------------------------------------------------------
 */
#ifndef CATVERSION_H
#define CATVERSION_H

/*
 * We could use anything we wanted for version numbers, but I recommend
 * following the "YYYYMMDDN" style often used for DNS zone serial numbers.
 * YYYYMMDD are the date of the change, and N is the number of the change
 * on that day.  (Hopefully we'll never commit ten independent sets of
 * catalog changes on the same day...)
 *
 * For Greenplum, use 3 as the first digit, to distinguish PostgreSQL
 * catalog versions from Greenplum.
 */

<<<<<<< HEAD
/*							3yyymmddN */

#define CATALOG_VERSION_NO	301709281
=======
/*							yyyymmddN */
#define CATALOG_VERSION_NO	200808061
>>>>>>> eca13886

#endif<|MERGE_RESOLUTION|>--- conflicted
+++ resolved
@@ -55,13 +55,8 @@
  * catalog versions from Greenplum.
  */
 
-<<<<<<< HEAD
 /*							3yyymmddN */
 
-#define CATALOG_VERSION_NO	301709281
-=======
-/*							yyyymmddN */
-#define CATALOG_VERSION_NO	200808061
->>>>>>> eca13886
+#define CATALOG_VERSION_NO	301711071
 
 #endif