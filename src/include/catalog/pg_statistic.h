--- conflicted
+++ resolved
@@ -130,17 +130,15 @@
 
 #define STATISTIC_NUM_SLOTS  4
 
-<<<<<<< HEAD
 /* GPDB added foreign key definitions for gpcheckcat. */
 FOREIGN_KEY(starelid REFERENCES pg_attribute(attrelid));
 FOREIGN_KEY(staop1 REFERENCES pg_operator(oid));
 FOREIGN_KEY(staop2 REFERENCES pg_operator(oid));
 FOREIGN_KEY(staop3 REFERENCES pg_operator(oid));
 FOREIGN_KEY(staop4 REFERENCES pg_operator(oid));
-=======
+
 #undef anyarray
 
->>>>>>> f260edb1
 
 /* ----------------
  *		Form_pg_statistic corresponds to a pointer to a tuple with
