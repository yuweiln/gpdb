/*-------------------------------------------------------------------------
 *
 * pg_statistic.h
 *	  definition of the system "statistic" relation (pg_statistic)
 *	  along with the relation's initial contents.
 *
 *
<<<<<<< HEAD
 * Portions Copyright (c) 2006-2010, Greenplum inc.
 * Portions Copyright (c) 2012-Present Pivotal Software, Inc.
 * Portions Copyright (c) 1996-2009, PostgreSQL Global Development Group
=======
 * Portions Copyright (c) 1996-2010, PostgreSQL Global Development Group
>>>>>>> 1084f317
 * Portions Copyright (c) 1994, Regents of the University of California
 *
 * $PostgreSQL: pgsql/src/include/catalog/pg_statistic.h,v 1.42 2010/01/05 01:06:57 tgl Exp $
 *
 * NOTES
 *	  the genbki.pl script reads this file and generates .bki
 *	  information from the DATA() statements.
 *
 *-------------------------------------------------------------------------
 */
#ifndef PG_STATISTIC_H
#define PG_STATISTIC_H

#include "catalog/genbki.h"

/*
 * The CATALOG definition has to refer to the type of stavaluesN as
 * "anyarray" so that bootstrap mode recognizes it.  There is no real
 * typedef for that, however.  Since the fields are potentially-null and
 * therefore can't be accessed directly from C code, there is no particular
 * need for the C struct definition to show a valid field type --- instead
 * we just make it int.
 */
#define anyarray int

/* ----------------
 *		pg_statistic definition.  cpp turns this into
 *		typedef struct FormData_pg_statistic
 * ----------------
 */
#define StatisticRelationId  2619

CATALOG(pg_statistic,2619) BKI_WITHOUT_OIDS
{
	/* These fields form the unique key for the entry: */
	Oid			starelid;		/* relation containing attribute */
	int2		staattnum;		/* attribute (column) stats are for */
	bool		stainherit;		/* true if inheritance children are included */

	/* the fraction of the column's entries that are NULL: */
	float4		stanullfrac;

	/*
	 * stawidth is the average width in bytes of non-null entries.	For
	 * fixed-width datatypes this is of course the same as the typlen, but for
	 * var-width types it is more useful.  Note that this is the average width
	 * of the data as actually stored, post-TOASTing (eg, for a
	 * moved-out-of-line value, only the size of the pointer object is
	 * counted).  This is the appropriate definition for the primary use of
	 * the statistic, which is to estimate sizes of in-memory hash tables of
	 * tuples.
	 */
	int4		stawidth;

	/* ----------------
	 * stadistinct indicates the (approximate) number of distinct non-null
	 * data values in the column.  The interpretation is:
	 *		0		unknown or not computed
	 *		> 0		actual number of distinct values
	 *		< 0		negative of multiplier for number of rows
	 * The special negative case allows us to cope with columns that are
	 * unique (stadistinct = -1) or nearly so (for example, a column in
	 * which values appear about twice on the average could be represented
	 * by stadistinct = -0.5).	Because the number-of-rows statistic in
	 * pg_class may be updated more frequently than pg_statistic is, it's
	 * important to be able to describe such situations as a multiple of
	 * the number of rows, rather than a fixed number of distinct values.
	 * But in other cases a fixed number is correct (eg, a boolean column).
	 * ----------------
	 */
	float4		stadistinct;

	/* ----------------
	 * To allow keeping statistics on different kinds of datatypes,
	 * we do not hard-wire any particular meaning for the remaining
	 * statistical fields.	Instead, we provide several "slots" in which
	 * statistical data can be placed.	Each slot includes:
	 *		kind			integer code identifying kind of data
	 *		op				OID of associated operator, if needed
	 *		numbers			float4 array (for statistical values)
	 *		values			anyarray (for representations of data values)
	 * The ID and operator fields are never NULL; they are zeroes in an
	 * unused slot.  The numbers and values fields are NULL in an unused
	 * slot, and might also be NULL in a used slot if the slot kind has
	 * no need for one or the other.
	 * ----------------
	 */

	int2		stakind1;
	int2		stakind2;
	int2		stakind3;
	int2		stakind4;

	Oid			staop1;
	Oid			staop2;
	Oid			staop3;
	Oid			staop4;

	/*
	 * THE REST OF THESE ARE VARIABLE LENGTH FIELDS, and may even be absent
	 * (NULL). They cannot be accessed as C struct entries; you have to use
	 * the full field access machinery (heap_getattr) for them.  We declare
	 * them here for the catalog machinery.
	 */

	float4		stanumbers1[1];
	float4		stanumbers2[1];
	float4		stanumbers3[1];
	float4		stanumbers4[1];

	/*
	 * Values in these arrays are values of the column's data type.  We
	 * presently have to cheat quite a bit to allow polymorphic arrays of this
	 * kind, but perhaps someday it'll be a less bogus facility.
	 */
	anyarray	stavalues1;
	anyarray	stavalues2;
	anyarray	stavalues3;
	anyarray	stavalues4;
} FormData_pg_statistic;

#define STATISTIC_NUM_SLOTS  4

/* GPDB added foreign key definitions for gpcheckcat. */
FOREIGN_KEY(starelid REFERENCES pg_attribute(attrelid));
FOREIGN_KEY(staop1 REFERENCES pg_operator(oid));
FOREIGN_KEY(staop2 REFERENCES pg_operator(oid));
FOREIGN_KEY(staop3 REFERENCES pg_operator(oid));
FOREIGN_KEY(staop4 REFERENCES pg_operator(oid));

#undef anyarray


/* ----------------
 *		Form_pg_statistic corresponds to a pointer to a tuple with
 *		the format of pg_statistic relation.
 * ----------------
 */
typedef FormData_pg_statistic *Form_pg_statistic;

/* ----------------
 *		compiler constants for pg_statistic
 * ----------------
 */
#define Natts_pg_statistic				22
#define Anum_pg_statistic_starelid		1
#define Anum_pg_statistic_staattnum		2
#define Anum_pg_statistic_stainherit	3
#define Anum_pg_statistic_stanullfrac	4
#define Anum_pg_statistic_stawidth		5
#define Anum_pg_statistic_stadistinct	6
#define Anum_pg_statistic_stakind1		7
#define Anum_pg_statistic_stakind2		8
#define Anum_pg_statistic_stakind3		9
#define Anum_pg_statistic_stakind4		10
#define Anum_pg_statistic_staop1		11
#define Anum_pg_statistic_staop2		12
#define Anum_pg_statistic_staop3		13
#define Anum_pg_statistic_staop4		14
#define Anum_pg_statistic_stanumbers1	15
#define Anum_pg_statistic_stanumbers2	16
#define Anum_pg_statistic_stanumbers3	17
#define Anum_pg_statistic_stanumbers4	18
#define Anum_pg_statistic_stavalues1	19
#define Anum_pg_statistic_stavalues2	20
#define Anum_pg_statistic_stavalues3	21
#define Anum_pg_statistic_stavalues4	22

/*
 * Currently, three statistical slot "kinds" are defined: most common values,
 * histogram, and correlation.	Additional "kinds" will probably appear in
 * future to help cope with non-scalar datatypes.  Also, custom data types
 * can define their own "kind" codes by mutual agreement between a custom
 * typanalyze routine and the selectivity estimation functions of the type's
 * operators.
 *
 * Code reading the pg_statistic relation should not assume that a particular
 * data "kind" will appear in any particular slot.	Instead, search the
 * stakind fields to see if the desired data is available.	(The standard
 * function get_attstatsslot() may be used for this.)
 */

/*
 * The present allocation of "kind" codes is:
 *
 *	1-99:		reserved for assignment by the core PostgreSQL project
 *				(values in this range will be documented in this file)
 *	100-199:	reserved for assignment by the PostGIS project
 *				(values to be documented in PostGIS documentation)
 *	200-299:	reserved for assignment by the ESRI ST_Geometry project
 *				(values to be documented in ESRI ST_Geometry documentation)
 *	300-9999:	reserved for future public assignments
 *
 * For private use you may choose a "kind" code at random in the range
 * 10000-30000.  However, for code that is to be widely disseminated it is
 * better to obtain a publicly defined "kind" code by request from the
 * PostgreSQL Global Development Group.
 */

/*
 * In a "most common values" slot, staop is the OID of the "=" operator
 * used to decide whether values are the same or not.  stavalues contains
 * the K most common non-null values appearing in the column, and stanumbers
 * contains their frequencies (fractions of total row count).  The values
 * shall be ordered in decreasing frequency.  Note that since the arrays are
 * variable-size, K may be chosen by the statistics collector.	Values should
 * not appear in MCV unless they have been observed to occur more than once;
 * a unique column will have no MCV slot.
 */
#define STATISTIC_KIND_MCV	1

/*
 * A "histogram" slot describes the distribution of scalar data.  staop is
 * the OID of the "<" operator that describes the sort ordering.  (In theory,
 * more than one histogram could appear, if a datatype has more than one
 * useful sort operator.)  stavalues contains M (>=2) non-null values that
 * divide the non-null column data values into M-1 bins of approximately equal
 * population.	The first stavalues item is the MIN and the last is the MAX.
 * stanumbers is not used and should be NULL.  IMPORTANT POINT: if an MCV
 * slot is also provided, then the histogram describes the data distribution
 * *after removing the values listed in MCV* (thus, it's a "compressed
 * histogram" in the technical parlance).  This allows a more accurate
 * representation of the distribution of a column with some very-common
 * values.	In a column with only a few distinct values, it's possible that
 * the MCV list describes the entire data population; in this case the
 * histogram reduces to empty and should be omitted.
 */
#define STATISTIC_KIND_HISTOGRAM  2

/*
 * A "correlation" slot describes the correlation between the physical order
 * of table tuples and the ordering of data values of this column, as seen
 * by the "<" operator identified by staop.  (As with the histogram, more
 * than one entry could theoretically appear.)	stavalues is not used and
 * should be NULL.	stanumbers contains a single entry, the correlation
 * coefficient between the sequence of data values and the sequence of
 * their actual tuple positions.  The coefficient ranges from +1 to -1.
 */
#define STATISTIC_KIND_CORRELATION	3

/*
 * A "most common elements" slot is similar to a "most common values" slot,
 * except that it stores the most common non-null *elements* of the column
 * values.	This is useful when the column datatype is an array or some other
 * type with identifiable elements (for instance, tsvector).  staop contains
 * the equality operator appropriate to the element type.  stavalues contains
 * the most common element values, and stanumbers their frequencies.  Unlike
 * MCV slots, the values are sorted into order (to support binary search
 * for a particular value).  Since this puts the minimum and maximum
 * frequencies at unpredictable spots in stanumbers, there are two extra
 * members of stanumbers, holding copies of the minimum and maximum
 * frequencies.
 *
 * Note: in current usage for tsvector columns, the stavalues elements are of
 * type text, even though their representation within tsvector is not
 * exactly text.
 */
#define STATISTIC_KIND_MCELEM  4

/*
 * The CATALOG definition has to refer to the type of log_time as
 * "timestamptz" (lower case) so that bootstrap mode recognizes it.  But
 * the C header files define this type as TimestampTz.	Since the field is
 * potentially-null and therefore can't be accessed directly from C code,
 * there is no particular need for the C struct definition to show the
 * field type as TimestampTz --- instead we just make it Datum.
 */

#define timestamptz Datum

/* MPP-6929: metadata tracking */
#define StatLastOpRelationName		"pg_stat_last_operation"

#define StatLastOpRelationId 6052

CATALOG(pg_stat_last_operation,6052) BKI_WITHOUT_OIDS
{
	/* unique key */
	Oid			classid;		/* OID of table containing object */
	Oid			objid;			/* OID of object itself */
	NameData	staactionname;	/* name of action */

	/* */
	Oid			stasysid;		/* OID of user (when action was performed) */
	NameData	stausename;		/* name of user (when action was performed) */
	text		stasubtype;		/* action subtype */
	timestamptz	statime;
} FormData_pg_statlastop;


/* GPDB added foreign key definitions for gpcheckcat. */
FOREIGN_KEY(classid REFERENCES pg_class(oid));
FOREIGN_KEY(stasysid REFERENCES pg_authid(oid));

#undef timestamptz

/* ----------------
 *		Form_pg_statlastop corresponds to a pointer to a tuple with
 *		the format of pg_statlastop relation.
 * ----------------
 */
typedef FormData_pg_statlastop *Form_pg_statlastop;

/* ----------------
 *		compiler constants for pg_stat_last_operation
 * ----------------
 */
#define Natts_pg_statlastop					7
#define Anum_pg_statlastop_classid			1
#define Anum_pg_statlastop_objid			2
#define Anum_pg_statlastop_staactionname	3
#define Anum_pg_statlastop_stasysid			4
#define Anum_pg_statlastop_stausename		5
#define Anum_pg_statlastop_stasubtype		6
#define Anum_pg_statlastop_statime			7

/* here is the "shared" version */

#define timestamptz Datum

#define StatLastShOpRelationName		"pg_stat_last_shoperation"

#define StatLastShOpRelationId 6056

CATALOG(pg_stat_last_shoperation,6056)  BKI_SHARED_RELATION BKI_WITHOUT_OIDS
{
	/* unique key */
	Oid			classid;		/* OID of table containing object */
	Oid			objid;			/* OID of object itself */
	NameData	staactionname;	/* name of action */

	/* */
	Oid			stasysid;		/* OID of user (when action was performed) */
	NameData	stausename;		/* name of user (when action was performed) */
	text		stasubtype;		/* action subtype */
	timestamptz	statime;
} FormData_pg_statlastshop;

/* GPDB added foreign key definitions for gpcheckcat. */
FOREIGN_KEY(classid REFERENCES pg_class(oid));
FOREIGN_KEY(stasysid REFERENCES pg_authid(oid));

#undef timestamptz

/* ----------------
 *		Form_pg_statlastshop corresponds to a pointer to a tuple with
 *		the format of pg_statlastshop relation.
 * ----------------
 */
typedef FormData_pg_statlastshop *Form_pg_statlastshop;

/* ----------------
 *		compiler constants for pg_stat_last_shoperation
 * ----------------
 */
#define Natts_pg_statlastshop				7
#define Anum_pg_statlastshop_classid		1
#define Anum_pg_statlastshop_objid			2
#define Anum_pg_statlastshop_staactionname	3
#define Anum_pg_statlastshop_stasysid		4
#define Anum_pg_statlastshop_stausename		5
#define Anum_pg_statlastshop_stasubtype		6
#define Anum_pg_statlastshop_statime		7

#endif   /* PG_STATISTIC_H */<|MERGE_RESOLUTION|>--- conflicted
+++ resolved
@@ -5,13 +5,9 @@
  *	  along with the relation's initial contents.
  *
  *
-<<<<<<< HEAD
  * Portions Copyright (c) 2006-2010, Greenplum inc.
  * Portions Copyright (c) 2012-Present Pivotal Software, Inc.
- * Portions Copyright (c) 1996-2009, PostgreSQL Global Development Group
-=======
  * Portions Copyright (c) 1996-2010, PostgreSQL Global Development Group
->>>>>>> 1084f317
  * Portions Copyright (c) 1994, Regents of the University of California
  *
  * $PostgreSQL: pgsql/src/include/catalog/pg_statistic.h,v 1.42 2010/01/05 01:06:57 tgl Exp $
@@ -271,109 +267,6 @@
  */
 #define STATISTIC_KIND_MCELEM  4
 
-/*
- * The CATALOG definition has to refer to the type of log_time as
- * "timestamptz" (lower case) so that bootstrap mode recognizes it.  But
- * the C header files define this type as TimestampTz.	Since the field is
- * potentially-null and therefore can't be accessed directly from C code,
- * there is no particular need for the C struct definition to show the
- * field type as TimestampTz --- instead we just make it Datum.
- */
-
-#define timestamptz Datum
-
-/* MPP-6929: metadata tracking */
-#define StatLastOpRelationName		"pg_stat_last_operation"
-
-#define StatLastOpRelationId 6052
-
-CATALOG(pg_stat_last_operation,6052) BKI_WITHOUT_OIDS
-{
-	/* unique key */
-	Oid			classid;		/* OID of table containing object */
-	Oid			objid;			/* OID of object itself */
-	NameData	staactionname;	/* name of action */
-
-	/* */
-	Oid			stasysid;		/* OID of user (when action was performed) */
-	NameData	stausename;		/* name of user (when action was performed) */
-	text		stasubtype;		/* action subtype */
-	timestamptz	statime;
-} FormData_pg_statlastop;
-
-
-/* GPDB added foreign key definitions for gpcheckcat. */
-FOREIGN_KEY(classid REFERENCES pg_class(oid));
-FOREIGN_KEY(stasysid REFERENCES pg_authid(oid));
-
-#undef timestamptz
-
-/* ----------------
- *		Form_pg_statlastop corresponds to a pointer to a tuple with
- *		the format of pg_statlastop relation.
- * ----------------
- */
-typedef FormData_pg_statlastop *Form_pg_statlastop;
-
-/* ----------------
- *		compiler constants for pg_stat_last_operation
- * ----------------
- */
-#define Natts_pg_statlastop					7
-#define Anum_pg_statlastop_classid			1
-#define Anum_pg_statlastop_objid			2
-#define Anum_pg_statlastop_staactionname	3
-#define Anum_pg_statlastop_stasysid			4
-#define Anum_pg_statlastop_stausename		5
-#define Anum_pg_statlastop_stasubtype		6
-#define Anum_pg_statlastop_statime			7
-
-/* here is the "shared" version */
-
-#define timestamptz Datum
-
-#define StatLastShOpRelationName		"pg_stat_last_shoperation"
-
-#define StatLastShOpRelationId 6056
-
-CATALOG(pg_stat_last_shoperation,6056)  BKI_SHARED_RELATION BKI_WITHOUT_OIDS
-{
-	/* unique key */
-	Oid			classid;		/* OID of table containing object */
-	Oid			objid;			/* OID of object itself */
-	NameData	staactionname;	/* name of action */
-
-	/* */
-	Oid			stasysid;		/* OID of user (when action was performed) */
-	NameData	stausename;		/* name of user (when action was performed) */
-	text		stasubtype;		/* action subtype */
-	timestamptz	statime;
-} FormData_pg_statlastshop;
-
-/* GPDB added foreign key definitions for gpcheckcat. */
-FOREIGN_KEY(classid REFERENCES pg_class(oid));
-FOREIGN_KEY(stasysid REFERENCES pg_authid(oid));
-
-#undef timestamptz
-
-/* ----------------
- *		Form_pg_statlastshop corresponds to a pointer to a tuple with
- *		the format of pg_statlastshop relation.
- * ----------------
- */
-typedef FormData_pg_statlastshop *Form_pg_statlastshop;
-
-/* ----------------
- *		compiler constants for pg_stat_last_shoperation
- * ----------------
- */
-#define Natts_pg_statlastshop				7
-#define Anum_pg_statlastshop_classid		1
-#define Anum_pg_statlastshop_objid			2
-#define Anum_pg_statlastshop_staactionname	3
-#define Anum_pg_statlastshop_stasysid		4
-#define Anum_pg_statlastshop_stausename		5
-#define Anum_pg_statlastshop_stasubtype		6
-#define Anum_pg_statlastshop_statime		7
+
 
 #endif   /* PG_STATISTIC_H */