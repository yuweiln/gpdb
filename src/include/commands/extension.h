/*-------------------------------------------------------------------------
 *
 * extension.h
 *		Extension management commands (create/drop extension).
 *
 *
<<<<<<< HEAD
 * Portions Copyright (c) 1996-2014, PostgreSQL Global Development Group
=======
 * Portions Copyright (c) 1996-2012, PostgreSQL Global Development Group
>>>>>>> 80edfd76
 * Portions Copyright (c) 1994, Regents of the University of California
 *
 * src/include/commands/extension.h
 *
 *-------------------------------------------------------------------------
 */
#ifndef EXTENSION_H
#define EXTENSION_H

#include "nodes/parsenodes.h"


/*
 * creating_extension is only true while running a CREATE EXTENSION command.
 * It instructs recordDependencyOnCurrentExtension() to register a dependency
 * on the current pg_extension object for each SQL object created by its
 * installation script.
 */
extern bool creating_extension;
extern Oid	CurrentExtensionObject;


extern void CreateExtension(CreateExtensionStmt *stmt);

extern void RemoveExtensionById(Oid extId);

extern Oid InsertExtensionTuple(const char *extName, Oid extOwner,
					 Oid schemaOid, bool relocatable, const char *extVersion,
					 Datum extConfig, Datum extCondition,
					 List *requiredExtensions);

extern void ExecAlterExtensionStmt(AlterExtensionStmt *stmt);

extern void ExecAlterExtensionContentsStmt(AlterExtensionContentsStmt *stmt);

extern Oid	get_extension_oid(const char *extname, bool missing_ok);
extern char *get_extension_name(Oid ext_oid);

extern void AlterExtensionNamespace(List *names, const char *newschema);

extern void AlterExtensionOwner_oid(Oid extensionOid, Oid newOwnerId);

#endif   /* EXTENSION_H */<|MERGE_RESOLUTION|>--- conflicted
+++ resolved
@@ -4,11 +4,7 @@
  *		Extension management commands (create/drop extension).
  *
  *
-<<<<<<< HEAD
  * Portions Copyright (c) 1996-2014, PostgreSQL Global Development Group
-=======
- * Portions Copyright (c) 1996-2012, PostgreSQL Global Development Group
->>>>>>> 80edfd76
  * Portions Copyright (c) 1994, Regents of the University of California
  *
  * src/include/commands/extension.h
