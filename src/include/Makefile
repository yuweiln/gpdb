#-------------------------------------------------------------------------
#
# Makefile for src/include
#
# 'make install' installs whole contents of src/include.
#
# $PostgreSQL: pgsql/src/include/Makefile,v 1.23.2.1 2009/07/20 20:38:58 alvherre Exp $
#
#-------------------------------------------------------------------------

subdir = src/include
top_builddir = ../..
include $(top_builddir)/src/Makefile.global


all: pg_config.h pg_config_os.h check_oids


# Subdirectories containing headers for server-side dev
<<<<<<< HEAD
SUBDIRS = access bootstrap catalog codegen commands executor gpmon lib libpq mb \
	nodes optimizer parser postmaster regex replication rewrite storage \
	tcop utils port port/atomics port/win32 port/win32_msvc port/win32_msvc/sys \
	port/win32/arpa port/win32/netinet port/win32/sys \
	portability
=======
SUBDIRS = access bootstrap catalog commands executor lib libpq mb \
	nodes optimizer parser postmaster regex rewrite storage tcop \
	snowball snowball/libstemmer tsearch tsearch/dicts utils \
	port port/win32 port/win32_msvc port/win32_msvc/sys \
	port/win32/arpa port/win32/netinet port/win32/sys
>>>>>>> d13f41d2

# Install all headers
install: all installdirs
# These headers are needed by the public headers of the interfaces.
	$(INSTALL_DATA) $(srcdir)/postgres_ext.h   '$(DESTDIR)$(includedir)'
	$(INSTALL_DATA) $(srcdir)/libpq/libpq-fs.h '$(DESTDIR)$(includedir)/libpq'
	$(INSTALL_DATA) pg_config.h    '$(DESTDIR)$(includedir)'
	$(INSTALL_DATA) pg_config_os.h '$(DESTDIR)$(includedir)'
	$(INSTALL_DATA) $(srcdir)/pg_config_manual.h '$(DESTDIR)$(includedir)'
# These headers are needed by the not-so-public headers of the interfaces.
	$(INSTALL_DATA) $(srcdir)/c.h            '$(DESTDIR)$(includedir_internal)'
	$(INSTALL_DATA) $(srcdir)/port.h         '$(DESTDIR)$(includedir_internal)'
	$(INSTALL_DATA) $(srcdir)/postgres_fe.h  '$(DESTDIR)$(includedir_internal)'
	$(INSTALL_DATA) $(srcdir)/libpq/pqcomm.h '$(DESTDIR)$(includedir_internal)/libpq'
# These headers are needed for server-side development
	$(INSTALL_DATA) pg_config.h    '$(DESTDIR)$(includedir_server)'
	$(INSTALL_DATA) pg_config_os.h '$(DESTDIR)$(includedir_server)'
	$(INSTALL_DATA) utils/fmgroids.h '$(DESTDIR)$(includedir_server)/utils'
# We don't use INSTALL_DATA for performance reasons --- there are a lot of files
	cp $(srcdir)/*.h '$(DESTDIR)$(includedir_server)'/ || exit; \
	chmod $(INSTALL_DATA_MODE) '$(DESTDIR)$(includedir_server)'/*.h  || exit; \
	for dir in $(SUBDIRS); do \
	  cp $(srcdir)/$$dir/*.h '$(DESTDIR)$(includedir_server)'/$$dir/ || exit; \
	  chmod $(INSTALL_DATA_MODE) '$(DESTDIR)$(includedir_server)'/$$dir/*.h  || exit; \
	done
<<<<<<< HEAD
# These headers are needed for PGXS
	$(INSTALL_DATA) $(srcdir)/cdb/cdbpublic.h   $(DESTDIR)$(includedir_internal_cdb)
	$(INSTALL_DATA) $(srcdir)/cdb/cdbcat.h   $(DESTDIR)$(includedir_internal_cdb)
	$(INSTALL_DATA) $(srcdir)/cdb/cdbpathlocus.h   $(DESTDIR)$(includedir_internal_cdb)
	$(INSTALL_DATA) $(srcdir)/cdb/cdbdef.h   $(DESTDIR)$(includedir_internal_cdb)
	$(INSTALL_DATA) $(srcdir)/cdb/cdbdistributedsnapshot.h   $(DESTDIR)$(includedir_internal_cdb)
=======
ifeq ($(vpath_build),yes)
	for file in dynloader.h parser/parse.h; do \
	  cp $$file '$(DESTDIR)$(includedir_server)'/$$file || exit; \
	  chmod $(INSTALL_DATA_MODE) '$(DESTDIR)$(includedir_server)'/$$file || exit; \
	done
endif
>>>>>>> d13f41d2

installdirs:
	$(MKDIR_P) '$(DESTDIR)$(includedir)/libpq' '$(DESTDIR)$(includedir_internal)/libpq' \
	    '$(DESTDIR)$(includedir_internal_cdb)'
	$(MKDIR_P) $(addprefix '$(DESTDIR)$(includedir_server)'/, $(SUBDIRS))


uninstall:
	rm -f $(addprefix '$(DESTDIR)$(includedir)'/, pg_config.h pg_config_os.h pg_config_manual.h postgres_ext.h libpq/libpq-fs.h)
	rm -f $(addprefix '$(DESTDIR)$(includedir_internal)'/, c.h port.h postgres_fe.h libpq/pqcomm.h)
# heuristic...
	rm -rf $(addprefix '$(DESTDIR)$(includedir_server)'/, $(SUBDIRS) *.h)

check_oids:
	(cd $(abs_top_srcdir)/src/include/catalog/ && ./duplicate_oids) 

clean:
	rm -f utils/fmgroids.h parser/parse.h parser/gram.h utils/probes.h

distclean maintainer-clean: clean
	rm -f pg_config.h dynloader.h pg_config_os.h stamp-h<|MERGE_RESOLUTION|>--- conflicted
+++ resolved
@@ -17,19 +17,12 @@
 
 
 # Subdirectories containing headers for server-side dev
-<<<<<<< HEAD
 SUBDIRS = access bootstrap catalog codegen commands executor gpmon lib libpq mb \
-	nodes optimizer parser postmaster regex replication rewrite storage \
-	tcop utils port port/atomics port/win32 port/win32_msvc port/win32_msvc/sys \
+	nodes optimizer parser postmaster regex replication rewrite storage tcop \
+	snowball snowball/libstemmer tsearch tsearch/dicts utils \
+	port port/atomics port/win32 port/win32_msvc port/win32_msvc/sys \
 	port/win32/arpa port/win32/netinet port/win32/sys \
 	portability
-=======
-SUBDIRS = access bootstrap catalog commands executor lib libpq mb \
-	nodes optimizer parser postmaster regex rewrite storage tcop \
-	snowball snowball/libstemmer tsearch tsearch/dicts utils \
-	port port/win32 port/win32_msvc port/win32_msvc/sys \
-	port/win32/arpa port/win32/netinet port/win32/sys
->>>>>>> d13f41d2
 
 # Install all headers
 install: all installdirs
@@ -55,21 +48,18 @@
 	  cp $(srcdir)/$$dir/*.h '$(DESTDIR)$(includedir_server)'/$$dir/ || exit; \
 	  chmod $(INSTALL_DATA_MODE) '$(DESTDIR)$(includedir_server)'/$$dir/*.h  || exit; \
 	done
-<<<<<<< HEAD
 # These headers are needed for PGXS
 	$(INSTALL_DATA) $(srcdir)/cdb/cdbpublic.h   $(DESTDIR)$(includedir_internal_cdb)
 	$(INSTALL_DATA) $(srcdir)/cdb/cdbcat.h   $(DESTDIR)$(includedir_internal_cdb)
 	$(INSTALL_DATA) $(srcdir)/cdb/cdbpathlocus.h   $(DESTDIR)$(includedir_internal_cdb)
 	$(INSTALL_DATA) $(srcdir)/cdb/cdbdef.h   $(DESTDIR)$(includedir_internal_cdb)
 	$(INSTALL_DATA) $(srcdir)/cdb/cdbdistributedsnapshot.h   $(DESTDIR)$(includedir_internal_cdb)
-=======
 ifeq ($(vpath_build),yes)
 	for file in dynloader.h parser/parse.h; do \
 	  cp $$file '$(DESTDIR)$(includedir_server)'/$$file || exit; \
 	  chmod $(INSTALL_DATA_MODE) '$(DESTDIR)$(includedir_server)'/$$file || exit; \
 	done
 endif
->>>>>>> d13f41d2
 
 installdirs:
 	$(MKDIR_P) '$(DESTDIR)$(includedir)/libpq' '$(DESTDIR)$(includedir_internal)/libpq' \
