--- conflicted
+++ resolved
@@ -20,11 +20,7 @@
 SUBDIRS = access bootstrap catalog cdb codegen commands executor gpmon lib libpq \
 	mb nodes optimizer parser postmaster regex replication rewrite storage tcop \
 	snowball snowball/libstemmer tsearch tsearch/dicts utils \
-<<<<<<< HEAD
 	port port/atomics port/win32 port/win32_msvc port/win32_msvc/sys \
-=======
-	port port/win32 port/win32_msvc port/win32_msvc/sys \
->>>>>>> 49f001d8
 	port/win32/arpa port/win32/netinet port/win32/sys \
 	portability
 
