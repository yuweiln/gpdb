--- conflicted
+++ resolved
@@ -4,10 +4,7 @@
  *	  Virtual file descriptor definitions.
  *
  *
-<<<<<<< HEAD
  * Portions Copyright (c) 2007-2008, Greenplum inc
-=======
->>>>>>> d13f41d2
  * Portions Copyright (c) 1996-2008, PostgreSQL Global Development Group
  * Portions Copyright (c) 1994, Regents of the University of California
  *
@@ -110,6 +107,7 @@
 extern void AtEOSubXact_Files(bool isCommit, SubTransactionId mySubid,
 				  SubTransactionId parentSubid);
 extern void RemovePgTempFiles(void);
+extern void SetDeleteOnExit(File file);
 
 extern int	pg_fsync(int fd);
 extern int	pg_fsync_no_writethrough(int fd);
