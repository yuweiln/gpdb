/*-------------------------------------------------------------------------
 *
 * lwlock.h
 *	  Lightweight lock manager
 *
 *
 * Portions Copyright (c) 1996-2015, PostgreSQL Global Development Group
 * Portions Copyright (c) 1994, Regents of the University of California
 *
 * src/include/storage/lwlock.h
 *
 *-------------------------------------------------------------------------
 */
#ifndef LWLOCK_H
#define LWLOCK_H

#include "lib/ilist.h"
#include "storage/s_lock.h"
#include "port/atomics.h"

struct PGPROC;

/*
 * It's occasionally necessary to identify a particular LWLock "by name"; e.g.
 * because we wish to report the lock to dtrace.  We could store a name or
 * other identifying information in the lock itself, but since it's common
 * to have many nearly-identical locks (e.g. one per buffer) this would end
 * up wasting significant amounts of memory.  Instead, each lwlock stores a
 * tranche ID which tells us which array it's part of.  Based on that, we can
 * figure out where the lwlock lies within the array using the data structure
 * shown below; the lock is then identified based on the tranche name and
 * computed array index.  We need the array stride because the array might not
 * be an array of lwlocks, but rather some larger data structure that includes
 * one or more lwlocks per element.
 */
typedef struct LWLockTranche
{
	const char *name;
	void	   *array_base;
	Size		array_stride;
} LWLockTranche;

/*
 * Code outside of lwlock.c should not manipulate the contents of this
 * structure directly, but we have to declare it here to allow LWLocks to be
 * incorporated into other data structures.
 */
typedef struct LWLock
{
	slock_t		mutex;			/* Protects LWLock and queue of PGPROCs */
	uint16		tranche;		/* tranche ID */

	pg_atomic_uint32 state;		/* state of exlusive/nonexclusive lockers */
#ifdef LOCK_DEBUG
	pg_atomic_uint32 nwaiters;	/* number of waiters */
#endif
	dlist_head	waiters;		/* list of waiting PGPROCs */
#ifdef LOCK_DEBUG
	struct PGPROC *owner;		/* last exlusive owner of the lock */
#endif
} LWLock;

/*
 * Prior to PostgreSQL 9.4, every lightweight lock in the system was stored
 * in a single array.  For convenience and for compatibility with past
 * releases, we still have a main array, but it's now also permissible to
 * store LWLocks elsewhere in the main shared memory segment or in a dynamic
 * shared memory segment.  In the main array, we force the array stride to
 * be a power of 2, which saves a few cycles in indexing, but more importantly
 * also ensures that individual LWLocks don't cross cache line boundaries.
 * This reduces cache contention problems, especially on AMD Opterons.
 * (Of course, we have to also ensure that the array start address is suitably
 * aligned.)
 *
 * On a 32-bit platforms a LWLock will these days fit into 16 bytes, but since
 * that didn't use to be the case and cramming more lwlocks into a cacheline
 * might be detrimental performancewise we still use 32 byte alignment
 * there. So, both on 32 and 64 bit platforms, it should fit into 32 bytes
 * unless slock_t is really big.  We allow for that just in case.
 */
#define LWLOCK_PADDED_SIZE	(sizeof(LWLock) <= 32 ? 32 : 64)

typedef union LWLockPadded
{
	LWLock		lock;
	char		pad[LWLOCK_PADDED_SIZE];
} LWLockPadded;
extern PGDLLIMPORT LWLockPadded *MainLWLockArray;

/*
 * Some commonly-used locks have predefined positions within MainLWLockArray;
 * defining macros here makes it much easier to keep track of these.  If you
 * add a lock, add it to the end to avoid renumbering the existing locks;
 * if you remove a lock, consider leaving a gap in the numbering sequence for
 * the benefit of DTrace and other external debugging scripts.
 */
/* 0 is available; was formerly BufFreelistLock */
#define ShmemIndexLock				(&MainLWLockArray[1].lock)
#define OidGenLock					(&MainLWLockArray[2].lock)
#define XidGenLock					(&MainLWLockArray[3].lock)
#define ProcArrayLock				(&MainLWLockArray[4].lock)
#define SInvalReadLock				(&MainLWLockArray[5].lock)
#define SInvalWriteLock				(&MainLWLockArray[6].lock)
#define WALBufMappingLock			(&MainLWLockArray[7].lock)
#define WALWriteLock				(&MainLWLockArray[8].lock)
#define ControlFileLock				(&MainLWLockArray[9].lock)
#define CheckpointLock				(&MainLWLockArray[10].lock)
#define CLogControlLock				(&MainLWLockArray[11].lock)
#define SubtransControlLock			(&MainLWLockArray[12].lock)
#define MultiXactGenLock			(&MainLWLockArray[13].lock)
#define MultiXactOffsetControlLock	(&MainLWLockArray[14].lock)
#define MultiXactMemberControlLock	(&MainLWLockArray[15].lock)
#define RelCacheInitLock			(&MainLWLockArray[16].lock)
#define CheckpointerCommLock		(&MainLWLockArray[17].lock)
#define TwoPhaseStateLock			(&MainLWLockArray[18].lock)
#define TablespaceCreateLock		(&MainLWLockArray[19].lock)
#define BtreeVacuumLock				(&MainLWLockArray[20].lock)
#define AddinShmemInitLock			(&MainLWLockArray[21].lock)
#define AutovacuumLock				(&MainLWLockArray[22].lock)
#define AutovacuumScheduleLock		(&MainLWLockArray[23].lock)
#define SyncScanLock				(&MainLWLockArray[24].lock)
#define RelationMappingLock			(&MainLWLockArray[25].lock)
#define AsyncCtlLock				(&MainLWLockArray[26].lock)
#define AsyncQueueLock				(&MainLWLockArray[27].lock)
#define SerializableXactHashLock	(&MainLWLockArray[28].lock)
#define SerializableFinishedListLock		(&MainLWLockArray[29].lock)
#define SerializablePredicateLockListLock	(&MainLWLockArray[30].lock)
#define OldSerXidLock				(&MainLWLockArray[31].lock)
#define SyncRepLock					(&MainLWLockArray[32].lock)
#define BackgroundWorkerLock		(&MainLWLockArray[33].lock)
#define DynamicSharedMemoryControlLock		(&MainLWLockArray[34].lock)
#define AutoFileLock				(&MainLWLockArray[35].lock)
#define ReplicationSlotAllocationLock	(&MainLWLockArray[36].lock)
#define ReplicationSlotControlLock		(&MainLWLockArray[37].lock)
<<<<<<< HEAD
#define PG_NUM_INDIVIDUAL_LWLOCKS		38

/* Additional individual locks in GPDB */
#define SharedSnapshotLock			(&MainLWLockArray[PG_NUM_INDIVIDUAL_LWLOCKS + 1].lock)
#define DistributedLogControlLock	(&MainLWLockArray[PG_NUM_INDIVIDUAL_LWLOCKS + 2].lock)
#define AOSegFileLock				(&MainLWLockArray[PG_NUM_INDIVIDUAL_LWLOCKS + 3].lock)
#define ResQueueLock				(&MainLWLockArray[PG_NUM_INDIVIDUAL_LWLOCKS + 4].lock)
#define ResGroupLock				(&MainLWLockArray[PG_NUM_INDIVIDUAL_LWLOCKS + 5].lock)
#define ErrorLogLock				(&MainLWLockArray[PG_NUM_INDIVIDUAL_LWLOCKS + 6].lock)
#define SessionStateLock			(&MainLWLockArray[PG_NUM_INDIVIDUAL_LWLOCKS + 7].lock)
#define RelfilenodeGenLock			(&MainLWLockArray[PG_NUM_INDIVIDUAL_LWLOCKS + 8].lock)
#define WorkFileManagerLock			(&MainLWLockArray[PG_NUM_INDIVIDUAL_LWLOCKS + 9].lock)
#define DistributedLogTruncateLock	(&MainLWLockArray[PG_NUM_INDIVIDUAL_LWLOCKS + 10].lock)
#define GP_NUM_INDIVIDUAL_LWLOCKS		10

/*
 * It would probably be better to allocate separate LWLock tranches
 * for these. But this will do for now.
 */
#define FirstWorkfileMgrLock		(&MainLWLockArray[ \
										 PG_NUM_INDIVIDUAL_LWLOCKS + \
										 GP_NUM_INDIVIDUAL_LWLOCKS \
										 ].lock)
#define FirstWorkfileQuerySpaceLock		(&MainLWLockArray[ \
										 PG_NUM_INDIVIDUAL_LWLOCKS + \
										 GP_NUM_INDIVIDUAL_LWLOCKS + \
										 NUM_WORKFILEMGR_PARTITIONS \
										 ].lock)

#define NUM_INDIVIDUAL_LWLOCKS (PG_NUM_INDIVIDUAL_LWLOCKS + \
								GP_NUM_INDIVIDUAL_LWLOCKS + \
								NUM_WORKFILEMGR_PARTITIONS + \
								NUM_WORKFILE_QUERYSPACE_PARTITIONS)
=======
#define CommitTsControlLock			(&MainLWLockArray[38].lock)
#define CommitTsLock				(&MainLWLockArray[39].lock)
#define ReplicationOriginLock		(&MainLWLockArray[40].lock)

#define NUM_INDIVIDUAL_LWLOCKS		41
>>>>>>> ab93f90c

/*
 * It's a bit odd to declare NUM_BUFFER_PARTITIONS and NUM_LOCK_PARTITIONS
 * here, but we need them to figure out offsets within MainLWLockArray, and
 * having this file include lock.h or bufmgr.h would be backwards.
 */

/* Number of partitions of the shared buffer mapping hashtable */
#define NUM_BUFFER_PARTITIONS  128

/* Number of partitions the shared lock tables are divided into */
#define LOG2_NUM_LOCK_PARTITIONS  4
#define NUM_LOCK_PARTITIONS  (1 << LOG2_NUM_LOCK_PARTITIONS)

/* Number of partitions the shared predicate lock tables are divided into */
#define LOG2_NUM_PREDICATELOCK_PARTITIONS  4
#define NUM_PREDICATELOCK_PARTITIONS  (1 << LOG2_NUM_PREDICATELOCK_PARTITIONS)

/* Number of partitions of the workfile manager hashtable */
#define NUM_WORKFILEMGR_PARTITIONS 32

/* Number of partitions of the workfile query diskspace hashtable */
#define NUM_WORKFILE_QUERYSPACE_PARTITIONS 128

/* Offsets for various chunks of preallocated lwlocks. */
#define BUFFER_MAPPING_LWLOCK_OFFSET	NUM_INDIVIDUAL_LWLOCKS
#define LOCK_MANAGER_LWLOCK_OFFSET		\
	(BUFFER_MAPPING_LWLOCK_OFFSET + NUM_BUFFER_PARTITIONS)
#define PREDICATELOCK_MANAGER_LWLOCK_OFFSET \
	(LOCK_MANAGER_LWLOCK_OFFSET + NUM_LOCK_PARTITIONS)
#define NUM_FIXED_LWLOCKS \
	(PREDICATELOCK_MANAGER_LWLOCK_OFFSET + NUM_PREDICATELOCK_PARTITIONS)

typedef enum LWLockMode
{
	LW_EXCLUSIVE,
	LW_SHARED,
	LW_WAIT_UNTIL_FREE			/* A special mode used in PGPROC->lwlockMode,
								 * when waiting for lock to become free. Not
								 * to be used as LWLockAcquire argument */
} LWLockMode;


#ifdef LOCK_DEBUG
extern bool Trace_lwlocks;
#endif

extern bool LWLockAcquire(LWLock *lock, LWLockMode mode);
extern bool LWLockConditionalAcquire(LWLock *lock, LWLockMode mode);
extern bool LWLockAcquireOrWait(LWLock *lock, LWLockMode mode);
extern void LWLockRelease(LWLock *lock);
extern void LWLockReleaseAll(void);
extern bool LWLockHeldByMe(LWLock *lock);
extern bool LWLockHeldExclusiveByMe(LWLock *lock);

extern bool LWLockAcquireWithVar(LWLock *lock, uint64 *valptr, uint64 val);
extern bool LWLockWaitForVar(LWLock *lock, uint64 *valptr, uint64 oldval, uint64 *newval);
extern void LWLockUpdateVar(LWLock *lock, uint64 *valptr, uint64 value);

extern Size LWLockShmemSize(void);
extern void CreateLWLocks(void);
extern void InitLWLockAccess(void);

/*
 * The traditional method for obtaining an lwlock for use by an extension is
 * to call RequestAddinLWLocks() during postmaster startup; this will reserve
 * space for the indicated number of locks in MainLWLockArray.  Subsequently,
 * a lock can be allocated using LWLockAssign.
 */
extern void RequestAddinLWLocks(int n);
extern LWLock *LWLockAssign(void);

/*
 * There is another, more flexible method of obtaining lwlocks. First, call
 * LWLockNewTrancheId just once to obtain a tranche ID; this allocates from
 * a shared counter.  Next, each individual process using the tranche should
 * call LWLockRegisterTranche() to associate that tranche ID with appropriate
 * metadata.  Finally, LWLockInitialize should be called just once per lwlock,
 * passing the tranche ID as an argument.
 *
 * It may seem strange that each process using the tranche must register it
 * separately, but dynamic shared memory segments aren't guaranteed to be
 * mapped at the same address in all coordinating backends, so storing the
 * registration in the main shared memory segment wouldn't work for that case.
 */
extern int	LWLockNewTrancheId(void);
extern void LWLockRegisterTranche(int tranche_id, LWLockTranche *tranche);
extern void LWLockInitialize(LWLock *lock, int tranche_id);

/*
 * Prior to PostgreSQL 9.4, we used an enum type called LWLockId to refer
 * to LWLocks.  New code should instead use LWLock *.  However, for the
 * convenience of third-party code, we include the following typedef.
 */
typedef LWLock *LWLockId;

#endif   /* LWLOCK_H */<|MERGE_RESOLUTION|>--- conflicted
+++ resolved
@@ -132,8 +132,11 @@
 #define AutoFileLock				(&MainLWLockArray[35].lock)
 #define ReplicationSlotAllocationLock	(&MainLWLockArray[36].lock)
 #define ReplicationSlotControlLock		(&MainLWLockArray[37].lock)
-<<<<<<< HEAD
-#define PG_NUM_INDIVIDUAL_LWLOCKS		38
+#define CommitTsControlLock			(&MainLWLockArray[38].lock)
+#define CommitTsLock				(&MainLWLockArray[39].lock)
+#define ReplicationOriginLock		(&MainLWLockArray[40].lock)
+
+#define PG_NUM_INDIVIDUAL_LWLOCKS		41
 
 /* Additional individual locks in GPDB */
 #define SharedSnapshotLock			(&MainLWLockArray[PG_NUM_INDIVIDUAL_LWLOCKS + 1].lock)
@@ -166,13 +169,6 @@
 								GP_NUM_INDIVIDUAL_LWLOCKS + \
 								NUM_WORKFILEMGR_PARTITIONS + \
 								NUM_WORKFILE_QUERYSPACE_PARTITIONS)
-=======
-#define CommitTsControlLock			(&MainLWLockArray[38].lock)
-#define CommitTsLock				(&MainLWLockArray[39].lock)
-#define ReplicationOriginLock		(&MainLWLockArray[40].lock)
-
-#define NUM_INDIVIDUAL_LWLOCKS		41
->>>>>>> ab93f90c
 
 /*
  * It's a bit odd to declare NUM_BUFFER_PARTITIONS and NUM_LOCK_PARTITIONS
