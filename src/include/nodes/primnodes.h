/*-------------------------------------------------------------------------
 *
 * primnodes.h
 *	  Definitions for "primitive" node types, those that are used in more
 *	  than one of the parse/plan/execute stages of the query pipeline.
 *	  Currently, these are mostly nodes for executable expressions
 *	  and join trees.
 *
 *
<<<<<<< HEAD
 * Portions Copyright (c) 2005-2009, Greenplum inc
 * Portions Copyright (c) 2012-Present Pivotal Software, Inc.
 * Portions Copyright (c) 1996-2014, PostgreSQL Global Development Group
=======
 * Portions Copyright (c) 1996-2015, PostgreSQL Global Development Group
>>>>>>> ab93f90c
 * Portions Copyright (c) 1994, Regents of the University of California
 *
 * src/include/nodes/primnodes.h
 *
 *-------------------------------------------------------------------------
 */
#ifndef PRIMNODES_H
#define PRIMNODES_H

#include "access/attnum.h"
#include "nodes/pg_list.h"
#include "nodes/params.h"  /* For ParamListInfoData */
#include "cdb/cdbpathlocus.h" /* For CdbLocusType */


/* ----------------------------------------------------------------
 *						node definitions
 * ----------------------------------------------------------------
 */

/*
 * Alias -
 *	  specifies an alias for a range variable; the alias might also
 *	  specify renaming of columns within the table.
 *
 * Note: colnames is a list of Value nodes (always strings).  In Alias structs
 * associated with RTEs, there may be entries corresponding to dropped
 * columns; these are normally empty strings ("").  See parsenodes.h for info.
 */
typedef struct Alias
{
	NodeTag		type;
	char	   *aliasname;		/* aliased rel name (never qualified) */
	List	   *colnames;		/* optional list of column aliases */
} Alias;

typedef enum InhOption
{
	INH_NO,						/* Do NOT scan child tables */
	INH_YES,					/* DO scan child tables */
	INH_DEFAULT					/* Use current SQL_inheritance option */
} InhOption;

/* What to do at commit time for temporary relations */
typedef enum OnCommitAction
{
	ONCOMMIT_NOOP,				/* No ON COMMIT clause (do nothing) */
	ONCOMMIT_PRESERVE_ROWS,		/* ON COMMIT PRESERVE ROWS (do nothing) */
	ONCOMMIT_DELETE_ROWS,		/* ON COMMIT DELETE ROWS */
	ONCOMMIT_DROP				/* ON COMMIT DROP */
} OnCommitAction;

/*
 * RangeVar - range variable, used in FROM clauses
 *
 * Also used to represent table names in utility statements; there, the alias
 * field is not used, and inhOpt shows whether to apply the operation
 * recursively to child tables.  In some contexts it is also useful to carry
 * a TEMP table indication here.
 */
typedef struct RangeVar
{
	NodeTag		type;
	char	   *catalogname;	/* the catalog (database) name, or NULL */
	char	   *schemaname;		/* the schema name, or NULL */
	char	   *relname;		/* the relation/sequence name */
	InhOption	inhOpt;			/* expand rel by inheritance? recursively act
								 * on children? */
	char		relpersistence; /* see RELPERSISTENCE_* in pg_class.h */
	Alias	   *alias;			/* table alias & optional column aliases */
	int			location;		/* token location, or -1 if unknown */
} RangeVar;

/*
 * IntoClause - target information for SELECT INTO, CREATE TABLE AS, and
 * CREATE MATERIALIZED VIEW
 *
 * For CREATE MATERIALIZED VIEW, viewQuery is the parsed-but-not-rewritten
 * SELECT Query for the view; otherwise it's NULL.  (Although it's actually
 * Query*, we declare it as Node* to avoid a forward reference.)
 */
typedef struct IntoClause
{
	NodeTag		type;

	RangeVar   *rel;			/* target relation name */
	List	   *colNames;		/* column names to assign, or NIL */
	List	   *options;		/* options from WITH clause */
	OnCommitAction onCommit;	/* what do we do at COMMIT? */
	char	   *tableSpaceName; /* table space to use, or NULL */
	Node	   *viewQuery;		/* materialized view's SELECT query */
	bool		skipData;		/* true for WITH NO DATA */
	Node       *distributedBy;  /* GPDB: columns to distribubte the data on. */
} IntoClause;

typedef struct CopyIntoClause
{
	NodeTag		type;

	List	   *attlist;		/* List of column names (as Strings), or NIL
								 * for all columns */
	bool		is_program;		/* is 'filename' a program to popen? */
	char	   *filename;		/* filename, or NULL for STDIN/STDOUT */
	List	   *options;		/* List of DefElem nodes */
	List	   *ao_segnos;		/* AO segno map */
} CopyIntoClause;


/* ----------------------------------------------------------------
 *					node types for executable expressions
 * ----------------------------------------------------------------
 */

/*
 * Expr - generic superclass for executable-expression nodes
 *
 * All node types that are used in executable expression trees should derive
 * from Expr (that is, have Expr as their first field).  Since Expr only
 * contains NodeTag, this is a formality, but it is an easy form of
 * documentation.  See also the ExprState node types in execnodes.h.
 */
typedef struct Expr
{
	NodeTag		type;
} Expr;

/*
 * Var - expression node representing a variable (ie, a table column)
 *
 * Note: during parsing/planning, varnoold/varoattno are always just copies
 * of varno/varattno.  At the tail end of planning, Var nodes appearing in
 * upper-level plan nodes are reassigned to point to the outputs of their
 * subplans; for example, in a join node varno becomes INNER_VAR or OUTER_VAR
 * and varattno becomes the index of the proper element of that subplan's
 * target list.  Similarly, INDEX_VAR is used to identify Vars that reference
 * an index column rather than a heap column.  (In ForeignScan and CustomScan
 * plan nodes, INDEX_VAR is abused to signify references to columns of a
 * custom scan tuple type.)  In all these cases, varnoold/varoattno hold the
 * original values.  The code doesn't really need varnoold/varoattno, but they
 * are very useful for debugging and interpreting completed plans, so we keep
 * them around.
 */
#define    INNER_VAR		65000		/* reference to inner subplan */
#define    OUTER_VAR		65001		/* reference to outer subplan */
#define    INDEX_VAR		65002		/* reference to index column */

#define IS_SPECIAL_VARNO(varno)		((varno) >= INNER_VAR)

/* Symbols for the indexes of the special RTE entries in rules */
#define    PRS2_OLD_VARNO			1
#define    PRS2_NEW_VARNO			2

typedef struct Var
{
	Expr		xpr;
	Index		varno;			/* index of this var's relation in the range
								 * table, or INNER_VAR/OUTER_VAR/INDEX_VAR */
	AttrNumber	varattno;		/* attribute number of this var, or zero for
								 * all */
	Oid			vartype;		/* pg_type OID for the type of this var */
	int32		vartypmod;		/* pg_attribute typmod value */
	Oid			varcollid;		/* OID of collation, or InvalidOid if none */
	Index		varlevelsup;	/* for subquery variables referencing outer
								 * relations; 0 in a normal var, >0 means N
								 * levels up */
	Index		varnoold;		/* original value of varno, for debugging */
	AttrNumber	varoattno;		/* original value of varattno */
	int			location;		/* token location, or -1 if unknown */
} Var;

/*
 * Const
 */
typedef struct Const
{
	Expr		xpr;
	Oid			consttype;		/* pg_type OID of the constant's datatype */
	int32		consttypmod;	/* typmod value, if any */
	Oid			constcollid;	/* OID of collation, or InvalidOid if none */
	int			constlen;		/* typlen of the constant's datatype */
	Datum		constvalue;		/* the constant's value */
	bool		constisnull;	/* whether the constant is null (if true,
								 * constvalue is undefined) */
	bool		constbyval;		/* whether this datatype is passed by value.
								 * If true, then all the information is stored
								 * in the Datum. If false, then the Datum
								 * contains a pointer to the information. */
	int			location;		/* token location, or -1 if unknown */
} Const;

/*
 * Param
 *
 *		paramkind specifies the kind of parameter. The possible values
 *		for this field are:
 *
 *		PARAM_EXTERN:  The parameter value is supplied from outside the plan.
 *				Such parameters are numbered from 1 to n.
 *
 *		PARAM_EXEC:  The parameter is an internal executor parameter, used
 *				for passing values into and out of sub-queries or from
 *				nestloop joins to their inner scans.
 *				For historical reasons, such parameters are numbered from 0.
 *				These numbers are independent of PARAM_EXTERN numbers.
 *
 *		PARAM_SUBLINK:	The parameter represents an output column of a SubLink
 *				node's sub-select.  The column number is contained in the
 *				`paramid' field.  (This type of Param is converted to
 *				PARAM_EXEC during planning.)
 *
 *		PARAM_MULTIEXPR:  Like PARAM_SUBLINK, the parameter represents an
 *				output column of a SubLink node's sub-select, but here, the
 *				SubLink is always a MULTIEXPR SubLink.  The high-order 16 bits
 *				of the `paramid' field contain the SubLink's subLinkId, and
 *				the low-order 16 bits contain the column number.  (This type
 *				of Param is also converted to PARAM_EXEC during planning.)
 */
typedef enum ParamKind
{
	PARAM_EXTERN,
	PARAM_EXEC,
<<<<<<< HEAD
	PARAM_EXEC_REMOTE, /* MPP ???? */
	PARAM_SUBLINK
=======
	PARAM_SUBLINK,
	PARAM_MULTIEXPR
>>>>>>> ab93f90c
} ParamKind;

typedef struct Param
{
	Expr		xpr;
	ParamKind	paramkind;		/* kind of parameter. See above */
	int			paramid;		/* numeric ID for parameter */
	Oid			paramtype;		/* pg_type OID of parameter's datatype */
	int32		paramtypmod;	/* typmod value, if known */
	Oid			paramcollid;	/* OID of collation, or InvalidOid if none */
	int			location;		/* token location, or -1 if unknown */
} Param;

/* AggStage enumeration indicates how the executor should handle an
 * Aggref node.
 */
typedef enum AggStage
{
	AGGSTAGE_NORMAL = 0,
	AGGSTAGE_PARTIAL, /* First (lower, earlier) stage of 2-stage aggregation. */
	AGGSTAGE_INTERMEDIATE, /* The intermediate stage between AGGSTAGE_PARTIAL and
							* AGGSTAGE_FINAL that handles the higher aggregation
							* level in a (partial) ROLLUP grouping extension
							* query.
							*/
	AGGSTAGE_FINAL /* Second (upper, later) stage of 2-stage aggregation. */
} AggStage;


/*
 * Aggref
 *
 * The aggregate's args list is a targetlist, ie, a list of TargetEntry nodes.
 *
 * For a normal (non-ordered-set) aggregate, the non-resjunk TargetEntries
 * represent the aggregate's regular arguments (if any) and resjunk TLEs can
 * be added at the end to represent ORDER BY expressions that are not also
 * arguments.  As in a top-level Query, the TLEs can be marked with
 * ressortgroupref indexes to let them be referenced by SortGroupClause
 * entries in the aggorder and/or aggdistinct lists.  This represents ORDER BY
 * and DISTINCT operations to be applied to the aggregate input rows before
 * they are passed to the transition function.  The grammar only allows a
 * simple "DISTINCT" specifier for the arguments, but we use the full
 * query-level representation to allow more code sharing.
 *
 * For an ordered-set aggregate, the args list represents the WITHIN GROUP
 * (aggregated) arguments, all of which will be listed in the aggorder list.
 * DISTINCT is not supported in this case, so aggdistinct will be NIL.
 * The direct arguments appear in aggdirectargs (as a list of plain
 * expressions, not TargetEntry nodes).
 */
typedef struct Aggref
{
	Expr		xpr;
	Oid			aggfnoid;		/* pg_proc Oid of the aggregate */
	Oid			aggtype;		/* type Oid of result of the aggregate */
	Oid			aggcollid;		/* OID of collation of result */
	Oid			inputcollid;	/* OID of collation that function should use */
	List	   *aggdirectargs;	/* direct arguments, if an ordered-set agg */
	List	   *args;			/* aggregated arguments and sort expressions */
	List	   *aggorder;		/* ORDER BY (list of SortGroupClause) */
	List	   *aggdistinct;	/* DISTINCT (list of SortGroupClause) */
	Expr	   *aggfilter;		/* FILTER expression, if any */
	bool		aggstar;		/* TRUE if argument list was really '*' */
	bool		aggvariadic;	/* true if variadic arguments have been
								 * combined into an array last argument */
	char		aggkind;		/* aggregate kind (see pg_aggregate.h) */
	Index		agglevelsup;	/* > 0 if agg belongs to outer query */
	AggStage	aggstage;		/* MPP: 2-stage? If so, which stage */
	int			location;		/* token location, or -1 if unknown */
} Aggref;


/*
 * Grouping: describe the hidden GROUPING column for grouping extensions.
 *
 * Defined for making it easily to distinguish this column with others.
 *
 * Used with GroupingFunc to distinguish 'null' values that are created
 * through grouping with those that are in the raw data. See also GroupingFunc
 * for more details.
 */
typedef struct Grouping
{
	Expr        xpr;
} Grouping;

/*
 * GroupId -
 *    representation of the hidden GROUP_ID column for grouping extensions.
 *
 * Defined to make it easy to distinguish this column from others.
 *
 * This is used to determine whether output tuples are coming from
 * duplicate grouping sets. For example, a table
 *
 *    test (a integer, b integer)
 *
 * has two rows:
 *
 *       (1,2), (1,2).
 *
 * Consider a rollup clause "rollup(a),a", which contains a grouping
 * set (a) twice. Therefore, the query
 *
 *    select a,sum(b),group_id() from test group by rollup(a),a;
 *
 * returns two rows:
 *
 *    1,4,0
 *    1,4,1
 *
 * The GROUP_ID value 0 indicates this tuple is from the grouping set (a).
 * The value 1 indicates this tuple is from the first duplicate grouping set of
 * (a).
 *
 * This query can be also re-written to the following:
 *
 *    select a,avg(b),0 from test group by a
 *      union all
 *    select a,avg(b),1 from test group by a;
 */
typedef struct GroupId
{
	Expr      xpr;
} GroupId;

/*
<<<<<<< HEAD
 * WindowFunc: describes a window function call
 *
 * In a query tree, a WindowFunc corresponds to a SQL window function
 * call.  In a plan tree, a WindowRef is an expression the corresponds
 * to some or all of the calculation of the window function result.
 *
=======
 * GroupingFunc
 *
 * A GroupingFunc is a GROUPING(...) expression, which behaves in many ways
 * like an aggregate function (e.g. it "belongs" to a specific query level,
 * which might not be the one immediately containing it), but also differs in
 * an important respect: it never evaluates its arguments, they merely
 * designate expressions from the GROUP BY clause of the query level to which
 * it belongs.
 *
 * The spec defines the evaluation of GROUPING() purely by syntactic
 * replacement, but we make it a real expression for optimization purposes so
 * that one Agg node can handle multiple grouping sets at once.  Evaluating the
 * result only needs the column positions to check against the grouping set
 * being projected.  However, for EXPLAIN to produce meaningful output, we have
 * to keep the original expressions around, since expression deparse does not
 * give us any feasible way to get at the GROUP BY clause.
 *
 * Also, we treat two GroupingFunc nodes as equal if they have equal arguments
 * lists and agglevelsup, without comparing the refs and cols annotations.
 *
 * In raw parse output we have only the args list; parse analysis fills in the
 * refs list, and the planner fills in the cols list.
 */
typedef struct GroupingFunc
{
	Expr		xpr;
	List	   *args;			/* arguments, not evaluated but kept for
								 * benefit of EXPLAIN etc. */
	List	   *refs;			/* ressortgrouprefs of arguments */
	List	   *cols;			/* actual column positions set by planner */
	Index		agglevelsup;	/* same as Aggref.agglevelsup */
	int			location;		/* token location */
} GroupingFunc;

/*
 * WindowFunc
>>>>>>> ab93f90c
 */
typedef struct WindowFunc
{
	Expr		xpr;
	Oid			winfnoid;		/* pg_proc Oid of the function */
	Oid			wintype;		/* type Oid of result of the window function */
	Oid			wincollid;		/* OID of collation of result */
	Oid			inputcollid;	/* OID of collation that function should use */
	List	   *args;			/* arguments to the window function */
	Expr	   *aggfilter;		/* FILTER expression, if any */
	Index		winref;			/* index of associated WindowClause */
	bool		winstar;		/* TRUE if argument list was really '*' */
	bool		winagg;			/* is function a simple aggregate? */
	bool		windistinct;	/* TRUE if it's agg(DISTINCT ...) */
	int			location;		/* token location, or -1 if unknown */
} WindowFunc;


/* ----------------
 *	ArrayRef: describes an array subscripting operation
 *
 * An ArrayRef can describe fetching a single element from an array,
 * fetching a subarray (array slice), storing a single element into
 * an array, or storing a slice.  The "store" cases work with an
 * initial array value and a source value that is inserted into the
 * appropriate part of the array; the result of the operation is an
 * entire new modified array value.
 *
 * If reflowerindexpr = NIL, then we are fetching or storing a single array
 * element at the subscripts given by refupperindexpr.  Otherwise we are
 * fetching or storing an array slice, that is a rectangular subarray
 * with lower and upper bounds given by the index expressions.
 * reflowerindexpr must be the same length as refupperindexpr when it
 * is not NIL.
 *
 * Note: the result datatype is the element type when fetching a single
 * element; but it is the array type when doing subarray fetch or either
 * type of store.
 *
 * Note: for the cases where an array is returned, if refexpr yields a R/W
 * expanded array, then the implementation is allowed to modify that object
 * in-place and return the same object.)
 * ----------------
 */
typedef struct ArrayRef
{
	Expr		xpr;
	Oid			refarraytype;	/* type of the array proper */
	Oid			refelemtype;	/* type of the array elements */
	int32		reftypmod;		/* typmod of the array (and elements too) */
	Oid			refcollid;		/* OID of collation, or InvalidOid if none */
	List	   *refupperindexpr;/* expressions that evaluate to upper array
								 * indexes */
	List	   *reflowerindexpr;/* expressions that evaluate to lower array
								 * indexes */
	Expr	   *refexpr;		/* the expression that evaluates to an array
								 * value */
	Expr	   *refassgnexpr;	/* expression for the source value, or NULL if
								 * fetch */
} ArrayRef;

/*
 * CoercionContext - distinguishes the allowed set of type casts
 *
 * NB: ordering of the alternatives is significant; later (larger) values
 * allow more casts than earlier ones.
 */
typedef enum CoercionContext
{
	COERCION_IMPLICIT,			/* coercion in context of expression */
	COERCION_ASSIGNMENT,		/* coercion in context of assignment */
	COERCION_EXPLICIT			/* explicit cast operation */
} CoercionContext;

/*
 * CoercionForm - how to display a node that could have come from a cast
 *
 * NB: equal() ignores CoercionForm fields, therefore this *must* not carry
 * any semantically significant information.  We need that behavior so that
 * the planner will consider equivalent implicit and explicit casts to be
 * equivalent.  In cases where those actually behave differently, the coercion
 * function's arguments will be different.
 */
typedef enum CoercionForm
{
	COERCE_EXPLICIT_CALL,		/* display as a function call */
	COERCE_EXPLICIT_CAST,		/* display as an explicit cast */
	COERCE_IMPLICIT_CAST		/* implicit cast, so hide it */
} CoercionForm;

/*
 * FuncExpr - expression node for a function call
 */
typedef struct FuncExpr
{
	Expr		xpr;
	Oid			funcid;			/* PG_PROC OID of the function */
	Oid			funcresulttype; /* PG_TYPE OID of result value */
	bool		funcretset;		/* true if function returns set */
	bool		funcvariadic;	/* true if variadic arguments have been
								 * combined into an array last argument */
	CoercionForm funcformat;	/* how to display this function call */
	Oid			funccollid;		/* OID of collation of result */
	Oid			inputcollid;	/* OID of collation that function should use */
	List	   *args;			/* arguments to the function */
	int			location;		/* token location, or -1 if unknown */
	bool        is_tablefunc;   /* Is a TableFunction reference */
} FuncExpr;

/*
 * NamedArgExpr - a named argument of a function
 *
 * This node type can only appear in the args list of a FuncCall or FuncExpr
 * node.  We support pure positional call notation (no named arguments),
 * named notation (all arguments are named), and mixed notation (unnamed
 * arguments followed by named ones).
 *
 * Parse analysis sets argnumber to the positional index of the argument,
 * but doesn't rearrange the argument list.
 *
 * The planner will convert argument lists to pure positional notation
 * during expression preprocessing, so execution never sees a NamedArgExpr.
 */
typedef struct NamedArgExpr
{
	Expr		xpr;
	Expr	   *arg;			/* the argument expression */
	char	   *name;			/* the name */
	int			argnumber;		/* argument's number in positional notation */
	int			location;		/* argument name location, or -1 if unknown */
} NamedArgExpr;

/*
 * OpExpr - expression node for an operator invocation
 *
 * Semantically, this is essentially the same as a function call.
 *
 * Note that opfuncid is not necessarily filled in immediately on creation
 * of the node.  The planner makes sure it is valid before passing the node
 * tree to the executor, but during parsing/planning opfuncid can be 0.
 */
typedef struct OpExpr
{
	Expr		xpr;
	Oid			opno;			/* PG_OPERATOR OID of the operator */
	Oid			opfuncid;		/* PG_PROC OID of underlying function */
	Oid			opresulttype;	/* PG_TYPE OID of result value */
	bool		opretset;		/* true if operator returns set */
	Oid			opcollid;		/* OID of collation of result */
	Oid			inputcollid;	/* OID of collation that operator should use */
	List	   *args;			/* arguments to the operator (1 or 2) */
	int			location;		/* token location, or -1 if unknown */
} OpExpr;

/*
 * DistinctExpr - expression node for "x IS DISTINCT FROM y"
 *
 * Except for the nodetag, this is represented identically to an OpExpr
 * referencing the "=" operator for x and y.
 * We use "=", not the more obvious "<>", because more datatypes have "="
 * than "<>".  This means the executor must invert the operator result.
 * Note that the operator function won't be called at all if either input
 * is NULL, since then the result can be determined directly.
 */
typedef OpExpr DistinctExpr;

/*
 * NullIfExpr - a NULLIF expression
 *
 * Like DistinctExpr, this is represented the same as an OpExpr referencing
 * the "=" operator for x and y.
 */
typedef OpExpr NullIfExpr;

/*
 * ScalarArrayOpExpr - expression node for "scalar op ANY/ALL (array)"
 *
 * The operator must yield boolean.  It is applied to the left operand
 * and each element of the righthand array, and the results are combined
 * with OR or AND (for ANY or ALL respectively).  The node representation
 * is almost the same as for the underlying operator, but we need a useOr
 * flag to remember whether it's ANY or ALL, and we don't have to store
 * the result type (or the collation) because it must be boolean.
 */
typedef struct ScalarArrayOpExpr
{
	Expr		xpr;
	Oid			opno;			/* PG_OPERATOR OID of the operator */
	Oid			opfuncid;		/* PG_PROC OID of underlying function */
	bool		useOr;			/* true for ANY, false for ALL */
	Oid			inputcollid;	/* OID of collation that operator should use */
	List	   *args;			/* the scalar and array operands */
	int			location;		/* token location, or -1 if unknown */
} ScalarArrayOpExpr;

/*
 * BoolExpr - expression node for the basic Boolean operators AND, OR, NOT
 *
 * Notice the arguments are given as a List.  For NOT, of course the list
 * must always have exactly one element.  For AND and OR, there can be two
 * or more arguments.
 */
typedef enum BoolExprType
{
	AND_EXPR, OR_EXPR, NOT_EXPR
} BoolExprType;

typedef struct BoolExpr
{
	Expr		xpr;
	BoolExprType boolop;
	List	   *args;			/* arguments to this expression */
	int			location;		/* token location, or -1 if unknown */
} BoolExpr;

/*
 * TableValueExpr - a "TABLE( <subquery> )" expression indicating a subquery
 * expression that is passed as a value to a function.
 *
 * This is <table value constructor by query> within the SQL Standard
 */
typedef struct TableValueExpr
{
	NodeTag     type;
	Node       *subquery;
	int         location;
} TableValueExpr;


/*
 * SubLink
 *
 * A SubLink represents a subselect appearing in an expression, and in some
 * cases also the combining operator(s) just above it.  The subLinkType
 * indicates the form of the expression represented:
 *	EXISTS_SUBLINK		EXISTS(SELECT ...)
 *	ALL_SUBLINK			(lefthand) op ALL (SELECT ...)
 *	ANY_SUBLINK			(lefthand) op ANY (SELECT ...)
 *	ROWCOMPARE_SUBLINK	(lefthand) op (SELECT ...)
 *	EXPR_SUBLINK		(SELECT with single targetlist item ...)
 *	MULTIEXPR_SUBLINK	(SELECT with multiple targetlist items ...)
 *	ARRAY_SUBLINK		ARRAY(SELECT with single targetlist item ...)
 *	CTE_SUBLINK			WITH query (never actually part of an expression)
 * For ALL, ANY, and ROWCOMPARE, the lefthand is a list of expressions of the
 * same length as the subselect's targetlist.  ROWCOMPARE will *always* have
 * a list with more than one entry; if the subselect has just one target
 * then the parser will create an EXPR_SUBLINK instead (and any operator
 * above the subselect will be represented separately).
 * ROWCOMPARE, EXPR, and MULTIEXPR require the subselect to deliver at most
 * one row (if it returns no rows, the result is NULL).
 * ALL, ANY, and ROWCOMPARE require the combining operators to deliver boolean
 * results.  ALL and ANY combine the per-row results using AND and OR
 * semantics respectively.
 * ARRAY requires just one target column, and creates an array of the target
 * column's type using any number of rows resulting from the subselect.
 *
 * SubLink is classed as an Expr node, but it is not actually executable;
 * it must be replaced in the expression tree by a SubPlan node during
 * planning.
 *
 * NOTE: in the raw output of gram.y, testexpr contains just the raw form
 * of the lefthand expression (if any), and operName is the String name of
 * the combining operator.  Also, subselect is a raw parsetree.  During parse
 * analysis, the parser transforms testexpr into a complete boolean expression
 * that compares the lefthand value(s) to PARAM_SUBLINK nodes representing the
 * output columns of the subselect.  And subselect is transformed to a Query.
 * This is the representation seen in saved rules and in the rewriter.
 *
 * In EXISTS, EXPR, MULTIEXPR, and ARRAY SubLinks, testexpr and operName
 * are unused and are always null.
 *
 * subLinkId is currently used only for MULTIEXPR SubLinks, and is zero in
 * other SubLinks.  This number identifies different multiple-assignment
 * subqueries within an UPDATE statement's SET list.  It is unique only
 * within a particular targetlist.  The output column(s) of the MULTIEXPR
 * are referenced by PARAM_MULTIEXPR Params appearing elsewhere in the tlist.
 *
 * The CTE_SUBLINK case never occurs in actual SubLink nodes, but it is used
 * in SubPlans generated for WITH subqueries.
 */
typedef enum SubLinkType
{
	EXISTS_SUBLINK,
	ALL_SUBLINK,
	ANY_SUBLINK,
	ROWCOMPARE_SUBLINK,
	EXPR_SUBLINK,
	MULTIEXPR_SUBLINK,
	ARRAY_SUBLINK,
	CTE_SUBLINK,				/* for SubPlans only */
	NOT_EXISTS_SUBLINK /* GPORCA uses NOT_EXIST_SUBLINK to implement correlated left anti semijoin. */
} SubLinkType;


typedef struct SubLink
{
	Expr		xpr;
	SubLinkType subLinkType;	/* see above */
	int			subLinkId;		/* ID (1..n); 0 if not MULTIEXPR */
	Node	   *testexpr;		/* outer-query test for ALL/ANY/ROWCOMPARE */
	List	   *operName;		/* originally specified operator name */
	Node	   *subselect;		/* subselect as Query* or raw parsetree */
	int			location;		/* token location, or -1 if unknown */
} SubLink;

/*
 * SubPlan - executable expression node for a subplan (sub-SELECT)
 *
 * The planner replaces SubLink nodes in expression trees with SubPlan
 * nodes after it has finished planning the subquery.  SubPlan references
 * a sub-plantree stored in the subplans list of the toplevel PlannedStmt.
 * (We avoid a direct link to make it easier to copy expression trees
 * without causing multiple processing of the subplan.)
 *
 * In an ordinary subplan, testexpr points to an executable expression
 * (OpExpr, an AND/OR tree of OpExprs, or RowCompareExpr) for the combining
 * operator(s); the left-hand arguments are the original lefthand expressions,
 * and the right-hand arguments are PARAM_EXEC Param nodes representing the
 * outputs of the sub-select.  (NOTE: runtime coercion functions may be
 * inserted as well.)  This is just the same expression tree as testexpr in
 * the original SubLink node, but the PARAM_SUBLINK nodes are replaced by
 * suitably numbered PARAM_EXEC nodes.
 *
 * If the sub-select becomes an initplan rather than a subplan, the executable
 * expression is part of the outer plan's expression tree (and the SubPlan
 * node itself is not, but rather is found in the outer plan's initPlan
 * list).  In this case testexpr is NULL to avoid duplication.
 *
 * The planner also derives lists of the values that need to be passed into
 * and out of the subplan.  Input values are represented as a list "args" of
 * expressions to be evaluated in the outer-query context (currently these
 * args are always just Vars, but in principle they could be any expression).
 * The values are assigned to the global PARAM_EXEC params indexed by parParam
 * (the parParam and args lists must have the same ordering).  setParam is a
 * list of the PARAM_EXEC params that are computed by the sub-select, if it
 * is an initplan; they are listed in order by sub-select output column
 * position.  (parParam and setParam are integer Lists, not Bitmapsets,
 * because their ordering is significant.)
 *
 * Also, the planner computes startup and per-call costs for use of the
 * SubPlan.  Note that these include the cost of the subquery proper,
 * evaluation of the testexpr if any, and any hashtable management overhead.
 */
typedef struct SubPlan
{
	Expr		xpr;
	/* Fields copied from original SubLink: */
	SubLinkType subLinkType;	/* see above */
	/* The combining operators, transformed to an executable expression: */
	Node	   *testexpr;		/* OpExpr or RowCompareExpr expression tree */
	List	   *paramIds;		/* IDs of Params embedded in the above */

    int         qDispSliceId;   /* CDB: slice# of initplan's root slice, or 0 */

	/* Identification of the Plan tree to use: */
	int			plan_id;		/* Index (from 1) in PlannedStmt.subplans */
	/* Identification of the SubPlan for EXPLAIN and debugging purposes: */
	char	   *plan_name;		/* A name assigned during planning */
	/* Extra data useful for determining subplan's output type: */
	Oid			firstColType;	/* Type of first column of subplan result */
	int32		firstColTypmod; /* Typmod of first column of subplan result */
	Oid			firstColCollation;		/* Collation of first column of
										 * subplan result */
	/* Information about execution strategy: */
	bool		useHashTable;	/* TRUE to store subselect output in a hash
								 * table (implies we are doing "IN") */
	bool		unknownEqFalse; /* TRUE if it's okay to return FALSE when the
								 * spec result is UNKNOWN; this allows much
								 * simpler handling of null values */
	bool		is_initplan;	/* CDB: Is the subplan implemented as an
								 * initplan? */
	bool		is_multirow;	/* CDB: May the subplan return more than
								 * one row? */
	bool		is_parallelized; /* Has subplan been processed to be executed in parallel setting */
	/* Information for passing params into and out of the subselect: */
	/* setParam and parParam are lists of integers (param IDs) */
	List	   *setParam;		/* initplan subqueries have to set these
								 * Params for parent plan */
	List	   *parParam;		/* indices of input Params from parent plan */
	List	   *args;			/* exprs to pass as parParam values */
	List	   *extParam;		/* indices of input Params from ancestor plan */
	/* Estimated execution costs: */
	Cost		startup_cost;	/* one-time setup cost */
	Cost		per_call_cost;	/* cost for each subplan evaluation */
	bool		initPlanParallel; /* CDB: Init plan is parallelled */
} SubPlan;

/*
 * AlternativeSubPlan - expression node for a choice among SubPlans
 *
 * The subplans are given as a List so that the node definition need not
 * change if there's ever more than two alternatives.  For the moment,
 * though, there are always exactly two; and the first one is the fast-start
 * plan.
 */
typedef struct AlternativeSubPlan
{
	Expr		xpr;
	List	   *subplans;		/* SubPlan(s) with equivalent results */
} AlternativeSubPlan;

/* ----------------
 * FieldSelect
 *
 * FieldSelect represents the operation of extracting one field from a tuple
 * value.  At runtime, the input expression is expected to yield a rowtype
 * Datum.  The specified field number is extracted and returned as a Datum.
 * ----------------
 */

typedef struct FieldSelect
{
	Expr		xpr;
	Expr	   *arg;			/* input expression */
	AttrNumber	fieldnum;		/* attribute number of field to extract */
	Oid			resulttype;		/* type of the field (result type of this
								 * node) */
	int32		resulttypmod;	/* output typmod (usually -1) */
	Oid			resultcollid;	/* OID of collation of the field */
} FieldSelect;

/* ----------------
 * FieldStore
 *
 * FieldStore represents the operation of modifying one field in a tuple
 * value, yielding a new tuple value (the input is not touched!).  Like
 * the assign case of ArrayRef, this is used to implement UPDATE of a
 * portion of a column.
 *
 * A single FieldStore can actually represent updates of several different
 * fields.  The parser only generates FieldStores with single-element lists,
 * but the planner will collapse multiple updates of the same base column
 * into one FieldStore.
 * ----------------
 */

typedef struct FieldStore
{
	Expr		xpr;
	Expr	   *arg;			/* input tuple value */
	List	   *newvals;		/* new value(s) for field(s) */
	List	   *fieldnums;		/* integer list of field attnums */
	Oid			resulttype;		/* type of result (same as type of arg) */
	/* Like RowExpr, we deliberately omit a typmod and collation here */
} FieldStore;

/* ----------------
 * RelabelType
 *
 * RelabelType represents a "dummy" type coercion between two binary-
 * compatible datatypes, such as reinterpreting the result of an OID
 * expression as an int4.  It is a no-op at runtime; we only need it
 * to provide a place to store the correct type to be attributed to
 * the expression result during type resolution.  (We can't get away
 * with just overwriting the type field of the input expression node,
 * so we need a separate node to show the coercion's result type.)
 * ----------------
 */

typedef struct RelabelType
{
	Expr		xpr;
	Expr	   *arg;			/* input expression */
	Oid			resulttype;		/* output type of coercion expression */
	int32		resulttypmod;	/* output typmod (usually -1) */
	Oid			resultcollid;	/* OID of collation, or InvalidOid if none */
	CoercionForm relabelformat; /* how to display this node */
	int			location;		/* token location, or -1 if unknown */
} RelabelType;

/* ----------------
 * CoerceViaIO
 *
 * CoerceViaIO represents a type coercion between two types whose textual
 * representations are compatible, implemented by invoking the source type's
 * typoutput function then the destination type's typinput function.
 * ----------------
 */

typedef struct CoerceViaIO
{
	Expr		xpr;
	Expr	   *arg;			/* input expression */
	Oid			resulttype;		/* output type of coercion */
	/* output typmod is not stored, but is presumed -1 */
	Oid			resultcollid;	/* OID of collation, or InvalidOid if none */
	CoercionForm coerceformat;	/* how to display this node */
	int			location;		/* token location, or -1 if unknown */
} CoerceViaIO;

/* ----------------
 * ArrayCoerceExpr
 *
 * ArrayCoerceExpr represents a type coercion from one array type to another,
 * which is implemented by applying the indicated element-type coercion
 * function to each element of the source array.  If elemfuncid is InvalidOid
 * then the element types are binary-compatible, but the coercion still
 * requires some effort (we have to fix the element type ID stored in the
 * array header).
 * ----------------
 */

typedef struct ArrayCoerceExpr
{
	Expr		xpr;
	Expr	   *arg;			/* input expression (yields an array) */
	Oid			elemfuncid;		/* OID of element coercion function, or 0 */
	Oid			resulttype;		/* output type of coercion (an array type) */
	int32		resulttypmod;	/* output typmod (also element typmod) */
	Oid			resultcollid;	/* OID of collation, or InvalidOid if none */
	bool		isExplicit;		/* conversion semantics flag to pass to func */
	CoercionForm coerceformat;	/* how to display this node */
	int			location;		/* token location, or -1 if unknown */
} ArrayCoerceExpr;

/* ----------------
 * ConvertRowtypeExpr
 *
 * ConvertRowtypeExpr represents a type coercion from one composite type
 * to another, where the source type is guaranteed to contain all the columns
 * needed for the destination type plus possibly others; the columns need not
 * be in the same positions, but are matched up by name.  This is primarily
 * used to convert a whole-row value of an inheritance child table into a
 * valid whole-row value of its parent table's rowtype.
 * ----------------
 */

typedef struct ConvertRowtypeExpr
{
	Expr		xpr;
	Expr	   *arg;			/* input expression */
	Oid			resulttype;		/* output type (always a composite type) */
	/* Like RowExpr, we deliberately omit a typmod and collation here */
	CoercionForm convertformat; /* how to display this node */
	int			location;		/* token location, or -1 if unknown */
} ConvertRowtypeExpr;

/*----------
 * CollateExpr - COLLATE
 *
 * The planner replaces CollateExpr with RelabelType during expression
 * preprocessing, so execution never sees a CollateExpr.
 *----------
 */
typedef struct CollateExpr
{
	Expr		xpr;
	Expr	   *arg;			/* input expression */
	Oid			collOid;		/* collation's OID */
	int			location;		/* token location, or -1 if unknown */
} CollateExpr;

/*----------
 * CaseExpr - a CASE expression
 *
 * We support two distinct forms of CASE expression:
 *		CASE WHEN boolexpr THEN expr [ WHEN boolexpr THEN expr ... ]
 *		CASE testexpr WHEN compexpr THEN expr [ WHEN compexpr THEN expr ... ]
 * These are distinguishable by the "arg" field being NULL in the first case
 * and the testexpr in the second case.
 *
 * In the raw grammar output for the second form, the condition expressions
 * of the WHEN clauses are just the comparison values.  Parse analysis
 * converts these to valid boolean expressions of the form
 *		CaseTestExpr '=' compexpr
 * where the CaseTestExpr node is a placeholder that emits the correct
 * value at runtime.  This structure is used so that the testexpr need be
 * evaluated only once.  Note that after parse analysis, the condition
 * expressions always yield boolean.
 *
 * Note: we can test whether a CaseExpr has been through parse analysis
 * yet by checking whether casetype is InvalidOid or not.
 *----------
 */
typedef struct CaseExpr
{
	Expr		xpr;
	Oid			casetype;		/* type of expression result */
	Oid			casecollid;		/* OID of collation, or InvalidOid if none */
	Expr	   *arg;			/* implicit equality comparison argument */
	List	   *args;			/* the arguments (list of WHEN clauses) */
	Expr	   *defresult;		/* the default result (ELSE clause) */
	int			location;		/* token location, or -1 if unknown */
} CaseExpr;

/*
 * CaseWhen - one arm of a CASE expression
 */
typedef struct CaseWhen
{
	Expr		xpr;
	Expr	   *expr;			/* condition expression */
	Expr	   *result;			/* substitution result */
	int			location;		/* token location, or -1 if unknown */
} CaseWhen;

/*
 * Placeholder node for the test value to be processed by a CASE expression.
 * This is effectively like a Param, but can be implemented more simply
 * since we need only one replacement value at a time.
 *
 * We also use this in nested UPDATE expressions.
 * See transformAssignmentIndirection().
 */
typedef struct CaseTestExpr
{
	Expr		xpr;
	Oid			typeId;			/* type for substituted value */
	int32		typeMod;		/* typemod for substituted value */
	Oid			collation;		/* collation for the substituted value */
} CaseTestExpr;

/*
 * ArrayExpr - an ARRAY[] expression
 *
 * Note: if multidims is false, the constituent expressions all yield the
 * scalar type identified by element_typeid.  If multidims is true, the
 * constituent expressions all yield arrays of element_typeid (ie, the same
 * type as array_typeid); at runtime we must check for compatible subscripts.
 */
typedef struct ArrayExpr
{
	Expr		xpr;
	Oid			array_typeid;	/* type of expression result */
	Oid			array_collid;	/* OID of collation, or InvalidOid if none */
	Oid			element_typeid; /* common type of array elements */
	List	   *elements;		/* the array elements or sub-arrays */
	bool		multidims;		/* true if elements are sub-arrays */
	int			location;		/* token location, or -1 if unknown */
} ArrayExpr;

/*
 * RowExpr - a ROW() expression
 *
 * Note: the list of fields must have a one-for-one correspondence with
 * physical fields of the associated rowtype, although it is okay for it
 * to be shorter than the rowtype.  That is, the N'th list element must
 * match up with the N'th physical field.  When the N'th physical field
 * is a dropped column (attisdropped) then the N'th list element can just
 * be a NULL constant.  (This case can only occur for named composite types,
 * not RECORD types, since those are built from the RowExpr itself rather
 * than vice versa.)  It is important not to assume that length(args) is
 * the same as the number of columns logically present in the rowtype.
 *
 * colnames provides field names in cases where the names can't easily be
 * obtained otherwise.  Names *must* be provided if row_typeid is RECORDOID.
 * If row_typeid identifies a known composite type, colnames can be NIL to
 * indicate the type's cataloged field names apply.  Note that colnames can
 * be non-NIL even for a composite type, and typically is when the RowExpr
 * was created by expanding a whole-row Var.  This is so that we can retain
 * the column alias names of the RTE that the Var referenced (which would
 * otherwise be very difficult to extract from the parsetree).  Like the
 * args list, colnames is one-for-one with physical fields of the rowtype.
 */
typedef struct RowExpr
{
	Expr		xpr;
	List	   *args;			/* the fields */
	Oid			row_typeid;		/* RECORDOID or a composite type's ID */

	/*
	 * Note: we deliberately do NOT store a typmod.  Although a typmod will be
	 * associated with specific RECORD types at runtime, it will differ for
	 * different backends, and so cannot safely be stored in stored
	 * parsetrees.  We must assume typmod -1 for a RowExpr node.
	 *
	 * We don't need to store a collation either.  The result type is
	 * necessarily composite, and composite types never have a collation.
	 */
	CoercionForm row_format;	/* how to display this node */
	List	   *colnames;		/* list of String, or NIL */
	int			location;		/* token location, or -1 if unknown */
} RowExpr;

/*
 * RowCompareExpr - row-wise comparison, such as (a, b) <= (1, 2)
 *
 * We support row comparison for any operator that can be determined to
 * act like =, <>, <, <=, >, or >= (we determine this by looking for the
 * operator in btree opfamilies).  Note that the same operator name might
 * map to a different operator for each pair of row elements, since the
 * element datatypes can vary.
 *
 * A RowCompareExpr node is only generated for the < <= > >= cases;
 * the = and <> cases are translated to simple AND or OR combinations
 * of the pairwise comparisons.  However, we include = and <> in the
 * RowCompareType enum for the convenience of parser logic.
 */
typedef enum RowCompareType
{
	/* Values of this enum are chosen to match btree strategy numbers */
	ROWCOMPARE_LT = 1,			/* BTLessStrategyNumber */
	ROWCOMPARE_LE = 2,			/* BTLessEqualStrategyNumber */
	ROWCOMPARE_EQ = 3,			/* BTEqualStrategyNumber */
	ROWCOMPARE_GE = 4,			/* BTGreaterEqualStrategyNumber */
	ROWCOMPARE_GT = 5,			/* BTGreaterStrategyNumber */
	ROWCOMPARE_NE = 6			/* no such btree strategy */
} RowCompareType;

typedef struct RowCompareExpr
{
	Expr		xpr;
	RowCompareType rctype;		/* LT LE GE or GT, never EQ or NE */
	List	   *opnos;			/* OID list of pairwise comparison ops */
	List	   *opfamilies;		/* OID list of containing operator families */
	List	   *inputcollids;	/* OID list of collations for comparisons */
	List	   *largs;			/* the left-hand input arguments */
	List	   *rargs;			/* the right-hand input arguments */
} RowCompareExpr;

/*
 * CoalesceExpr - a COALESCE expression
 */
typedef struct CoalesceExpr
{
	Expr		xpr;
	Oid			coalescetype;	/* type of expression result */
	Oid			coalescecollid; /* OID of collation, or InvalidOid if none */
	List	   *args;			/* the arguments */
	int			location;		/* token location, or -1 if unknown */
} CoalesceExpr;

/*
 * MinMaxExpr - a GREATEST or LEAST function
 */
typedef enum MinMaxOp
{
	IS_GREATEST,
	IS_LEAST
} MinMaxOp;

typedef struct MinMaxExpr
{
	Expr		xpr;
	Oid			minmaxtype;		/* common type of arguments and result */
	Oid			minmaxcollid;	/* OID of collation of result */
	Oid			inputcollid;	/* OID of collation that function should use */
	MinMaxOp	op;				/* function to execute */
	List	   *args;			/* the arguments */
	int			location;		/* token location, or -1 if unknown */
} MinMaxExpr;

/*
 * XmlExpr - various SQL/XML functions requiring special grammar productions
 *
 * 'name' carries the "NAME foo" argument (already XML-escaped).
 * 'named_args' and 'arg_names' represent an xml_attribute list.
 * 'args' carries all other arguments.
 *
 * Note: result type/typmod/collation are not stored, but can be deduced
 * from the XmlExprOp.  The type/typmod fields are just used for display
 * purposes, and are NOT necessarily the true result type of the node.
 */
typedef enum XmlExprOp
{
	IS_XMLCONCAT,				/* XMLCONCAT(args) */
	IS_XMLELEMENT,				/* XMLELEMENT(name, xml_attributes, args) */
	IS_XMLFOREST,				/* XMLFOREST(xml_attributes) */
	IS_XMLPARSE,				/* XMLPARSE(text, is_doc, preserve_ws) */
	IS_XMLPI,					/* XMLPI(name [, args]) */
	IS_XMLROOT,					/* XMLROOT(xml, version, standalone) */
	IS_XMLSERIALIZE,			/* XMLSERIALIZE(is_document, xmlval) */
	IS_DOCUMENT					/* xmlval IS DOCUMENT */
} XmlExprOp;

typedef enum
{
	XMLOPTION_DOCUMENT,
	XMLOPTION_CONTENT
} XmlOptionType;

typedef struct XmlExpr
{
	Expr		xpr;
	XmlExprOp	op;				/* xml function ID */
	char	   *name;			/* name in xml(NAME foo ...) syntaxes */
	List	   *named_args;		/* non-XML expressions for xml_attributes */
	List	   *arg_names;		/* parallel list of Value strings */
	List	   *args;			/* list of expressions */
	XmlOptionType xmloption;	/* DOCUMENT or CONTENT */
	Oid			type;			/* target type/typmod for XMLSERIALIZE */
	int32		typmod;
	int			location;		/* token location, or -1 if unknown */
} XmlExpr;

/* ----------------
 * NullTest
 *
 * NullTest represents the operation of testing a value for NULLness.
 * The appropriate test is performed and returned as a boolean Datum.
 *
 * When argisrow is false, this simply represents a test for the null value.
 *
 * When argisrow is true, the input expression must yield a rowtype, and
 * the node implements "row IS [NOT] NULL" per the SQL standard.  This
 * includes checking individual fields for NULLness when the row datum
 * itself isn't NULL.
 *
 * NOTE: the combination of a rowtype input and argisrow==false does NOT
 * correspond to the SQL notation "row IS [NOT] NULL"; instead, this case
 * represents the SQL notation "row IS [NOT] DISTINCT FROM NULL".
 * ----------------
 */

typedef enum NullTestType
{
	IS_NULL, IS_NOT_NULL
} NullTestType;

typedef struct NullTest
{
	Expr		xpr;
	Expr	   *arg;			/* input expression */
	NullTestType nulltesttype;	/* IS NULL, IS NOT NULL */
<<<<<<< HEAD
	bool		argisrow;		/* T to perform field-by-field null checks */
=======
	bool		argisrow;		/* T if input is of a composite type */
	int			location;		/* token location, or -1 if unknown */
>>>>>>> ab93f90c
} NullTest;

/*
 * BooleanTest
 *
 * BooleanTest represents the operation of determining whether a boolean
 * is TRUE, FALSE, or UNKNOWN (ie, NULL).  All six meaningful combinations
 * are supported.  Note that a NULL input does *not* cause a NULL result.
 * The appropriate test is performed and returned as a boolean Datum.
 */

typedef enum BoolTestType
{
	IS_TRUE, IS_NOT_TRUE, IS_FALSE, IS_NOT_FALSE, IS_UNKNOWN, IS_NOT_UNKNOWN
} BoolTestType;

typedef struct BooleanTest
{
	Expr		xpr;
	Expr	   *arg;			/* input expression */
	BoolTestType booltesttype;	/* test type */
	int			location;		/* token location, or -1 if unknown */
} BooleanTest;

/*
 * CoerceToDomain
 *
 * CoerceToDomain represents the operation of coercing a value to a domain
 * type.  At runtime (and not before) the precise set of constraints to be
 * checked will be determined.  If the value passes, it is returned as the
 * result; if not, an error is raised.  Note that this is equivalent to
 * RelabelType in the scenario where no constraints are applied.
 */
typedef struct CoerceToDomain
{
	Expr		xpr;
	Expr	   *arg;			/* input expression */
	Oid			resulttype;		/* domain type ID (result type) */
	int32		resulttypmod;	/* output typmod (currently always -1) */
	Oid			resultcollid;	/* OID of collation, or InvalidOid if none */
	CoercionForm coercionformat;	/* how to display this node */
	int			location;		/* token location, or -1 if unknown */
} CoerceToDomain;

/*
 * Placeholder node for the value to be processed by a domain's check
 * constraint.  This is effectively like a Param, but can be implemented more
 * simply since we need only one replacement value at a time.
 *
 * Note: the typeId/typeMod/collation will be set from the domain's base type,
 * not the domain itself.  This is because we shouldn't consider the value
 * to be a member of the domain if we haven't yet checked its constraints.
 */
typedef struct CoerceToDomainValue
{
	Expr		xpr;
	Oid			typeId;			/* type for substituted value */
	int32		typeMod;		/* typemod for substituted value */
	Oid			collation;		/* collation for the substituted value */
	int			location;		/* token location, or -1 if unknown */
} CoerceToDomainValue;

/*
 * Placeholder node for a DEFAULT marker in an INSERT or UPDATE command.
 *
 * This is not an executable expression: it must be replaced by the actual
 * column default expression during rewriting.  But it is convenient to
 * treat it as an expression node during parsing and rewriting.
 */
typedef struct SetToDefault
{
	Expr		xpr;
	Oid			typeId;			/* type for substituted value */
	int32		typeMod;		/* typemod for substituted value */
	Oid			collation;		/* collation for the substituted value */
	int			location;		/* token location, or -1 if unknown */
} SetToDefault;

/*
 * Node representing [WHERE] CURRENT OF cursor_name
 *
 * CURRENT OF is a bit like a Var, in that it carries the rangetable index
 * of the target relation being constrained; this aids placing the expression
 * correctly during planning.  We can assume however that its "levelsup" is
 * always zero, due to the syntactic constraints on where it can appear.
 *
 * CURRENT OF is a bit like a stable function, in that it must be evaluated
 * once during constant folding to give the QEs a consistent view of the query.
 * To accomplish this, during constant folding, we evaluate the CURRENT OF
 * expression into constant values of gp_segment_id, ctid, and tableoid; then,
 * we bind these constant values into the CurrentOfExpr here for consumption
 * by the QEs.
 */
typedef struct CurrentOfExpr
{
	Expr		xpr;
	char	   *cursor_name;	/* name of referenced cursor, or NULL */
	int			cursor_param;	/* refcursor parameter number, or 0 */
	/* for planning */
	Index		cvarno;			/* RT index of target relation */
	/* for validation */
	Oid			target_relid;	/* OID of original target relation,
								 * before any inheritance expansion */
} CurrentOfExpr;

/*
 * InferenceElem - an element of a unique index inference specification
 *
 * This mostly matches the structure of IndexElems, but having a dedicated
 * primnode allows for a clean separation between the use of index parameters
 * by utility commands, and this node.
 */
typedef struct InferenceElem
{
	Expr		xpr;
	Node	   *expr;			/* expression to infer from, or NULL */
	Oid			infercollid;	/* OID of collation, or InvalidOid */
	Oid			inferopclass;	/* OID of att opclass, or InvalidOid */
} InferenceElem;

/*--------------------
 * TargetEntry -
 *	   a target entry (used in query target lists)
 *
 * Strictly speaking, a TargetEntry isn't an expression node (since it can't
 * be evaluated by ExecEvalExpr).  But we treat it as one anyway, since in
 * very many places it's convenient to process a whole query targetlist as a
 * single expression tree.
 *
 * In a SELECT's targetlist, resno should always be equal to the item's
 * ordinal position (counting from 1).  However, in an INSERT or UPDATE
 * targetlist, resno represents the attribute number of the destination
 * column for the item; so there may be missing or out-of-order resnos.
 * It is even legal to have duplicated resnos; consider
 *		UPDATE table SET arraycol[1] = ..., arraycol[2] = ..., ...
 * The two meanings come together in the executor, because the planner
 * transforms INSERT/UPDATE tlists into a normalized form with exactly
 * one entry for each column of the destination table.  Before that's
 * happened, however, it is risky to assume that resno == position.
 * Generally get_tle_by_resno() should be used rather than list_nth()
 * to fetch tlist entries by resno, and only in SELECT should you assume
 * that resno is a unique identifier.
 *
 * resname is required to represent the correct column name in non-resjunk
 * entries of top-level SELECT targetlists, since it will be used as the
 * column title sent to the frontend.  In most other contexts it is only
 * a debugging aid, and may be wrong or even NULL.  (In particular, it may
 * be wrong in a tlist from a stored rule, if the referenced column has been
 * renamed by ALTER TABLE since the rule was made.  Also, the planner tends
 * to store NULL rather than look up a valid name for tlist entries in
 * non-toplevel plan nodes.)  In resjunk entries, resname should be either
 * a specific system-generated name (such as "ctid") or NULL; anything else
 * risks confusing ExecGetJunkAttribute!
 *
 * ressortgroupref is used in the representation of ORDER BY, GROUP BY, and
 * DISTINCT items.  Targetlist entries with ressortgroupref=0 are not
 * sort/group items.  If ressortgroupref>0, then this item is an ORDER BY,
 * GROUP BY, and/or DISTINCT target value.  No two entries in a targetlist
 * may have the same nonzero ressortgroupref --- but there is no particular
 * meaning to the nonzero values, except as tags.  (For example, one must
 * not assume that lower ressortgroupref means a more significant sort key.)
 * The order of the associated SortGroupClause lists determine the semantics.
 *
 * resorigtbl/resorigcol identify the source of the column, if it is a
 * simple reference to a column of a base table (or view).  If it is not
 * a simple reference, these fields are zeroes.
 *
 * If resjunk is true then the column is a working column (such as a sort key)
 * that should be removed from the final output of the query.  Resjunk columns
 * must have resnos that cannot duplicate any regular column's resno.  Also
 * note that there are places that assume resjunk columns come after non-junk
 * columns.
 *--------------------
 */
typedef struct TargetEntry
{
	Expr		xpr;
	Expr	   *expr;			/* expression to evaluate */
	AttrNumber	resno;			/* attribute number (see notes above) */
	char	   *resname;		/* name of the column (could be NULL) */
	Index		ressortgroupref;/* nonzero if referenced by a sort/group
								 * clause */
	Oid			resorigtbl;		/* OID of column's source table */
	AttrNumber	resorigcol;		/* column's number in source table */
	bool		resjunk;		/* set to true to eliminate the attribute from
								 * final target list */
} TargetEntry;


/* ----------------------------------------------------------------
 *					node types for join trees
 *
 * The leaves of a join tree structure are RangeTblRef nodes.  Above
 * these, JoinExpr nodes can appear to denote a specific kind of join
 * or qualified join.  Also, FromExpr nodes can appear to denote an
 * ordinary cross-product join ("FROM foo, bar, baz WHERE ...").
 * FromExpr is like a JoinExpr of jointype JOIN_INNER, except that it
 * may have any number of child nodes, not just two.
 *
 * NOTE: the top level of a Query's jointree is always a FromExpr.
 * Even if the jointree contains no rels, there will be a FromExpr.
 *
 * NOTE: the qualification expressions present in JoinExpr nodes are
 * *in addition to* the query's main WHERE clause, which appears as the
 * qual of the top-level FromExpr.  The reason for associating quals with
 * specific nodes in the jointree is that the position of a qual is critical
 * when outer joins are present.  (If we enforce a qual too soon or too late,
 * that may cause the outer join to produce the wrong set of NULL-extended
 * rows.)  If all joins are inner joins then all the qual positions are
 * semantically interchangeable.
 *
 * NOTE: in the raw output of gram.y, a join tree contains RangeVar,
 * RangeSubselect, and RangeFunction nodes, which are all replaced by
 * RangeTblRef nodes during the parse analysis phase.  Also, the top-level
 * FromExpr is added during parse analysis; the grammar regards FROM and
 * WHERE as separate.
 * ----------------------------------------------------------------
 */

/*
 * RangeTblRef - reference to an entry in the query's rangetable
 *
 * We could use direct pointers to the RT entries and skip having these
 * nodes, but multiple pointers to the same node in a querytree cause
 * lots of headaches, so it seems better to store an index into the RT.
 */
typedef struct RangeTblRef
{
	NodeTag		type;
	int			rtindex;
} RangeTblRef;

/*----------
 * JoinExpr - for SQL JOIN expressions
 *
 * isNatural, usingClause, and quals are interdependent.  The user can write
 * only one of NATURAL, USING(), or ON() (this is enforced by the grammar).
 * If he writes NATURAL then parse analysis generates the equivalent USING()
 * list, and from that fills in "quals" with the right equality comparisons.
 * If he writes USING() then "quals" is filled with equality comparisons.
 * If he writes ON() then only "quals" is set.  Note that NATURAL/USING
 * are not equivalent to ON() since they also affect the output column list.
 *
 * alias is an Alias node representing the AS alias-clause attached to the
 * join expression, or NULL if no clause.  NB: presence or absence of the
 * alias has a critical impact on semantics, because a join with an alias
 * restricts visibility of the tables/columns inside it.
 *
 * During parse analysis, an RTE is created for the Join, and its index
 * is filled into rtindex.  This RTE is present mainly so that Vars can
 * be created that refer to the outputs of the join.  The planner sometimes
 * generates JoinExprs internally; these can have rtindex = 0 if there are
 * no join alias variables referencing such joins.
 *----------
 */
typedef struct JoinExpr
{
	NodeTag		type;
	JoinType	jointype;		/* type of join */
	bool		isNatural;		/* Natural join? Will need to shape table */
	Node	   *larg;			/* left subtree */
	Node	   *rarg;			/* right subtree */
	List	   *usingClause;	/* USING clause, if any (list of String) */
	Node	   *quals;			/* qualifiers on join, if any */
	Alias	   *alias;			/* user-written alias clause, if any */
	int			rtindex;		/* RT index assigned for join, or 0 */
} JoinExpr;

/*----------
 * FromExpr - represents a FROM ... WHERE ... construct
 *
 * This is both more flexible than a JoinExpr (it can have any number of
 * children, including zero) and less so --- we don't need to deal with
 * aliases and so on.  The output column set is implicitly just the union
 * of the outputs of the children.
 *----------
 */
typedef struct FromExpr
{
	NodeTag		type;
	List	   *fromlist;		/* List of join subtrees */
	Node	   *quals;			/* qualifiers on join, if any */
} FromExpr;

<<<<<<< HEAD

typedef enum Movement
{
	MOVEMENT_NONE,			/* No motion required. */
	MOVEMENT_FOCUS,			/* Fixed motion to a single segment. */
	MOVEMENT_BROADCAST,		/* Broadcast motion. */
	MOVEMENT_REPARTITION,	/* Hash motion */
	MOVEMENT_LIM_RESTRUCT,	/* Restructure a Limit node into three stages */
	MOVEMENT_EXPLICIT		/* Move tuples to the segments specified in the segid column */
} Movement;

/*----------
 * Flow - describes a tuple flow in a parallelized plan
 *
 * This node type is a MPP extension.
 *
 * Plan nodes contain a reference to a Flow that characterizes the output
 * tuple flow of the node.  In addition, the node contains fields used for
 * parallelizing specification.
 *----------
 */
typedef struct Flow
{
	NodeTag		type;			/* T_Flow */
	FlowType	flotype;		/* Type of flow produced by the plan. */

	/* What motion (including none) should be applied to this Plan's output. */
	Movement	req_move;

	/* Locus type (optimizer flow characterization).
	 */
	CdbLocusType	locustype;

	/* If flotype is FLOW_SINGLETON, then this is the segment (-1 for entry)
	 * on which tuples occur.  If req_move is MOVEMENT_FOCUS, then this is
	 * the desired segment for the resulting singleton flow.
	 */
	int			segindex;		/* Segment index of singleton flow. */
	int         numsegments;

	/* If req_move is MOVEMENT_REPARTITION, these express the desired
     * partitioning for a hash motion.  Else if flotype is FLOW_PARTITIONED,
     * this is the partitioning key.  Otherwise NIL.
	 * otherwise, they are NIL. */
	List       *hashExprs;			/* list of hash expressions */
	List	   *hashOpfamilies;

	/* If req_move is MOVEMENT_EXPLICIT, this contains the index of the segid column
	 * to use in the motion	 */
	AttrNumber segidColIdx;

    /* The original Flow ptr is saved here upon setting req_move. */
    struct Flow    *flow_before_req_move;

} Flow;

typedef enum GroupingType
{
	GROUPINGTYPE_ROLLUP,         /* ROLLUP grouping extension */
	GROUPINGTYPE_CUBE,           /* CUBE grouping extension */
	GROUPINGTYPE_GROUPING_SETS   /* GROUPING SETS grouping extension */
} GroupingType;


/*
 * DMLActionExpr
 *
 * Represents the expression which introduces the action in a SplitUpdate statement
 */
typedef struct DMLActionExpr
{
	Expr        xpr;
} DMLActionExpr;

/*
 * PartSelectedExpr
 *
 * Returns true, if the PartitionSelector has selected this partition.
 */
typedef struct PartSelectedExpr
{
	Expr		xpr;
	int			dynamicScanId;
	Oid			partOid;
} PartSelectedExpr;

/*
 * PartDefaultExpr
 * Represents the expression which determines whether this a part is a default part
 */
typedef struct PartDefaultExpr
{
	Expr		xpr;
	int 		level;			/* partitioning level */
} PartDefaultExpr;

/*
 * PartBoundExpr
 * Represents the expression which holds a part boundary in a PartitionSelector operator
 */
typedef struct PartBoundExpr
{
	Expr		xpr;
	int 		level;			/* partitioning level */
	Oid 		boundType;		/* the return type of this boundary - same as part key */
	bool 		isLowerBound;	/* lower (min) or upper (max) bound */
} PartBoundExpr;

/*
 * PartBoundInclusionExpr
 * Represents the expression which determines whether a part boundary is inclusive or not
 * in a PartitionSelector operator
 */
typedef struct PartBoundInclusionExpr
{
	Expr		xpr;
	int			level;			/* partitioning level */
	bool		isLowerBound;	/* lower (min) or upper (max) bound */
} PartBoundInclusionExpr;

/*
 * PartBoundOpenExpr
 * Represents the expression which determines whether a part boundary is open (unbounded) or not
 * in a PartitionSelector operator
 */
typedef struct PartBoundOpenExpr
{
	Expr		xpr;
	int		level;			/* partitioning level */
	bool		isLowerBound;	/* lower (min) or upper (max) bound */
} PartBoundOpenExpr;

/*
 * PartListRuleExpr
 * Represents the expression that converts the current rule for
 * level "level" to a list of constants. It only appears in
 * levelExpressions (which is non-equality predicates) for
 * the partition selector.
 */
typedef struct PartListRuleExpr
{
	Expr		xpr;
	int			level;			/* partitioning level */
	Oid 		resulttype;		/* the result type of expr - array type of part key */
	Oid 		elementtype; 	/* the element type of partition list values */
} PartListRuleExpr;

/*
 * PartListNullTestExpr
 *
 * Represents whether the list values of a partition for the specified level
 * contains NULL or not, if nulltesttype is IS_NULL.
 *
 * NOTE: This expr only works for list partition.
 */
typedef struct PartListNullTestExpr
{
	Expr		xpr;
	int			level;			/* partitioning level */
	NullTestType nulltesttype;	/* IS NULL, IS NOT NULL */
} PartListNullTestExpr;
=======
/*----------
 * OnConflictExpr - represents an ON CONFLICT DO ... expression
 *
 * The optimizer requires a list of inference elements, and optionally a WHERE
 * clause to infer a unique index.  The unique index (or, occasionally,
 * indexes) inferred are used to arbitrate whether or not the alternative ON
 * CONFLICT path is taken.
 *----------
 */
typedef struct OnConflictExpr
{
	NodeTag		type;
	OnConflictAction action;	/* DO NOTHING or UPDATE? */

	/* Arbiter */
	List	   *arbiterElems;	/* unique index arbiter list (of
								 * InferenceElem's) */
	Node	   *arbiterWhere;	/* unique index arbiter WHERE clause */
	Oid			constraint;		/* pg_constraint OID for arbiter */

	/* ON CONFLICT UPDATE */
	List	   *onConflictSet;	/* List of ON CONFLICT SET TargetEntrys */
	Node	   *onConflictWhere;	/* qualifiers to restrict UPDATE to */
	int			exclRelIndex;	/* RT index of 'excluded' relation */
	List	   *exclRelTlist;	/* tlist of the EXCLUDED pseudo relation */
} OnConflictExpr;
>>>>>>> ab93f90c

#endif   /* PRIMNODES_H */<|MERGE_RESOLUTION|>--- conflicted
+++ resolved
@@ -7,13 +7,9 @@
  *	  and join trees.
  *
  *
-<<<<<<< HEAD
  * Portions Copyright (c) 2005-2009, Greenplum inc
  * Portions Copyright (c) 2012-Present Pivotal Software, Inc.
- * Portions Copyright (c) 1996-2014, PostgreSQL Global Development Group
-=======
  * Portions Copyright (c) 1996-2015, PostgreSQL Global Development Group
->>>>>>> ab93f90c
  * Portions Copyright (c) 1994, Regents of the University of California
  *
  * src/include/nodes/primnodes.h
@@ -235,13 +231,9 @@
 {
 	PARAM_EXTERN,
 	PARAM_EXEC,
-<<<<<<< HEAD
 	PARAM_EXEC_REMOTE, /* MPP ???? */
-	PARAM_SUBLINK
-=======
 	PARAM_SUBLINK,
 	PARAM_MULTIEXPR
->>>>>>> ab93f90c
 } ParamKind;
 
 typedef struct Param
@@ -314,21 +306,6 @@
 	int			location;		/* token location, or -1 if unknown */
 } Aggref;
 
-
-/*
- * Grouping: describe the hidden GROUPING column for grouping extensions.
- *
- * Defined for making it easily to distinguish this column with others.
- *
- * Used with GroupingFunc to distinguish 'null' values that are created
- * through grouping with those that are in the raw data. See also GroupingFunc
- * for more details.
- */
-typedef struct Grouping
-{
-	Expr        xpr;
-} Grouping;
-
 /*
  * GroupId -
  *    representation of the hidden GROUP_ID column for grouping extensions.
@@ -366,18 +343,12 @@
  */
 typedef struct GroupId
 {
-	Expr      xpr;
+	Expr		xpr;
+	Index		agglevelsup;	/* same as Aggref.agglevelsup */
+	int			location;		/* token location */
 } GroupId;
 
 /*
-<<<<<<< HEAD
- * WindowFunc: describes a window function call
- *
- * In a query tree, a WindowFunc corresponds to a SQL window function
- * call.  In a plan tree, a WindowRef is an expression the corresponds
- * to some or all of the calculation of the window function result.
- *
-=======
  * GroupingFunc
  *
  * A GroupingFunc is a GROUPING(...) expression, which behaves in many ways
@@ -414,7 +385,10 @@
 
 /*
  * WindowFunc
->>>>>>> ab93f90c
+ *
+ * In a query tree, a WindowFunc corresponds to a SQL window function
+ * call.  In a plan tree, a WindowRef is an expression the corresponds
+ * to some or all of the calculation of the window function result.
  */
 typedef struct WindowFunc
 {
@@ -431,7 +405,6 @@
 	bool		windistinct;	/* TRUE if it's agg(DISTINCT ...) */
 	int			location;		/* token location, or -1 if unknown */
 } WindowFunc;
-
 
 /* ----------------
  *	ArrayRef: describes an array subscripting operation
@@ -1229,12 +1202,8 @@
 	Expr		xpr;
 	Expr	   *arg;			/* input expression */
 	NullTestType nulltesttype;	/* IS NULL, IS NOT NULL */
-<<<<<<< HEAD
 	bool		argisrow;		/* T to perform field-by-field null checks */
-=======
-	bool		argisrow;		/* T if input is of a composite type */
-	int			location;		/* token location, or -1 if unknown */
->>>>>>> ab93f90c
+	int			location;		/* token location, or -1 if unknown */
 } NullTest;
 
 /*
@@ -1519,7 +1488,32 @@
 	Node	   *quals;			/* qualifiers on join, if any */
 } FromExpr;
 
-<<<<<<< HEAD
+/*----------
+ * OnConflictExpr - represents an ON CONFLICT DO ... expression
+ *
+ * The optimizer requires a list of inference elements, and optionally a WHERE
+ * clause to infer a unique index.  The unique index (or, occasionally,
+ * indexes) inferred are used to arbitrate whether or not the alternative ON
+ * CONFLICT path is taken.
+ *----------
+ */
+typedef struct OnConflictExpr
+{
+	NodeTag		type;
+	OnConflictAction action;	/* DO NOTHING or UPDATE? */
+
+	/* Arbiter */
+	List	   *arbiterElems;	/* unique index arbiter list (of
+								 * InferenceElem's) */
+	Node	   *arbiterWhere;	/* unique index arbiter WHERE clause */
+	Oid			constraint;		/* pg_constraint OID for arbiter */
+
+	/* ON CONFLICT UPDATE */
+	List	   *onConflictSet;	/* List of ON CONFLICT SET TargetEntrys */
+	Node	   *onConflictWhere;	/* qualifiers to restrict UPDATE to */
+	int			exclRelIndex;	/* RT index of 'excluded' relation */
+	List	   *exclRelTlist;	/* tlist of the EXCLUDED pseudo relation */
+} OnConflictExpr;
 
 typedef enum Movement
 {
@@ -1576,14 +1570,6 @@
 
 } Flow;
 
-typedef enum GroupingType
-{
-	GROUPINGTYPE_ROLLUP,         /* ROLLUP grouping extension */
-	GROUPINGTYPE_CUBE,           /* CUBE grouping extension */
-	GROUPINGTYPE_GROUPING_SETS   /* GROUPING SETS grouping extension */
-} GroupingType;
-
-
 /*
  * DMLActionExpr
  *
@@ -1681,33 +1667,5 @@
 	int			level;			/* partitioning level */
 	NullTestType nulltesttype;	/* IS NULL, IS NOT NULL */
 } PartListNullTestExpr;
-=======
-/*----------
- * OnConflictExpr - represents an ON CONFLICT DO ... expression
- *
- * The optimizer requires a list of inference elements, and optionally a WHERE
- * clause to infer a unique index.  The unique index (or, occasionally,
- * indexes) inferred are used to arbitrate whether or not the alternative ON
- * CONFLICT path is taken.
- *----------
- */
-typedef struct OnConflictExpr
-{
-	NodeTag		type;
-	OnConflictAction action;	/* DO NOTHING or UPDATE? */
-
-	/* Arbiter */
-	List	   *arbiterElems;	/* unique index arbiter list (of
-								 * InferenceElem's) */
-	Node	   *arbiterWhere;	/* unique index arbiter WHERE clause */
-	Oid			constraint;		/* pg_constraint OID for arbiter */
-
-	/* ON CONFLICT UPDATE */
-	List	   *onConflictSet;	/* List of ON CONFLICT SET TargetEntrys */
-	Node	   *onConflictWhere;	/* qualifiers to restrict UPDATE to */
-	int			exclRelIndex;	/* RT index of 'excluded' relation */
-	List	   *exclRelTlist;	/* tlist of the EXCLUDED pseudo relation */
-} OnConflictExpr;
->>>>>>> ab93f90c
 
 #endif   /* PRIMNODES_H */