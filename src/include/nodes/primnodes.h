--- conflicted
+++ resolved
@@ -7,13 +7,9 @@
  *	  and join trees.
  *
  *
-<<<<<<< HEAD
  * Portions Copyright (c) 2005-2009, Greenplum inc
  * Portions Copyright (c) 2012-Present Pivotal Software, Inc.
- * Portions Copyright (c) 1996-2009, PostgreSQL Global Development Group
-=======
  * Portions Copyright (c) 1996-2010, PostgreSQL Global Development Group
->>>>>>> 1084f317
  * Portions Copyright (c) 1994, Regents of the University of California
  *
  * $PostgreSQL: pgsql/src/include/nodes/primnodes.h,v 1.156 2010/02/26 02:01:25 momjian Exp $
@@ -235,14 +231,9 @@
 /*
  * Aggref
  *
-<<<<<<< HEAD
  * The aggregate's args list is a targetlist, ie, a list of TargetEntry nodes.
  *
  * For a normal (non-ordered-set) aggregate, the non-resjunk TargetEntries
-=======
- * The aggregate's args list is a targetlist, ie, a list of TargetEntry nodes
- * (before Postgres 9.0 it was just bare expressions).	The non-resjunk TLEs
->>>>>>> 1084f317
  * represent the aggregate's regular arguments (if any) and resjunk TLEs can
  * be added at the end to represent ORDER BY expressions that are not also
  * arguments.  As in a top-level Query, the TLEs can be marked with
