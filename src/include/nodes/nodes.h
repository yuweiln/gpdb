--- conflicted
+++ resolved
@@ -9,11 +9,7 @@
  * Portions Copyright (c) 1996-2009, PostgreSQL Global Development Group
  * Portions Copyright (c) 1994, Regents of the University of California
  *
-<<<<<<< HEAD
- * $PostgreSQL: pgsql/src/include/nodes/nodes.h,v 1.213 2008/10/04 21:56:55 tgl Exp $
-=======
  * $PostgreSQL: pgsql/src/include/nodes/nodes.h,v 1.206 2008/03/20 21:42:48 tgl Exp $
->>>>>>> f260edb1
  *
  *-------------------------------------------------------------------------
  */
