/*-------------------------------------------------------------------------
 *
 * execnodes.h
 *	  definitions for executor state nodes
 *
 *
<<<<<<< HEAD
 * Portions Copyright (c) 2005-2009, Greenplum inc
 * Portions Copyright (c) 2012-Present Pivotal Software, Inc.
 * Portions Copyright (c) 1996-2010, PostgreSQL Global Development Group
=======
 * Portions Copyright (c) 1996-2011, PostgreSQL Global Development Group
>>>>>>> a4bebdd9
 * Portions Copyright (c) 1994, Regents of the University of California
 *
 * src/include/nodes/execnodes.h
 *
 *-------------------------------------------------------------------------
 */
#ifndef EXECNODES_H
#define EXECNODES_H

#include "access/genam.h"
#include "access/heapam.h"
#include "access/skey.h"
#include "nodes/params.h"
#include "nodes/plannodes.h"
#include "nodes/relation.h"
#include "nodes/tidbitmap.h"
#include "utils/hsearch.h"
#include "utils/rel.h"
#include "utils/snapshot.h"
#include "utils/tuplestore.h"

#include "gpmon/gpmon.h"                /* gpmon_packet_t */

/*
 * partition selector ids start from 1. Sometimes we use 0 to initialize variables
 */
#define InvalidPartitionSelectorId  0

struct CdbExplain_ShowStatCtx;          /* private, in "cdb/cdbexplain.c" */
struct ChunkTransportState;             /* #include "cdb/cdbinterconnect.h" */
struct StringInfoData;                  /* #include "lib/stringinfo.h" */
struct MemTupleBinding;
struct MemTupleData;
struct HeapScanDescData;
struct FileScanDescData;
struct SliceTable;

/* ----------------
 *	  IndexInfo information
 *
 *		this struct holds the information needed to construct new index
 *		entries for a particular index.  Used for both index_build and
 *		retail creation of index entries.
 *
 *		NumIndexAttrs		number of columns in this index
 *		KeyAttrNumbers		underlying-rel attribute numbers used as keys
 *							(zeroes indicate expressions)
 *		Expressions			expr trees for expression entries, or NIL if none
 *		ExpressionsState	exec state for expressions, or NIL if none
 *		Predicate			partial-index predicate, or NIL if none
 *		PredicateState		exec state for predicate, or NIL if none
 *		ExclusionOps		Per-column exclusion operators, or NULL if none
 *		ExclusionProcs		Underlying function OIDs for ExclusionOps
 *		ExclusionStrats		Opclass strategy numbers for ExclusionOps
 *		Unique				is it a unique index?
 *		ReadyForInserts		is it valid for inserts?
 *		Concurrent			are we doing a concurrent index build?
 *		BrokenHotChain		did we detect any broken HOT chains?
 *
 * ii_Concurrent and ii_BrokenHotChain are used only during index build;
 * they're conventionally set to false otherwise.
 * ----------------
 */
typedef struct IndexInfo
{
	NodeTag		type;
	int			ii_NumIndexAttrs;
	AttrNumber	ii_KeyAttrNumbers[INDEX_MAX_KEYS];
	List	   *ii_Expressions; /* list of Expr */
	List	   *ii_ExpressionsState;	/* list of ExprState */
	List	   *ii_Predicate;	/* list of Expr */
	List	   *ii_PredicateState;		/* list of ExprState */
	Oid		   *ii_ExclusionOps;	/* array with one entry per column */
	Oid		   *ii_ExclusionProcs;		/* array with one entry per column */
	uint16	   *ii_ExclusionStrats;		/* array with one entry per column */
	bool		ii_Unique;
	bool		ii_ReadyForInserts;
	bool		ii_Concurrent;
	bool		ii_BrokenHotChain;
} IndexInfo;

/* ----------------
 *	  ExprContext_CB
 *
 *		List of callbacks to be called at ExprContext shutdown.
 * ----------------
 */
typedef void (*ExprContextCallbackFunction) (Datum arg);

typedef struct ExprContext_CB
{
	struct ExprContext_CB *next;
	ExprContextCallbackFunction function;
	Datum		arg;
} ExprContext_CB;

/* ----------------
 *	  ExprContext
 *
 *		This class holds the "current context" information
 *		needed to evaluate expressions for doing tuple qualifications
 *		and tuple projections.	For example, if an expression refers
 *		to an attribute in the current inner tuple then we need to know
 *		what the current inner tuple is and so we look at the expression
 *		context.
 *
 *	There are two memory contexts associated with an ExprContext:
 *	* ecxt_per_query_memory is a query-lifespan context, typically the same
 *	  context the ExprContext node itself is allocated in.	This context
 *	  can be used for purposes such as storing function call cache info.
 *	* ecxt_per_tuple_memory is a short-term context for expression results.
 *	  As the name suggests, it will typically be reset once per tuple,
 *	  before we begin to evaluate expressions for that tuple.  Each
 *	  ExprContext normally has its very own per-tuple memory context.
 *
 *	CurrentMemoryContext should be set to ecxt_per_tuple_memory before
 *	calling ExecEvalExpr() --- see ExecEvalExprSwitchContext().
 * ----------------
 */
typedef struct ExprContext
{
	NodeTag		type;

	/* Tuples that Var nodes in expression may refer to */
	TupleTableSlot *ecxt_scantuple;
	TupleTableSlot *ecxt_innertuple;
	TupleTableSlot *ecxt_outertuple;

	/* Memory contexts for expression evaluation --- see notes above */
	MemoryContext ecxt_per_query_memory;
	MemoryContext ecxt_per_tuple_memory;

	/* Values to substitute for Param nodes in expression */
	ParamExecData *ecxt_param_exec_vals;		/* for PARAM_EXEC params */
	ParamListInfo ecxt_param_list_info; /* for other param types */

	/*
	 * Values to substitute for Aggref nodes in the expressions of an Agg
	 * node, or for WindowFunc nodes within a WindowAgg node.
	 */
	Datum	   *ecxt_aggvalues; /* precomputed values for aggs/windowfuncs */
	bool	   *ecxt_aggnulls;	/* null flags for aggs/windowfuncs */

	/* Value to substitute for CaseTestExpr nodes in expression */
	Datum		caseValue_datum;
	bool		caseValue_isNull;

	/* Value to substitute for CoerceToDomainValue nodes in expression */
	Datum		domainValue_datum;
	bool		domainValue_isNull;

	/* Link to containing EState (NULL if a standalone ExprContext) */
	struct EState *ecxt_estate;

	/* Functions to call back when ExprContext is shut down or rescanned */
	ExprContext_CB *ecxt_callbacks;

	/* Representing the final grouping and group_id for a tuple
	 * in a grouping extension query. */
	uint64      grouping;
	uint32      group_id;
} ExprContext;

/*
 * Set-result status returned by ExecEvalExpr()
 */
typedef enum
{
	ExprSingleResult,			/* expression does not return a set */
	ExprMultipleResult,			/* this result is an element of a set */
	ExprEndResult				/* there are no more elements in the set */
} ExprDoneCond;

/*
 * Return modes for functions returning sets.  Note values must be chosen
 * as separate bits so that a bitmask can be formed to indicate supported
 * modes.  SFRM_Materialize_Random and SFRM_Materialize_Preferred are
 * auxiliary flags about SFRM_Materialize mode, rather than separate modes.
 */
typedef enum
{
	SFRM_ValuePerCall = 0x01,	/* one value returned per call */
	SFRM_Materialize = 0x02,	/* result set instantiated in Tuplestore */
	SFRM_Materialize_Random = 0x04,		/* Tuplestore needs randomAccess */
	SFRM_Materialize_Preferred = 0x08	/* caller prefers Tuplestore */
} SetFunctionReturnMode;

/*
 * When calling a function that might return a set (multiple rows),
 * a node of this type is passed as fcinfo->resultinfo to allow
 * return status to be passed back.  A function returning set should
 * raise an error if no such resultinfo is provided.
 */
typedef struct ReturnSetInfo
{
	NodeTag		type;
	/* values set by caller: */
	ExprContext *econtext;		/* context function is being called in */
	TupleDesc	expectedDesc;	/* tuple descriptor expected by caller */
	int			allowedModes;	/* bitmask: return modes caller can handle */
	/* result status from function (but pre-initialized by caller): */
	SetFunctionReturnMode returnMode;	/* actual return mode */
	ExprDoneCond isDone;		/* status for ValuePerCall mode */
	/* fields filled by function in Materialize return mode: */
	Tuplestorestate *setResult; /* holds the complete returned tuple set */
	TupleDesc	setDesc;		/* actual descriptor for returned tuples */
} ReturnSetInfo;

/* ----------------
 *		ProjectionInfo node information
 *
 *		This is all the information needed to perform projections ---
 *		that is, form new tuples by evaluation of targetlist expressions.
 *		Nodes which need to do projections create one of these.
 *
 *		ExecProject() evaluates the tlist, forms a tuple, and stores it
 *		in the given slot.	Note that the result will be a "virtual" tuple
 *		unless ExecMaterializeSlot() is then called to force it to be
 *		converted to a physical tuple.	The slot must have a tupledesc
 *		that matches the output of the tlist!
 *
 *		The planner very often produces tlists that consist entirely of
 *		simple Var references (lower levels of a plan tree almost always
 *		look like that).  And top-level tlists are often mostly Vars too.
 *		We therefore optimize execution of simple-Var tlist entries.
 *		The pi_targetlist list actually contains only the tlist entries that
 *		aren't simple Vars, while those that are Vars are processed using the
 *		varSlotOffsets/varNumbers/varOutputCols arrays.
 *
 *		The lastXXXVar fields are used to optimize fetching of fields from
 *		input tuples: they let us do a slot_getsomeattrs() call to ensure
 *		that all needed attributes are extracted in one pass.
 *
 *		targetlist		target list for projection (non-Var expressions only)
 *		exprContext		expression context in which to evaluate targetlist
 *		slot			slot to place projection result in
 *		itemIsDone		workspace array for ExecProject
 *		directMap		true if varOutputCols[] is an identity map
 *		numSimpleVars	number of simple Vars found in original tlist
 *		varSlotOffsets	array indicating which slot each simple Var is from
 *		varNumbers		array containing input attr numbers of simple Vars
 *		varOutputCols	array containing output attr numbers of simple Vars
 *		lastInnerVar	highest attnum from inner tuple slot (0 if none)
 *		lastOuterVar	highest attnum from outer tuple slot (0 if none)
 *		lastScanVar		highest attnum from scan tuple slot (0 if none)
 * ----------------
 */
typedef struct ProjectionInfo
{
	NodeTag		type;
	List	   *pi_targetlist;
	ExprContext *pi_exprContext;
	TupleTableSlot *pi_slot;
	ExprDoneCond *pi_itemIsDone;
	bool		pi_directMap;
	int			pi_numSimpleVars;
	int		   *pi_varSlotOffsets;
	int		   *pi_varNumbers;
	int		   *pi_varOutputCols;
	int			pi_lastInnerVar;
	int			pi_lastOuterVar;
	int			pi_lastScanVar;
} ProjectionInfo;

/* ----------------
 *	  JunkFilter
 *
 *	  This class is used to store information regarding junk attributes.
 *	  A junk attribute is an attribute in a tuple that is needed only for
 *	  storing intermediate information in the executor, and does not belong
 *	  in emitted tuples.  For example, when we do an UPDATE query,
 *	  the planner adds a "junk" entry to the targetlist so that the tuples
 *	  returned to ExecutePlan() contain an extra attribute: the ctid of
 *	  the tuple to be updated.	This is needed to do the update, but we
 *	  don't want the ctid to be part of the stored new tuple!  So, we
 *	  apply a "junk filter" to remove the junk attributes and form the
 *	  real output tuple.  The junkfilter code also provides routines to
 *	  extract the values of the junk attribute(s) from the input tuple.
 *
 *	  targetList:		the original target list (including junk attributes).
 *	  cleanTupType:		the tuple descriptor for the "clean" tuple (with
 *						junk attributes removed).
 *	  cleanMap:			A map with the correspondence between the non-junk
 *						attribute numbers of the "original" tuple and the
 *						attribute numbers of the "clean" tuple.
 *	  resultSlot:		tuple slot used to hold cleaned tuple.
 *	  junkAttNo:		not used by junkfilter code.  Can be used by caller
 *						to remember the attno of a specific junk attribute
 *						(execMain.c stores the "ctid" attno here).
 * ----------------
 */
typedef struct JunkFilter
{
	NodeTag		type;
	List	   *jf_targetList;
	TupleDesc	jf_cleanTupType;
	AttrNumber *jf_cleanMap;
	TupleTableSlot *jf_resultSlot;
	AttrNumber	jf_junkAttNo;
} JunkFilter;

typedef void *RelationUpdateDesc;
typedef void *RelationDeleteDesc;

/* ----------------
 *	  ResultRelInfo information
 *
 *		Whenever we update an existing relation, we have to
 *		update indices on the relation, and perhaps also fire triggers.
 *		The ResultRelInfo class is used to hold all the information needed
 *		about a result relation, including indices.. -cim 10/15/89
 *
 *		RangeTableIndex			result relation's range table index
 *		RelationDesc			relation descriptor for result relation
 *		NumIndices				# of indices existing on result relation
 *		IndexRelationDescs		array of relation descriptors for indices
 *		IndexRelationInfo		array of key/attr info for indices
 *		TrigDesc				triggers to be fired, if any
 *		TrigFunctions			cached lookup info for trigger functions
 *		TrigWhenExprs			array of trigger WHEN expr states
 *		TrigInstrument			optional runtime measurements for triggers
 *		ConstraintExprs			array of constraint-checking expr states
 *		junkFilter				for removing junk attributes from tuples
 *		projectReturning		for computing a RETURNING list
 *		tupdesc_match			???
 *		mt_bind					???
 *		aoInsertDesc			context for appendonly relation buffered INSERT.
 *		aoDeleteDesc			context for appendonly relation buffered DELETE.
 *		ao_segno				the AO segfile we inserted into.
 *		extinsertDesc			???
 *		aosegno					???
 *		aoprocessed				???
 *		partInsertMap			map input attrno to target attrno
 *		partSlot				TupleTableSlot for the target part relation
 *		resultSlot          	TupleTableSlot for the target relation
 * ----------------
 */
typedef struct ResultRelInfo
{
	NodeTag		type;
	Index		ri_RangeTableIndex;
	Relation	ri_RelationDesc;
	int			ri_NumIndices;
	RelationPtr ri_IndexRelationDescs;
	IndexInfo **ri_IndexRelationInfo;
	TriggerDesc *ri_TrigDesc;
	FmgrInfo   *ri_TrigFunctions;
	List	  **ri_TrigWhenExprs;
	struct Instrumentation *ri_TrigInstrument;
	List	  **ri_ConstraintExprs;
	JunkFilter *ri_junkFilter;
	ProjectionInfo *ri_projectReturning;
	int			tupdesc_match;
	struct MemTupleBinding *mt_bind;

	struct AppendOnlyInsertDescData *ri_aoInsertDesc;
	struct AOCSInsertDescData *ri_aocsInsertDesc;
	struct ExternalInsertDescData *ri_extInsertDesc;

	RelationDeleteDesc ri_deleteDesc;
	RelationUpdateDesc ri_updateDesc;

	int			ri_aosegno;
	uint64		ri_aoprocessed; /* tuples added/deleted for AO */
	struct AttrMap *ri_partInsertMap;
	TupleTableSlot *ri_partSlot;
	TupleTableSlot *ri_resultSlot;
	/* Parent relation in checkPartitionUpdate */
	Relation	ri_PartitionParent;
	/* tupdesc_match for checkPartitionUpdate */
	int			ri_PartCheckTupDescMatch;
	/* Attribute map in checkPartitionUpdate */
	struct AttrMap *ri_PartCheckMap;
} ResultRelInfo;

typedef struct ShareNodeEntry
{
	NodeTag		type;

	Node	   *sharePlan;
	Node	   *shareState;
	int			refcount; /* reference count to guard from too-eager-free risk */
} ShareNodeEntry;

/*
 * PartitionAccessMethods
 *    Defines the lookup access methods for partitions, one for each level.
 */
typedef struct PartitionAccessMethods
{
	/* Number of partition levels */
	int			partLevels;

	/* Access methods, one for each level */
	void	  **amstate;

	/* Memory context for access methods */
	MemoryContext part_cxt;
} PartitionAccessMethods;

typedef struct PartitionState
{
	NodeTag		type;

	AttrNumber	max_partition_attr;
	int			result_partition_array_size; /* max elements of result relation array */
	HTAB	   *result_partition_hash;
	PartitionAccessMethods *accessMethods;
} PartitionState;

/*
 * PartitionMetadata
 *   Defines the metadata for partitions.
 */
typedef struct PartitionMetadata
{
	PartitionNode *partsAndRules;
	PartitionAccessMethods *accessMethods;
} PartitionMetadata;

/*
 * PartOidEntry
 *   Defines an entry in the shared partOid hash table.
 */
typedef struct PartOidEntry
{
	/* oid of an individual leaf partition */
	Oid			partOid;

	/* list of partition selectors that produced the above part oid */
	List	   *selectorList;
} PartOidEntry;

/*
 * DynamicPartitionIterator
 *   Defines the iterator state to iterate over a set of partitions.
 */
typedef struct DynamicPartitionIterator
{
	/* An HTAB of partition oids to work on. */
	HTAB	   *partitionOids;

	/* The current HTAB iterator */
	HASH_SEQ_STATUS *partitionIterator;

	/*
	 * If the HTAB is not completely iterated, we need to
	 * call hash_seq_term.
	 */
	bool		shouldCallHashSeqTerm;

	/* The relation oid at current iterator position. */
	Oid			curRelOid;

	/*
	 * The per-partition memory context to prevent memory leak during
	 * processing multiple partitions.
	 */
	MemoryContext partitionMemoryContext;
} DynamicPartitionIterator;

/*
 * DynamicTableScanInfo
 *   Encapsulate the information that is needed to maintain the pid indexes
 * for all dynamic table scans in a plan.
 */
typedef struct DynamicTableScanInfo
{
	/*
	 * The total number of unique dynamic table scans in the plan.
	 */
	int			numScans;

	/*
	 * List containing the number of partition selectors for every scan id.
	 * Element #i in the list corresponds to scan id i
	 */
	List	   *numSelectorsPerScanId;

	/*
	 * An array of pid indexes, one for each unique dynamic table scans.
	 * Each of these pid indexes maintains unique pids that are involved
	 * in the scan.
	 */
	HTAB	  **pidIndexes;

	/*
	 * An array of *pointers* to DynamicPartitionIterator to record the
	 * current hash table iterator position.
	 */
	DynamicPartitionIterator **iterators;

	/*
	 * Partitioning metadata for all relevant partition tables.
	 */
	List	   *partsMetadata;
} DynamicTableScanInfo;

/*
 * Number of pids used when initializing the pid-index hash table for each dynamic
 * table scan.
 */
#define INITIAL_NUM_PIDS 1000

/*
 * The initial estimate size for dynamic table scan pid-index array, and the
 * default incremental number when the array is out of space.
 */
#define NUM_PID_INDEXES_ADDED 10

/* ----------------
 *	  EState information
 *
 * Master working state for an Executor invocation
 * ----------------
 */
typedef struct EState
{
	NodeTag		type;

	/* Basic state for all query types: */
	ScanDirection es_direction; /* current scan direction */
	Snapshot	es_snapshot;	/* time qual to use */
	Snapshot	es_crosscheck_snapshot; /* crosscheck time qual for RI */
	List	   *es_range_table; /* List of RangeTblEntry */
	PlannedStmt *es_plannedstmt;	/* link to top of plan tree */

	JunkFilter *es_junkFilter;	/* top-level junk filter, if any */

	/* If query can insert/delete tuples, the command ID to mark them with */
	CommandId	es_output_cid;

	/* Info about target table(s) for insert/update/delete queries: */
	ResultRelInfo *es_result_relations; /* array of ResultRelInfos */
	int			es_num_result_relations;		/* length of array */
	ResultRelInfo *es_result_relation_info;		/* currently active array elt */

	/* Stuff used for firing triggers: */
	List	   *es_trig_target_relations;		/* trigger-only ResultRelInfos */

	/* partitioning info for target relation */
	PartitionNode *es_result_partitions;

	/* AO fileseg info for target relation */
	List	   *es_result_aosegnos;

	TupleTableSlot *es_trig_tuple_slot; /* for trigger output tuples */
	TupleTableSlot *es_trig_oldtup_slot;		/* for trigger old tuples */

	/* Parameter info: */
	ParamListInfo es_param_list_info;	/* values of external params */
	ParamExecData *es_param_exec_vals;	/* values of internal params */

	/* Other working state: */
	MemoryContext es_query_cxt; /* per-query context in which EState lives */

	List	   *es_tupleTable;	/* List of TupleTableSlots */

	List	   *es_rowMarks;	/* List of ExecRowMarks */

	uint64		es_processed;	/* # of tuples processed */
	Oid			es_lastoid;		/* last oid processed (by INSERT) */

	int			es_top_eflags;	/* eflags passed to ExecutorStart */
	int			es_instrument;	/* OR of InstrumentOption flags */
	bool		es_select_into; /* true if doing SELECT INTO */
	bool		es_into_oids;	/* true to generate OIDs in SELECT INTO */
	bool		es_finished;	/* true when ExecutorFinish is done */

	List	   *es_exprcontexts;	/* List of ExprContexts within EState */

	List	   *es_subplanstates;		/* List of PlanState for SubPlans */

	List	   *es_auxmodifytables;		/* List of secondary ModifyTableStates */

	/*
	 * this ExprContext is for per-output-tuple operations, such as constraint
	 * checks and index-value computations.  It will be reset for each output
	 * tuple.  Note that it will be created only if needed.
	 */
	ExprContext *es_per_tuple_exprcontext;

	/*
	 * These fields are for re-evaluating plan quals when an updated tuple is
	 * substituted in READ COMMITTED mode.	es_epqTuple[] contains tuples that
	 * scan plan nodes should return instead of whatever they'd normally
	 * return, or NULL if nothing to return; es_epqTupleSet[] is true if a
	 * particular array entry is valid; and es_epqScanDone[] is state to
	 * remember if the tuple has been returned already.  Arrays are of size
	 * list_length(es_range_table) and are indexed by scan node scanrelid - 1.
	 */
	HeapTuple  *es_epqTuple;	/* array of EPQ substitute tuples */
	bool	   *es_epqTupleSet; /* true if EPQ tuple is provided */
	bool	   *es_epqScanDone; /* true if EPQ tuple has been fetched */

	/* Additions for MPP plan slicing. */
	struct SliceTable *es_sliceTable;

	/* Current positions of cursors used in CURRENT OF expressions */
	List	   *es_cursorPositions;

	/* Data structure for node sharing */
	List	  **es_sharenode;

	int			active_recv_id;
	void	   *motionlayer_context;  /* Motion Layer state */
	struct ChunkTransportState *interconnect_context; /* Interconnect state */

	/* MPP used resources */
	bool		es_interconnect_is_setup;   /* is interconnect set-up?    */

	bool		es_got_eos;			/* was end-of-stream recieved? */

	bool		cancelUnfinished;	/* when we're cleaning up, we need to make sure that we know it */

	/* results from qExec processes */
	struct CdbDispatcherState *dispatcherState;

	/* CDB: EXPLAIN ANALYZE statistics */
	struct CdbExplain_ShowStatCtx  *showstatctx;

	/* CDB: partitioning state info */
	PartitionState *es_partition_state;

	/*
	 * The slice number for the current node that is
	 * being processed. During the tree traversal,
	 * this value is set by Motion and InitPlan nodes.
	 *
	 * currentSliceIdInPlan and currentExecutingSliceId
	 * are basically the same, except for InitPlan nodes.
	 * For InitPlan nodes, the nodes in the top slice have
	 * an assigned slice id in the plan, while the executing
	 * slice id for these nodes is the root slice id.
	 */
	int			currentSliceIdInPlan;
	int			currentExecutingSliceId;

	/*
	 * This is >0, if we're processing a subplan.
	 * This is used to determine whether we could eager free
	 * the Material node on top of Broadcast inside a subplan
	 * (for supporting correlated subqueries). The Material
	 * node can be eager-free'ed only when this value is 0.
	 */
	int			currentSubplanLevel;

	/*
	 * The root slice id for this EState.
	 */
	int			rootSliceId;

	struct PlanState *planstate;        /* plan's state tree */
	/*
	 * Information relevant to dynamic table scans.
	 */
	DynamicTableScanInfo *dynamicTableScanInfo;

	/* Should the executor skip past the alien plan nodes */
	bool eliminateAliens;
} EState;

struct PlanState;
struct MotionState;

extern struct MotionState *getMotionState(struct PlanState *ps, int sliceIndex);
extern int LocallyExecutingSliceIndex(EState *estate);
extern int PrimaryWriterSliceIndex(EState *estate);
extern int RootSliceIndex(EState *estate);
#ifdef USE_ASSERT_CHECKING
extern void SliceLeafMotionStateAreValid(struct MotionState *ms);
#endif

/*
 * ExecRowMark -
 *	   runtime representation of FOR UPDATE/SHARE clauses
 *
 * When doing UPDATE, DELETE, or SELECT FOR UPDATE/SHARE, we should have an
 * ExecRowMark for each non-target relation in the query (except inheritance
 * parent RTEs, which can be ignored at runtime).  See PlanRowMark for details
 * about most of the fields.  In addition to fields directly derived from
 * PlanRowMark, we store curCtid, which is used by the WHERE CURRENT OF code.
 *
 * EState->es_rowMarks is a list of these structs.
 */
typedef struct ExecRowMark
{
	Relation	relation;		/* opened and suitably locked relation */
	Index		rti;			/* its range table index */
	Index		prti;			/* parent range table index, if child */
	Index		rowmarkId;		/* unique identifier for resjunk columns */
	RowMarkType markType;		/* see enum in nodes/plannodes.h */
	bool		noWait;			/* NOWAIT option */
	ItemPointerData curCtid;	/* ctid of currently locked tuple, if any */
} ExecRowMark;

/*
 * ExecAuxRowMark -
 *	   additional runtime representation of FOR UPDATE/SHARE clauses
 *
 * Each LockRows and ModifyTable node keeps a list of the rowmarks it needs to
 * deal with.  In addition to a pointer to the related entry in es_rowMarks,
 * this struct carries the column number(s) of the resjunk columns associated
 * with the rowmark (see comments for PlanRowMark for more detail).  In the
 * case of ModifyTable, there has to be a separate ExecAuxRowMark list for
 * each child plan, because the resjunk columns could be at different physical
 * column positions in different subplans.
 */
typedef struct ExecAuxRowMark
{
	ExecRowMark *rowmark;		/* related entry in es_rowMarks */
	AttrNumber	ctidAttNo;		/* resno of ctid junk attribute, if any */
	AttrNumber	toidAttNo;		/* resno of tableoid junk attribute, if any */
	AttrNumber	wholeAttNo;		/* resno of whole-row junk attribute, if any */
} ExecAuxRowMark;


/* ----------------------------------------------------------------
 *				 Tuple Hash Tables
 *
 * All-in-memory tuple hash tables are used for a number of purposes.
 *
 * Note: tab_hash_funcs are for the key datatype(s) stored in the table,
 * and tab_eq_funcs are non-cross-type equality operators for those types.
 * Normally these are the only functions used, but FindTupleHashEntry()
 * supports searching a hashtable using cross-data-type hashing.  For that,
 * the caller must supply hash functions for the LHS datatype as well as
 * the cross-type equality operators to use.  in_hash_funcs and cur_eq_funcs
 * are set to point to the caller's function arrays while doing such a search.
 * During LookupTupleHashEntry(), they point to tab_hash_funcs and
 * tab_eq_funcs respectively.
 * ----------------------------------------------------------------
 */
typedef struct TupleHashEntryData *TupleHashEntry;
typedef struct TupleHashTableData *TupleHashTable;

typedef struct TupleHashEntryData
{
	/* firstTuple must be the first field in this struct! */
	struct MemTupleData *firstTuple;	/* copy of first tuple in this group */
	/* there may be additional data beyond the end of this struct */
} TupleHashEntryData;			/* VARIABLE LENGTH STRUCT */

typedef struct TupleHashTableData
{
	HTAB	   *hashtab;		/* underlying dynahash table */
	int			numCols;		/* number of columns in lookup key */
	AttrNumber *keyColIdx;		/* attr numbers of key columns */
	FmgrInfo   *tab_hash_funcs; /* hash functions for table datatype(s) */
	FmgrInfo   *tab_eq_funcs;	/* equality functions for table datatype(s) */
	MemoryContext tablecxt;		/* memory context containing table */
	MemoryContext tempcxt;		/* context for function evaluations */
	Size		entrysize;		/* actual size to make each hash entry */
	TupleTableSlot *tableslot;	/* slot for referencing table entries */
	/* The following fields are set transiently for each table search: */
	TupleTableSlot *inputslot;	/* current input tuple's slot */
	FmgrInfo   *in_hash_funcs;	/* hash functions for input datatype(s) */
	FmgrInfo   *cur_eq_funcs;	/* equality functions for input vs. table */
}	TupleHashTableData;

typedef HASH_SEQ_STATUS TupleHashIterator;

/*
 * Use InitTupleHashIterator/TermTupleHashIterator for a read/write scan.
 * Use ResetTupleHashIterator if the table can be frozen (in this case no
 * explicit scan termination is needed).
 */
#define InitTupleHashIterator(htable, iter) \
	hash_seq_init(iter, (htable)->hashtab)
#define TermTupleHashIterator(iter) \
	hash_seq_term(iter)
#define ResetTupleHashIterator(htable, iter) \
	do { \
		hash_freeze((htable)->hashtab); \
		hash_seq_init(iter, (htable)->hashtab); \
	} while (0)
#define ScanTupleHashTable(iter) \
	((TupleHashEntry) hash_seq_search(iter))

/* Abstraction of different memory management calls */
typedef struct MemoryManagerContainer
{
	void *manager; /* memory manager instance */
	void *(*alloc)(void *manager, Size len);
	void (*free)(void *manager, void *pointer);
	/*
	 * If existing space is too small, the realloced space is how many
	 * times of the existing one.
	 */
	int realloc_ratio;
} MemoryManagerContainer;

static inline void *cxt_alloc(void *manager, Size len)
{
	return MemoryContextAlloc((MemoryContext)manager, len);
}

static inline void cxt_free(void *manager, void *pointer)
{
    UnusedArg(manager);
	if (pointer != NULL)
		pfree(pointer);
}

/* ----------------------------------------------------------------
 *				 Expression State Trees
 *
 * Each executable expression tree has a parallel ExprState tree.
 *
 * Unlike PlanState, there is not an exact one-for-one correspondence between
 * ExprState node types and Expr node types.  Many Expr node types have no
 * need for node-type-specific run-time state, and so they can use plain
 * ExprState or GenericExprState as their associated ExprState node type.
 * ----------------------------------------------------------------
 */

/* ----------------
 *		ExprState node
 *
 * ExprState is the common superclass for all ExprState-type nodes.
 *
 * It can also be instantiated directly for leaf Expr nodes that need no
 * local run-time state (such as Var, Const, or Param).
 *
 * To save on dispatch overhead, each ExprState node contains a function
 * pointer to the routine to execute to evaluate the node.
 * ----------------
 */

typedef struct ExprState ExprState;

typedef Datum (*ExprStateEvalFunc) (ExprState *expression,
												ExprContext *econtext,
												bool *isNull,
												ExprDoneCond *isDone);

struct ExprState
{
	NodeTag		type;
	Expr	   *expr;			/* associated Expr node */
	ExprStateEvalFunc evalfunc; /* routine to run to execute node */
};

/* ----------------
 *		GenericExprState node
 *
 * This is used for Expr node types that need no local run-time state,
 * but have one child Expr node.
 * ----------------
 */
typedef struct GenericExprState
{
	ExprState	xprstate;
	ExprState  *arg;			/* state of my child node */
} GenericExprState;

/* ----------------
 *		WholeRowVarExprState node
 * ----------------
 */
typedef struct WholeRowVarExprState
{
	ExprState	xprstate;
	struct PlanState *parent;	/* parent PlanState, or NULL if none */
	JunkFilter *wrv_junkFilter; /* JunkFilter to remove resjunk cols */
} WholeRowVarExprState;

/* ----------------
 *		AggrefExprState node
 * ----------------
 */
typedef struct AggrefExprState
{
	ExprState	xprstate;
	List	   *aggdirectargs;	/* states of direct-argument expressions */
	List	   *args;			/* states of aggregated-argument expressions */
	ExprState  *aggfilter;		/* state of FILTER expression, if any */
	int			aggno;			/* ID number for agg within its plan node */
} AggrefExprState;

/*
 * ----------------
 *		GroupingFuncExprState node
 * ----------------
 */
typedef struct GroupingFuncExprState
{
	ExprState  xprstate;
	List          *args;
	int        ngrpcols;   /* number of unique grouping attributes */
} GroupingFuncExprState;

/* ----------------
 *		WindowFuncExprState node
 * ----------------
 */
typedef struct WindowFuncExprState
{
	ExprState	xprstate;
	List	   *args;			/* states of argument expressions */
	ExprState  *aggfilter;		/* FILTER expression */
	int			wfuncno;		/* ID number for wfunc within its plan node */
} WindowFuncExprState;

/* ----------------
 *		ArrayRefExprState node
 *
 * Note: array types can be fixed-length (typlen > 0), but only when the
 * element type is itself fixed-length.  Otherwise they are varlena structures
 * and have typlen = -1.  In any case, an array type is never pass-by-value.
 * ----------------
 */
typedef struct ArrayRefExprState
{
	ExprState	xprstate;
	List	   *refupperindexpr;	/* states for child nodes */
	List	   *reflowerindexpr;
	ExprState  *refexpr;
	ExprState  *refassgnexpr;
	int16		refattrlength;	/* typlen of array type */
	int16		refelemlength;	/* typlen of the array element type */
	bool		refelembyval;	/* is the element type pass-by-value? */
	char		refelemalign;	/* typalign of the element type */
} ArrayRefExprState;

/* ----------------
 *		FuncExprState node
 *
 * Although named for FuncExpr, this is also used for OpExpr, DistinctExpr,
 * and NullIf nodes; be careful to check what xprstate.expr is actually
 * pointing at!
 * ----------------
 */
typedef struct FuncExprState
{
	ExprState	xprstate;
	List	   *args;			/* states of argument expressions */

	/*
	 * Function manager's lookup info for the target function.  If func.fn_oid
	 * is InvalidOid, we haven't initialized it yet (nor any of the following
	 * fields).
	 */
	FmgrInfo	func;

	/*
	 * For a set-returning function (SRF) that returns a tuplestore, we keep
	 * the tuplestore here and dole out the result rows one at a time. The
	 * slot holds the row currently being returned.
	 */
	Tuplestorestate *funcResultStore;
	TupleTableSlot *funcResultSlot;

	/*
	 * In some cases we need to compute a tuple descriptor for the function's
	 * output.	If so, it's stored here.
	 */
	TupleDesc	funcResultDesc;
	bool		funcReturnsTuple;		/* valid when funcResultDesc isn't
										 * NULL */

	/*
	 * setArgsValid is true when we are evaluating a set-returning function
	 * that uses value-per-call mode and we are in the middle of a call
	 * series; we want to pass the same argument values to the function again
	 * (and again, until it returns ExprEndResult).  This indicates that
	 * fcinfo_data already contains valid argument data.
	 */
	bool		setArgsValid;

	/*
	 * Flag to remember whether we found a set-valued argument to the
	 * function. This causes the function result to be a set as well. Valid
	 * only when setArgsValid is true or funcResultStore isn't NULL.
	 */
	bool		setHasSetArg;	/* some argument returns a set */

	/*
	 * Flag to remember whether we have registered a shutdown callback for
	 * this FuncExprState.	We do so only if funcResultStore or setArgsValid
	 * has been set at least once (since all the callback is for is to release
	 * the tuplestore or clear setArgsValid).
	 */
	bool		shutdown_reg;	/* a shutdown callback is registered */

	/*
	 * Call parameter structure for the function.  This has been initialized
	 * (by InitFunctionCallInfoData) if func.fn_oid is valid.  It also saves
	 * argument values between calls, when setArgsValid is true.
	 */
<<<<<<< HEAD
	FunctionCallInfoData setArgs;

	/* Fast Path */
	ExprState  *fp_arg[2];
	Datum		fp_datum[2];
	bool		fp_null[2];
=======
	FunctionCallInfoData fcinfo_data;
>>>>>>> a4bebdd9
} FuncExprState;

/* ----------------
 *		ScalarArrayOpExprState node
 *
 * This is a FuncExprState plus some additional data.
 * ----------------
 */
typedef struct ScalarArrayOpExprState
{
	FuncExprState fxprstate;
	/* Cached info about array element type */
	Oid			element_type;
	int16		typlen;
	bool		typbyval;
	char		typalign;

	/* Fast path x in ('A', 'B', 'C') */
	int			fp_n;
	int		   *fp_len;
	Datum	   *fp_datum;
} ScalarArrayOpExprState;

/* ----------------
 *		BoolExprState node
 * ----------------
 */
typedef struct BoolExprState
{
	ExprState	xprstate;
	List	   *args;			/* states of argument expression(s) */
} BoolExprState;

/* ----------------
 *		PartSelectedExprState node
 * ----------------
 */
typedef struct PartSelectedExprState
{
	ExprState	xprstate;
} PartSelectedExprState;

/* ----------------
 *		PartDefaultExprState node
 * ----------------
 */
typedef struct PartDefaultExprState
{
	ExprState	xprstate;

	/* PartitionSelectorState where expression evaluator can look for rules */
	struct PartitionSelectorState *selector;
} PartDefaultExprState;

/* ----------------
 *		PartBoundExprState node
 * ----------------
 */
typedef struct PartBoundExprState
{
	ExprState	xprstate;

	/* PartitionSelectorState where expression evaluator can look for rules */
	struct PartitionSelectorState *selector;
} PartBoundExprState;

/* ----------------
 *		PartBoundInclusionExprState node
 * ----------------
 */
typedef struct PartBoundInclusionExprState
{
	ExprState	xprstate;

	/* PartitionSelectorState where expression evaluator can look for rules */
	struct PartitionSelectorState *selector;
} PartBoundInclusionExprState;

/* ----------------
 *		PartBoundOpenExprState node
 * ----------------
 */
typedef struct PartBoundOpenExprState
{
	ExprState	xprstate;

	/* PartitionSelectorState where expression evaluator can look for rules */
	struct PartitionSelectorState *selector;
} PartBoundOpenExprState;

/* ----------------
 *		PartListRuleExprState node
 * ----------------
 */
typedef struct PartListRuleExprState
{
	ExprState	xprstate;

	/* PartitionSelectorState where expression evaluator can look for rules */
	struct PartitionSelectorState *selector;
} PartListRuleExprState;

/* ----------------
 *		PartListNullTestExprState node
 * ----------------
 */
typedef struct PartListNullTestExprState
{
	ExprState	xprstate;

	/* PartitionSelectorState where expression evaluator can look for rules */
	struct PartitionSelectorState *selector;
} PartListNullTestExprState;

/* ----------------
 *		SubPlanState node
 * ----------------
 */
typedef struct SubPlanState
{
	ExprState	xprstate;
	struct PlanState *planstate;	/* subselect plan's state tree */
	ExprState  *testexpr;		/* state of combining expression */
	List	   *args;			/* states of argument expression(s) */
	struct MemTupleData *curTuple;                /* copy of most recent tuple from subplan */
	Datum		curArray;		/* most recent array from ARRAY() subplan */
	/* these are used when hashing the subselect's output: */
	ProjectionInfo *projLeft;	/* for projecting lefthand exprs */
	ProjectionInfo *projRight;	/* for projecting subselect output */
	TupleHashTable hashtable;	/* hash table for no-nulls subselect rows */
	TupleHashTable hashnulls;	/* hash table for rows with null(s) */
	bool		havehashrows;	/* TRUE if hashtable is not empty */
	bool		havenullrows;	/* TRUE if hashnulls is not empty */
<<<<<<< HEAD
	MemoryContext hashtablecxt;	/* memory context containing hash tables */
=======
	MemoryContext hashtablecxt; /* memory context containing hash tables */
>>>>>>> a4bebdd9
	MemoryContext hashtempcxt;	/* temp memory context for hash tables */
	ExprContext *innerecontext; /* econtext for computing inner tuples */
	AttrNumber *keyColIdx;		/* control data for hash tables */
	FmgrInfo   *tab_hash_funcs; /* hash functions for table datatype(s) */
	FmgrInfo   *tab_eq_funcs;	/* equality functions for table datatype(s) */
	FmgrInfo   *lhs_hash_funcs; /* hash functions for lefthand datatype(s) */
	FmgrInfo   *cur_eq_funcs;	/* equality functions for LHS vs. table */
} SubPlanState;

/* ----------------
 *		AlternativeSubPlanState node
 * ----------------
 */
typedef struct AlternativeSubPlanState
{
	ExprState	xprstate;
	List	   *subplans;		/* states of alternative subplans */
	int			active;			/* list index of the one we're using */
} AlternativeSubPlanState;

/* ----------------
 *		FieldSelectState node
 * ----------------
 */
typedef struct FieldSelectState
{
	ExprState	xprstate;
	ExprState  *arg;			/* input expression */
	TupleDesc	argdesc;		/* tupdesc for most recent input */
} FieldSelectState;

/* ----------------
 *		FieldStoreState node
 * ----------------
 */
typedef struct FieldStoreState
{
	ExprState	xprstate;
	ExprState  *arg;			/* input tuple value */
	List	   *newvals;		/* new value(s) for field(s) */
	TupleDesc	argdesc;		/* tupdesc for most recent input */
} FieldStoreState;

/* ----------------
 *		CoerceViaIOState node
 * ----------------
 */
typedef struct CoerceViaIOState
{
	ExprState	xprstate;
	ExprState  *arg;			/* input expression */
	FmgrInfo	outfunc;		/* lookup info for source output function */
	FmgrInfo	infunc;			/* lookup info for result input function */
	Oid			intypioparam;	/* argument needed for input function */
} CoerceViaIOState;

/* ----------------
 *		ArrayCoerceExprState node
 * ----------------
 */
typedef struct ArrayCoerceExprState
{
	ExprState	xprstate;
	ExprState  *arg;			/* input array value */
	Oid			resultelemtype; /* element type of result array */
	FmgrInfo	elemfunc;		/* lookup info for element coercion function */
	/* use struct pointer to avoid including array.h here */
	struct ArrayMapState *amstate;		/* workspace for array_map */
} ArrayCoerceExprState;

/* ----------------
 *		ConvertRowtypeExprState node
 * ----------------
 */
typedef struct ConvertRowtypeExprState
{
	ExprState	xprstate;
	ExprState  *arg;			/* input tuple value */
	TupleDesc	indesc;			/* tupdesc for source rowtype */
	TupleDesc	outdesc;		/* tupdesc for result rowtype */
	/* use "struct" so we needn't include tupconvert.h here */
	struct TupleConversionMap *map;
	bool		initialized;
} ConvertRowtypeExprState;

/* ----------------
 *		CaseExprState node
 * ----------------
 */
typedef struct CaseExprState
{
	ExprState	xprstate;
	ExprState  *arg;			/* implicit equality comparison argument */
	List	   *args;			/* the arguments (list of WHEN clauses) */
	ExprState  *defresult;		/* the default result (ELSE clause) */
} CaseExprState;

/* ----------------
 *		CaseWhenState node
 * ----------------
 */
typedef struct CaseWhenState
{
	ExprState	xprstate;
	ExprState  *expr;			/* condition expression */
	ExprState  *result;			/* substitution result */
} CaseWhenState;

/* ----------------
 *		ArrayExprState node
 *
 * Note: ARRAY[] expressions always produce varlena arrays, never fixed-length
 * arrays.
 * ----------------
 */
typedef struct ArrayExprState
{
	ExprState	xprstate;
	List	   *elements;		/* states for child nodes */
	int16		elemlength;		/* typlen of the array element type */
	bool		elembyval;		/* is the element type pass-by-value? */
	char		elemalign;		/* typalign of the element type */
} ArrayExprState;

/* ----------------
 *		RowExprState node
 * ----------------
 */
typedef struct RowExprState
{
	ExprState	xprstate;
	List	   *args;			/* the arguments */
	TupleDesc	tupdesc;		/* descriptor for result tuples */
} RowExprState;

/* ----------------
 *		RowCompareExprState node
 * ----------------
 */
typedef struct RowCompareExprState
{
	ExprState	xprstate;
	List	   *largs;			/* the left-hand input arguments */
	List	   *rargs;			/* the right-hand input arguments */
	FmgrInfo   *funcs;			/* array of comparison function info */
	Oid		   *collations;		/* array of collations to use */
} RowCompareExprState;

/* ----------------
 *		CoalesceExprState node
 * ----------------
 */
typedef struct CoalesceExprState
{
	ExprState	xprstate;
	List	   *args;			/* the arguments */
} CoalesceExprState;

/* ----------------
 *		MinMaxExprState node
 * ----------------
 */
typedef struct MinMaxExprState
{
	ExprState	xprstate;
	List	   *args;			/* the arguments */
	FmgrInfo	cfunc;			/* lookup info for comparison func */
} MinMaxExprState;

/* ----------------
 *		XmlExprState node
 * ----------------
 */
typedef struct XmlExprState
{
	ExprState	xprstate;
	List	   *named_args;		/* ExprStates for named arguments */
	List	   *args;			/* ExprStates for other arguments */
} XmlExprState;

/* ----------------
 *		NullTestState node
 * ----------------
 */
typedef struct NullTestState
{
	ExprState	xprstate;
	ExprState  *arg;			/* input expression */
	/* used only if input is of composite type: */
	TupleDesc	argdesc;		/* tupdesc for most recent input */
} NullTestState;

/* ----------------
 *		CoerceToDomainState node
 * ----------------
 */
typedef struct CoerceToDomainState
{
	ExprState	xprstate;
	ExprState  *arg;			/* input expression */
	/* Cached list of constraints that need to be checked */
	List	   *constraints;	/* list of DomainConstraintState nodes */
} CoerceToDomainState;

/*
 * DomainConstraintState - one item to check during CoerceToDomain
 *
 * Note: this is just a Node, and not an ExprState, because it has no
 * corresponding Expr to link to.  Nonetheless it is part of an ExprState
 * tree, so we give it a name following the xxxState convention.
 */
typedef enum DomainConstraintType
{
	DOM_CONSTRAINT_NOTNULL,
	DOM_CONSTRAINT_CHECK
} DomainConstraintType;

typedef struct DomainConstraintState
{
	NodeTag		type;
	DomainConstraintType constrainttype;		/* constraint type */
	char	   *name;			/* name of constraint (for error msgs) */
	ExprState  *check_expr;		/* for CHECK, a boolean expression */
} DomainConstraintState;


/* ----------------------------------------------------------------
 *				 Executor State Trees
 *
 * An executing query has a PlanState tree paralleling the Plan tree
 * that describes the plan.
 * ----------------------------------------------------------------
 */

/* ----------------
 *		PlanState node
 *
 * We never actually instantiate any PlanState nodes; this is just the common
 * abstract superclass for all PlanState-type nodes.
 * ----------------
 */
typedef struct PlanState
{
	NodeTag		type;

	Plan	   *plan;			/* associated Plan node */

	EState	   *state;			/* at execution time, states of individual
								 * nodes point to one EState for the whole
								 * top-level plan */

	bool		fHadSentGpmon;

	/*
	 * Common structural data for all Plan types.  These links to subsidiary
	 * state trees parallel links in the associated plan tree (except for the
	 * subPlan list, which does not exist in the plan tree).
	 */
	List	   *targetlist;		/* target list to be computed at this node */
	List	   *qual;			/* implicitly-ANDed qual conditions */
	struct PlanState *lefttree; /* input plan tree(s) */
	struct PlanState *righttree;
	List	   *initPlan;		/* Init SubPlanState nodes (un-correlated expr
								 * subselects) */
	List	   *subPlan;		/* SubPlanState nodes in my expressions */

	/*
	 * State for management of parameter-change-driven rescanning
	 */
	Bitmapset  *chgParam;		/* set of IDs of changed Params */

	/*
	 * Indicate whether it is unsafe to eager free the memory used by this node when
	 * this node outputted its last row.
	 *
	 * The unsafe cases are Mark/Restore, Rescan on Material/Sort on top of a Motion.
	 */
	bool		delayEagerFree;

	/*
	 * Other run-time state needed by most if not all node types.
	 */
	TupleTableSlot *ps_ResultTupleSlot; /* slot for my result tuples */
	ExprContext *ps_ExprContext;	/* node's expression-evaluation context */
	ProjectionInfo *ps_ProjInfo;	/* info for doing tuple projection */

	/*
	 * EXPLAIN ANALYZE statistics collection
	 */
	struct Instrumentation *instrument;     /* runtime stats for this node */
	struct StringInfoData  *cdbexplainbuf;  /* EXPLAIN ANALYZE report buf */
	void      (*cdbexplainfun)(struct PlanState *planstate, struct StringInfoData *buf);
	/* callback before ExecutorEnd */

	/*
	 * GpMon packet
	 */
	int		gpmon_plan_tick;
	gpmon_packet_t gpmon_pkt;

	bool		fHadSentNodeStart;
} PlanState;

/* Gpperfmon helper functions defined in execGpmon.c */
extern void CheckSendPlanStateGpmonPkt(PlanState *ps);
extern void EndPlanStateGpmonPkt(PlanState *ps);
extern void InitPlanNodeGpmonPkt(Plan* plan, gpmon_packet_t *gpmon_pkt, EState *estate);

extern uint64 PlanStateOperatorMemKB(const PlanState *ps);

static inline void Gpmon_Incr_Rows_Out(gpmon_packet_t *pkt)
{
    ++pkt->u.qexec.rowsout;
}

/* ----------------
 *	these are defined to avoid confusion problems with "left"
 *	and "right" and "inner" and "outer".  The convention is that
 *	the "left" plan is the "outer" plan and the "right" plan is
 *	the inner plan, but these make the code more readable.
 * ----------------
 */
#define innerPlanState(node)		(((PlanState *)(node))->righttree)
#define outerPlanState(node)		(((PlanState *)(node))->lefttree)

/*
 * EPQState is state for executing an EvalPlanQual recheck on a candidate
 * tuple in ModifyTable or LockRows.  The estate and planstate fields are
 * NULL if inactive.
 */
typedef struct EPQState
{
	EState	   *estate;			/* subsidiary EState */
	PlanState  *planstate;		/* plan state tree ready to be executed */
	TupleTableSlot *origslot;	/* original output tuple to be rechecked */
	Plan	   *plan;			/* plan tree to be executed */
	List	   *arowMarks;		/* ExecAuxRowMarks (non-locking only) */
	int			epqParam;		/* ID of Param to force scan node re-eval */
} EPQState;


/* ----------------
 *	 ResultState information
 * ----------------
 */
typedef struct ResultState
{
	PlanState	ps;				/* its first field is NodeTag */
	ExprState  *resconstantqual;
	bool		inputFullyConsumed;		/* are we done? */
	bool		rs_checkqual;	/* do we need to check the qual? */
	bool		isSRF;			/* state flag for processing set-valued
								 * functions in targetlist */
	ExprDoneCond lastSRFCond;	/* Applicable only if isSRF is true.
								 * Represents the last done flag */
} ResultState;

/* ----------------
 *	 RepeatState information
 * ----------------
 */
typedef struct RepeatState
{
	PlanState	ps;				/* its first field is NodeTag */

	bool		repeat_done;	/* are we done? */
	TupleTableSlot *slot;		/* The current tuple */
	int			repeat_count;	/* The number of repeats for the current tuple */
	ExprState  *expr_state;		/* The state to evaluate the expression */
} RepeatState;

/* ----------------
 *	 ModifyTableState information
 * ----------------
 */
typedef struct ModifyTableState
{
	PlanState	ps;				/* its first field is NodeTag */
	CmdType		operation;		/* INSERT, UPDATE, or DELETE */
	bool		canSetTag;		/* do we set the command tag/es_processed? */
	bool		mt_done;		/* are we done? */
	PlanState **mt_plans;		/* subplans (one per target rel) */
	int			mt_nplans;		/* number of plans in the array */
	int			mt_whichplan;	/* which one is being executed (0..n-1) */
	ResultRelInfo *resultRelInfo;		/* per-subplan target relations */
	List	  **mt_arowmarks;	/* per-subplan ExecAuxRowMark lists */
	EPQState	mt_epqstate;	/* for evaluating EvalPlanQual rechecks */
	bool		fireBSTriggers; /* do we need to fire stmt triggers? */
} ModifyTableState;

/* ----------------
 *	 AppendState information
 *
 *		nplans			how many plans are in the array
 *		whichplan		which plan is being executed (0 .. n-1)
 * ----------------
 */
typedef struct AppendState
{
	PlanState	ps;				/* its first field is NodeTag */
	PlanState **appendplans;	/* array of PlanStates for my inputs */
	int			eflags;			/* used to initialize each subplan */
	int			as_nplans;
	int			as_whichplan;
} AppendState;

/*
 * SequenceState
 */
typedef struct SequenceState
{
	PlanState	ps;
	PlanState **subplans;
	int			numSubplans;

	/*
	 * True if no subplan has been executed.
	 */
	bool		initState;
} SequenceState;

/* ----------------
 *	 MergeAppendState information
 *
 *		nplans			how many plans are in the array
 *		nkeys			number of sort key columns
 *		scankeys		sort keys in ScanKey representation
 *		slots			current output tuple of each subplan
 *		heap			heap of active tuples (represented as array indexes)
 *		heap_size		number of active heap entries
 *		initialized		true if we have fetched first tuple from each subplan
 *		last_slot		last subplan fetched from (which must be re-called)
 * ----------------
 */
typedef struct MergeAppendState
{
	PlanState	ps;				/* its first field is NodeTag */
	PlanState **mergeplans;		/* array of PlanStates for my inputs */
	int			ms_nplans;
	int			ms_nkeys;
	ScanKey		ms_scankeys;	/* array of length ms_nkeys */
	TupleTableSlot **ms_slots;	/* array of length ms_nplans */
	int		   *ms_heap;		/* array of length ms_nplans */
	int			ms_heap_size;	/* current active length of ms_heap[] */
	bool		ms_initialized; /* are subplans started? */
	int			ms_last_slot;	/* last subplan slot we returned from */
} MergeAppendState;

/* ----------------
 *	 RecursiveUnionState information
 *
 *		RecursiveUnionState is used for performing a recursive union.
 *
 *		recursing			T when we're done scanning the non-recursive term
 *		intermediate_empty	T if intermediate_table is currently empty
 *		working_table		working table (to be scanned by recursive term)
 *		intermediate_table	current recursive output (next generation of WT)
 * ----------------
 */
typedef struct RecursiveUnionState
{
	PlanState	ps;				/* its first field is NodeTag */
	bool		recursing;
	bool		intermediate_empty;
	Tuplestorestate *working_table;
	Tuplestorestate *intermediate_table;

	/* Remaining fields are unused in UNION ALL case */
	FmgrInfo   *eqfunctions;	/* per-grouping-field equality fns */
	FmgrInfo   *hashfunctions;	/* per-grouping-field hash fns */
	MemoryContext tempContext;	/* short-term context for comparisons */
	TupleHashTable hashtable;	/* hash table for tuples already seen */
	MemoryContext tableContext; /* memory context containing hash table */
} RecursiveUnionState;

/* ----------------
 *	 BitmapAndState information
 * ----------------
 */
typedef struct BitmapAndState
{
	PlanState	ps;				/* its first field is NodeTag */
	PlanState **bitmapplans;	/* array of PlanStates for my inputs */
	int			nplans;			/* number of input plans */
	Node	   *bitmap;			/* output stream bitmap */
} BitmapAndState;

/* ----------------
 *	 BitmapOrState information
 * ----------------
 */
typedef struct BitmapOrState
{
	PlanState	ps;				/* its first field is NodeTag */
	PlanState **bitmapplans;	/* array of PlanStates for my inputs */
	int			nplans;			/* number of input plans */
	Node	   *bitmap;			/* output bitmap */
} BitmapOrState;

/* ----------------------------------------------------------------
 *				 Scan State Information
 * ----------------------------------------------------------------
 */

/* What stage the scan node is currently
 *
 * 	SCAN_INIT: we are initializing the scan state
 * 	SCAN_FIRST: part of the initialization is done and we are
 * 		ready to scan the first relation of possibly multiple
 * 		relations, if it is a dynamic scan.
 * 	SCAN_SCAN: all initializations for reading tuples are done
 * 		and we are either reading tuples, or ready to read tuples
 * 	SCAN_MARKPOS: we have marked a position in the scan state
 * 	SCAN_NEXT: we are done with the current relation and waiting
 * 		for the next relation (if multi-partition)
 * 	SCAN_DONE: we are done with all relations/partitions, but
 * 		the scan state is still valid for a ReScan (i.e., we
 * 		haven't destroyed our scan state yet)
 * 	SCAN_END: we are completely done. We cannot ReScan, without
 * 		redoing the whole initialization phase again.
 */
typedef enum
{
        SCAN_INIT           = 0,
        SCAN_FIRST          = 1,
        SCAN_SCAN           = 2,
        SCAN_MARKPOS        = 4,
        SCAN_NEXT           = 8,
        SCAN_DONE           = 16,
        SCAN_RESCAN         = 32,
        SCAN_END            = 64,
} ScanStatus;

/*
 * TableType
 *   Enum for different types of tables. The code relies on the enum being
 *   unsigned so the minimum member value should be zero. Reordering and/or
 *   renumbering the enum will most likely break assumptions and should be
 *   refrained from.
 */
typedef enum
{
	TableTypeHeap = 0,
	TableTypeAppendOnly = 1,
	TableTypeAOCS = 2,
	TableTypeInvalid,
} TableType;

/* ----------------
 *	 ScanState information
 *
 *		ScanState extends PlanState for node types that represent
 *		scans of an underlying relation.  It can also be used for nodes
 *		that scan the output of an underlying plan node --- in that case,
 *		only ScanTupleSlot is actually useful, and it refers to the tuple
 *		retrieved from the subplan.
 *
 *		currentRelation    relation being scanned (NULL if none)
 *		ScanTupleSlot	   pointer to slot in tuple table holding scan tuple
 *		scan_state		   the stage of scanning
 *		tableType		   the table type of the target relation
 * ----------------
 */
typedef struct ScanState
{
	PlanState	ps;				/* its first field is NodeTag */
	Relation	ss_currentRelation;
	TupleTableSlot *ss_ScanTupleSlot;

	int			scan_state;

	/* The type of the table that is being scanned */
	TableType	tableType;
} ScanState;

/*
 * SeqScanOpaqueData
 *   Additional state data (in addition to ScanState) for scanning heap table.
 */
typedef struct SeqScanOpaqueData
{
	struct HeapScanDescData * ss_currentScanDesc;

	struct {
		HeapTupleData item[512];
		int bot, top;
		HeapTuple last;
		int seen_EOS;
	} ss_heapTupleData;

} SeqScanOpaqueData;

/*
 * SeqScanState
 *   State data for scanning heap table.
 */
typedef struct SeqScanState
{
	ScanState ss;
	SeqScanOpaqueData *opaque;
} SeqScanState;

/*
 * These structs store information about index quals that don't have simple
 * constant right-hand sides.  See comments for ExecIndexBuildScanKeys()
 * for discussion.
 */
typedef struct
{
	ScanKey		scan_key;		/* scankey to put value into */
	ExprState  *key_expr;		/* expr to evaluate to get value */
	bool		key_toastable;	/* is expr's result a toastable datatype? */
} IndexRuntimeKeyInfo;

typedef struct
{
	ScanKey		scan_key;		/* scankey to put value into */
	ExprState  *array_expr;		/* expr to evaluate to get array value */
	int			next_elem;		/* next array element to use */
	int			num_elems;		/* number of elems in current array value */
	Datum	   *elem_values;	/* array of num_elems Datums */
	bool	   *elem_nulls;		/* array of num_elems is-null flags */
} IndexArrayKeyInfo;

/* ----------------
 *	 IndexScanState information
 *
 *		indexqualorig	   execution state for indexqualorig expressions
 *		ScanKeys		   Skey structures for index quals
 *		NumScanKeys		   number of ScanKeys
 *		OrderByKeys		   Skey structures for index ordering operators
 *		NumOrderByKeys	   number of OrderByKeys
 *		RuntimeKeys		   info about Skeys that must be evaluated at runtime
 *		NumRuntimeKeys	   number of RuntimeKeys
 *		RuntimeKeysReady   true if runtime Skeys have been computed
 *		RuntimeContext	   expr context for evaling runtime Skeys
 *		RelationDesc	   index relation descriptor
 *		ScanDesc		   index scan descriptor
 * ----------------
 */
typedef struct IndexScanState
{
	ScanState	ss;				/* its first field is NodeTag */
	List	   *indexqualorig;
	ScanKey		iss_ScanKeys;
	int			iss_NumScanKeys;
	ScanKey		iss_OrderByKeys;
	int			iss_NumOrderByKeys;
	IndexRuntimeKeyInfo *iss_RuntimeKeys;
	int			iss_NumRuntimeKeys;
	bool		iss_RuntimeKeysReady;
	ExprContext *iss_RuntimeContext;
	Relation	iss_RelationDesc;
	IndexScanDesc iss_ScanDesc;

	/*
	 * tableOid is the oid of the partition or relation on which our current
	 * index relation is defined.
	 */
	Oid			tableOid;
} IndexScanState;

/*
 * DynamicIndexScanState
 */
typedef struct DynamicIndexScanState
{
	ScanState	ss;

	int			eflags;
	IndexScanState *indexScanState;
	List	   *tuptable;
	ExprContext *outer_exprContext;

	/*
	* Partition id index that mantains all unique partition ids for the
	* DynamicIndexScan.
	*/
	HTAB *pidxIndex;

	/*
	* Status of the part to retrieve (result of the sequential search in a hash table).
	*/
	HASH_SEQ_STATUS pidxStatus;

	/* Like DynamicTableScanState, this flag is required to handle error condition.
	 * This flag prevent ExecEndDynamicIndexScan from calling hash_seq_term() or
	 * a NULL hash table. */
	bool shouldCallHashSeqTerm;

	/*
	 * We will create a new copy of logicalIndexInfo in this memory context for
	 * each partition. This memory context will be reset per-partition to free
	 * up previous partition's logicalIndexInfo memory
	 */
	MemoryContext partitionMemoryContext;

	/* The partition oid for which the current varnos are mapped */
	Oid columnLayoutOid;
} DynamicIndexScanState;

/* ----------------
 *	 BitmapIndexScanState information
 *
 *		result			   bitmap to return output into, or NULL
 *		ScanKeys		   Skey structures for index quals
 *		NumScanKeys		   number of ScanKeys
 *		RuntimeKeys		   info about Skeys that must be evaluated at runtime
 *		NumRuntimeKeys	   number of RuntimeKeys
 *		ArrayKeys		   info about Skeys that come from ScalarArrayOpExprs
 *		NumArrayKeys	   number of ArrayKeys
 *		RuntimeKeysReady   true if runtime Skeys have been computed
 *		RuntimeContext	   expr context for evaling runtime Skeys
 *		RelationDesc	   index relation descriptor
 *		ScanDesc		   index scan descriptor
 * ----------------
 */
typedef struct BitmapIndexScanState
{
	ScanState	ss;				/* its first field is NodeTag */
	Node       *biss_result;	/* output bitmap */
	ScanKey		biss_ScanKeys;
	int			biss_NumScanKeys;
	IndexRuntimeKeyInfo *biss_RuntimeKeys;
	int			biss_NumRuntimeKeys;
	IndexArrayKeyInfo *biss_ArrayKeys;
	int			biss_NumArrayKeys;
	bool		biss_RuntimeKeysReady;
	ExprContext *biss_RuntimeContext;
	Relation	biss_RelationDesc;
	IndexScanDesc biss_ScanDesc;
} BitmapIndexScanState;

/*
 * DynamicBitmapIndexScanState
 */
typedef struct DynamicBitmapIndexScanState
{
	ScanState	ss;

	int			eflags;
	BitmapIndexScanState *bitmapIndexScanState;
	ExprContext *outer_exprContext;

	/*
	 * We will create a new copy of logicalIndexInfo in this memory context for
	 * each partition. This memory context will be reset per-partition to free
	 * up previous partition's logicalIndexInfo memory
	 */
	MemoryContext partitionMemoryContext;

	/* The partition oid for which the current varnos are mapped */
	Oid			columnLayoutOid;
} DynamicBitmapIndexScanState;

/* ----------------
 *	 BitmapHeapScanState information
 *
 *		bitmapqualorig	   execution state for bitmapqualorig expressions
 *		tbm				   bitmap obtained from child index scan(s)
 *		tbmiterator		   iterator for scanning current pages
 *		tbmres			   current-page data
 *		prefetch_iterator  iterator for prefetching ahead of current page
 *		prefetch_pages	   # pages prefetch iterator is ahead of current
 *		prefetch_target    target prefetch distance
 * ----------------
 */
typedef struct BitmapHeapScanState
{
	ScanState	ss;				/* its first field is NodeTag */
	struct HeapScanDescData *ss_currentScanDesc;
	List	   *bitmapqualorig;
	Node	   *tbm;
	GenericBMIterator *tbmiterator;
	TBMIterateResult *tbmres;
	GenericBMIterator *prefetch_iterator;
	int			prefetch_pages;
	int			prefetch_target;
} BitmapHeapScanState;

/* ----------------
 *	 BitmapAppendOnlyScanState information
 *
 *		bitmapqualorig	   execution state for bitmapqualorig expressions
 *		tbm				   bitmap obtained from child index scan(s)
 *		tbmres			   current-page data
 * ----------------
 */
typedef struct BitmapAppendOnlyScanState
{
	ScanState		 ss;     /* its first field is NodeTag */

	struct AppendOnlyFetchDescData	*baos_currentAOFetchDesc;
	struct AOCSFetchDescData *baos_currentAOCSFetchDesc;
	struct AOCSFetchDescData *baos_currentAOCSLossyFetchDesc;
	List	   *baos_bitmapqualorig;
	GenericBMIterator *baos_iterator;
	TBMIterateResult *baos_tbmres;
	bool		baos_gotpage;
	int			baos_cindex;
	bool		baos_lossy;
	int			baos_ntuples;
	bool        isAORow; /* If this is for AO Row tables. */
} BitmapAppendOnlyScanState;

/* ----------------
 *	 BitmapTableScanState information
 *
 *		scanDesc			an opaque (scan method dependent) scan descriptor
 *		bitmapqualorig		execution state for bitmapqualorig expressions
 *		tbm					bitmap obtained from child index scan(s)
 *		tbmres				current bitmap-page data
 *		isLossyBitmapPage	is the current bitmap-page lossy?
 *		recheckTuples		should the tuples be rechecked for eligibility because of visibility issues
 *		needNewBitmapPage	are we done with current bitmap page and therefore need a new one?
 *		iterator			an opaque iterator object to iterate a bitmap page and the corresponding table data
 * ----------------
 */
typedef struct BitmapTableScanState
{
	ScanState        			ss;                                /* its first field is NodeTag */

	void 						*scanDesc;
	List           				*bitmapqualorig;
	Node  						*tbm;
	GenericBMIterator			*tbmiterator;
	TBMIterateResult 	*tbmres;
	bool						isLossyBitmapPage;
	bool						recheckTuples;
	bool						needNewBitmapPage;
	void						*iterator;
} BitmapTableScanState;

/* ----------------
 *	 TidScanState information
 *
 *		isCurrentOf    scan has a CurrentOfExpr qual
 *		NumTids		   number of tids in this scan
 *		TidPtr		   index of currently fetched tid
 *		TidList		   evaluated item pointers (array of size NumTids)
 * ----------------
 */
typedef struct TidScanState
{
	ScanState	ss;				/* its first field is NodeTag */
	List	   *tss_tidquals;	/* list of ExprState nodes */
	bool		tss_isCurrentOf;
	int			tss_NumTids;
	int			tss_TidPtr;
	int			tss_MarkTidPtr;
	ItemPointerData *tss_TidList;
	HeapTupleData tss_htup;
} TidScanState;

/* ----------------
 *	 SubqueryScanState information
 *
 *		SubqueryScanState is used for scanning a sub-query in the range table.
 *		ScanTupleSlot references the current output tuple of the sub-query.
 * ----------------
 */
typedef struct SubqueryScanState
{
	ScanState	ss;				/* its first field is NodeTag */
	PlanState  *subplan;
	bool		cdb_want_ctid;	/* true => ctid is referenced in targetlist */
	ItemPointerData cdb_fake_ctid;
} SubqueryScanState;

/* ----------------
 *	 FunctionScanState information
 *
 *		Function nodes are used to scan the results of a
 *		function appearing in FROM (typically a function returning set).
 *
 *		eflags				node's capability flags
 *		tupdesc				expected return tuple description
 *		tuplestorestate		private state of tuplestore.c
 *		funcexpr			state for function expression being evaluated
 *		cdb_want_ctid		true => ctid is referenced in targetlist
 *		cdb_fake_ctid
 *		cdb_mark_ctid
 * ----------------
 */
typedef struct FunctionScanState
{
	ScanState	ss;				/* its first field is NodeTag */
	int			eflags;
	TupleDesc	tupdesc;
	Tuplestorestate *tuplestorestate;
	ExprState  *funcexpr;
	bool		cdb_want_ctid;
	ItemPointerData cdb_fake_ctid;
	ItemPointerData cdb_mark_ctid;
} FunctionScanState;


/* ----------------
 * TableFunctionState information
 *
 *   Table Function nodes are used to scan the results of a table function
 *   operating over a table as input.
 * ----------------
 */
typedef struct TableFunctionState
{
	ScanState	ss;				/* Table Function is a Scan */
	struct AnyTableData *inputscan;		/* subquery scan data */
	TupleDesc	resultdesc;		/* Function Result descriptor */
	HeapTupleData tuple;		/* Returned tuple */
	FuncExprState *fcache;		/* Function Call Cache */
	FunctionCallInfoData fcinfo;	/* Function Call Context */
	ReturnSetInfo rsinfo;		/* Resultset Context */
	bool		is_rowtype;		/* Function returns records */
	bool		is_firstcall;
	bytea	   *userdata;		/* bytea given by describe func */
} TableFunctionState;


/* ----------------
 *	 ValuesScanState information
 *
 *		ValuesScan nodes are used to scan the results of a VALUES list
 *
 *		rowcontext			per-expression-list context
 *		exprlists			array of expression lists being evaluated
 *		array_len			size of array
 *		curr_idx			current array index (0-based)
 *		marked_idx			marked position (for mark/restore)
 *
 *	Note: ss.ps.ps_ExprContext is used to evaluate any qual or projection
 *	expressions attached to the node.  We create a second ExprContext,
 *	rowcontext, in which to build the executor expression state for each
 *	Values sublist.  Resetting this context lets us get rid of expression
 *	state for each row, avoiding major memory leakage over a long values list.
 * ----------------
 */
typedef struct ValuesScanState
{
	ScanState	ss;				/* its first field is NodeTag */
	ExprContext *rowcontext;
	List	  **exprlists;
	int			array_len;
	int			curr_idx;
	int			marked_idx;
	bool		cdb_want_ctid;	/* true => ctid is referenced in targetlist */
} ValuesScanState;

/* ----------------
 *	 CteScanState information
 *
 *		CteScan nodes are used to scan a CommonTableExpr query.
 *
 * Multiple CteScan nodes can read out from the same CTE query.  We use
 * a tuplestore to hold rows that have been read from the CTE query but
 * not yet consumed by all readers.
 * ----------------
 */
typedef struct CteScanState
{
	ScanState	ss;				/* its first field is NodeTag */
	int			eflags;			/* capability flags to pass to tuplestore */
	int			readptr;		/* index of my tuplestore read pointer */
	PlanState  *cteplanstate;	/* PlanState for the CTE query itself */
	/* Link to the "leader" CteScanState (possibly this same node) */
	struct CteScanState *leader;
	/* The remaining fields are only valid in the "leader" CteScanState */
	Tuplestorestate *cte_table; /* rows already read from the CTE query */
	bool		eof_cte;		/* reached end of CTE query? */
} CteScanState;

/* ----------------
 *	 WorkTableScanState information
 *
 *		WorkTableScan nodes are used to scan the work table created by
 *		a RecursiveUnion node.	We locate the RecursiveUnion node
 *		during executor startup.
 * ----------------
 */
typedef struct WorkTableScanState
{
	ScanState	ss;				/* its first field is NodeTag */
	RecursiveUnionState *rustate;
} WorkTableScanState;

<<<<<<< HEAD

/* ----------------
 *         ExternalScanState information
 *
 *	 ExternalScan nodes are used to scan external tables
 *
 *	 ess_ScanDesc                the state of the file data scan
 * ----------------
 */
typedef struct ExternalScanState
{
	ScanState	ss;
	struct FileScanDescData *ess_ScanDesc;
	bool		cdb_want_ctid;
	ItemPointerData cdb_fake_ctid;
} ExternalScanState;

/* ----------------
 * AppendOnlyScanState information
 *
 *   AppendOnlyScan nodes are used to scan append only tables
 *
 *   aos_ScanDesc is the additional data that is needed for scanning
 * AppendOnly table.
 * ----------------
 */
typedef struct AppendOnlyScanState
{
	ScanState	ss;
	struct AppendOnlyScanDescData *aos_ScanDesc;
} AppendOnlyScanState;

/*
 * AOCSScanOpaqueData
 *    Additional data (in addition to ScanState) for scanning AppendOnly
 * columnar table.
 */
typedef struct AOCSScanOpaqueData
{
	/*
	 * The array to indicate columns that are involved in the scan.
	 */
	bool	   *proj;
	int			ncol;

	struct AOCSScanDescData *scandesc;
} AOCSScanOpaqueData;

/* -----------------------------------------------
 *      AOCSScanState
 * -----------------------------------------------
 */
typedef struct AOCSScanState
{
	ScanState ss;
	AOCSScanOpaqueData *opaque;
} AOCSScanState;

/*
 * TableScanState
 *   Encapsulate the scan state for different table type.
 *
 * During execution, the 'opaque' is mapped to different XXXOpaqueData
 * for different table type.
 */
typedef struct TableScanState
{
	ScanState	ss;

	/*
	 * Opaque data that is associated with different table type.
	 */
	void	   *opaque;
} TableScanState;

/*
 * DynamicTableScanState
 */
typedef struct DynamicTableScanState
{
	TableScanState tableScanState;

	/*
	 * Pid index that maintains all unique partition pids for this dynamic
	 * table scan to scan.
	 */
	HTAB *pidIndex;

	/*
	 * The status of sequentially scan the pid index.
	 */
	HASH_SEQ_STATUS pidStatus;

	/*
	 * Should we call hash_seq_term()? This is required
	 * to handle error condition, where we are required to explicitly
	 * call hash_seq_term(). Also, if we don't have any partition, this
	 * flag should prevent ExecEndDynamicTableScan from calling
	 * hash_seq_term() on a NULL hash table.
	 */
	bool shouldCallHashSeqTerm;

	/*
	 * The first partition requires initialization of expression states,
	 * such as qual and targetlist, regardless of whether we need to re-map varattno
	 */
	bool firstPartition;
	/*
	 * lastRelOid is the last relation that corresponds to the
	 * varattno mapping of qual and target list. Each time we open a new partition, we will
	 * compare the last relation with current relation by using varattnos_map()
	 * and then convert the varattno to the new varattno
	 */
	Oid lastRelOid;

	/*
	 * scanrelid is the RTE index for this scan node. It will be used to select
	 * varno whose varattno will be remapped, if necessary
	 */
	Index scanrelid;

	/*
	 * This memory context will be reset per-partition to free
	 * up previous partition's memory
	 */
	MemoryContext partitionMemoryContext;


} DynamicTableScanState;
=======
/* ----------------
 *	 ForeignScanState information
 *
 *		ForeignScan nodes are used to scan foreign-data tables.
 * ----------------
 */
typedef struct ForeignScanState
{
	ScanState	ss;				/* its first field is NodeTag */
	/* use struct pointer to avoid including fdwapi.h here */
	struct FdwRoutine *fdwroutine;
	void	   *fdw_state;		/* foreign-data wrapper can keep state here */
} ForeignScanState;
>>>>>>> a4bebdd9

/* ----------------------------------------------------------------
 *				 Join State Information
 * ----------------------------------------------------------------
 */

/* ----------------
 *	 JoinState information
 *
 *		Superclass for state nodes of join plans.
 * ----------------
 */
typedef struct JoinState
{
	PlanState	ps;
	JoinType	jointype;
	List	   *joinqual;		/* JOIN quals (in addition to ps.qual) */
} JoinState;

/* ----------------
 *	 NestLoopState information
 *
 *		NeedNewOuter	   true if need new outer tuple on next call
 *		MatchedOuter	   true if found a join match for current outer tuple
 *		NullInnerTupleSlot prepared null tuple for left outer joins
 * ----------------
 */
typedef struct NestLoopState
{
	JoinState	js;				/* its first field is NodeTag */
	bool		nl_NeedNewOuter;
	bool		nl_MatchedOuter;
	bool		nl_innerSquelchNeeded;	/*CDB*/
	bool		shared_outer;
	bool		prefetch_inner;
	bool		reset_inner; /*CDB-OLAP*/
	bool		require_inner_reset; /*CDB-OLAP*/

	TupleTableSlot *nl_NullInnerTupleSlot;

	List	   *nl_InnerJoinKeys;        /* list of ExprState nodes */
	List	   *nl_OuterJoinKeys;        /* list of ExprState nodes */
	bool		nl_innerSideScanned;      /* set to true once we've scanned all inner tuples the first time */
	bool		nl_qualResultForNull;     /* the value of the join condition when one of the sides contains a NULL */
} NestLoopState;

/* ----------------
 *	 MergeJoinState information
 *
 *		NumClauses		   number of mergejoinable join clauses
 *		Clauses			   info for each mergejoinable clause
 *		JoinState		   current state of ExecMergeJoin state machine
 *		ExtraMarks		   true to issue extra Mark operations on inner scan
 *		ConstFalseJoin	   true if we have a constant-false joinqual
 *		FillOuter		   true if should emit unjoined outer tuples anyway
 *		FillInner		   true if should emit unjoined inner tuples anyway
 *		MatchedOuter	   true if found a join match for current outer tuple
 *		MatchedInner	   true if found a join match for current inner tuple
 *		OuterTupleSlot	   slot in tuple table for cur outer tuple
 *		InnerTupleSlot	   slot in tuple table for cur inner tuple
 *		MarkedTupleSlot    slot in tuple table for marked tuple
 *		NullOuterTupleSlot prepared null tuple for right outer joins
 *		NullInnerTupleSlot prepared null tuple for left outer joins
 *		OuterEContext	   workspace for computing outer tuple's join values
 *		InnerEContext	   workspace for computing inner tuple's join values
 * ----------------
 */
/* private in nodeMergejoin.c: */
typedef struct MergeJoinClauseData *MergeJoinClause;

typedef struct MergeJoinState
{
	JoinState	js;				/* its first field is NodeTag */
	int			mj_NumClauses;
	MergeJoinClause mj_Clauses; /* array of length mj_NumClauses */
	int			mj_JoinState;
	bool		mj_ExtraMarks;
	bool		mj_ConstFalseJoin;
	bool		mj_FillOuter;
	bool		mj_FillInner;
	bool		mj_MatchedOuter;
	bool		mj_MatchedInner;
	TupleTableSlot *mj_OuterTupleSlot;
	TupleTableSlot *mj_InnerTupleSlot;
	TupleTableSlot *mj_MarkedTupleSlot;
	TupleTableSlot *mj_NullOuterTupleSlot;
	TupleTableSlot *mj_NullInnerTupleSlot;
	ExprContext *mj_OuterEContext;
	ExprContext *mj_InnerEContext;
	bool		prefetch_inner; /* MPP-3300 */
	bool		mj_squelchInner; /* MPP-3300 */
} MergeJoinState;

/* ----------------
 *	 HashJoinState information
 *
 *		hashclauses				original form of the hashjoin condition
 *		hj_OuterHashKeys		the outer hash keys in the hashjoin condition
 *		hj_InnerHashKeys		the inner hash keys in the hashjoin condition
 *		hj_HashOperators		the join operators in the hashjoin condition
 *		hj_HashTable			hash table for the hashjoin
 *								(NULL if table not built yet)
 *		hj_CurHashValue			hash value for current outer tuple
 *		hj_CurBucketNo			regular bucket# for current outer tuple
 *		hj_CurSkewBucketNo		skew bucket# for current outer tuple
 *		hj_CurTuple				last inner tuple matched to current outer
 *								tuple, or NULL if starting search
 *								(hj_CurXXX variables are undefined if
 *								OuterTupleSlot is empty!)
 *		hj_OuterTupleSlot		tuple slot for outer tuples
 *		hj_HashTupleSlot		tuple slot for inner (hashed) tuples
 *		hj_NullOuterTupleSlot	prepared null tuple for right/full outer joins
 *		hj_NullInnerTupleSlot	prepared null tuple for left/full outer joins
 *		hj_FirstOuterTupleSlot	first tuple retrieved from outer plan
 *		hj_JoinState			current state of ExecHashJoin state machine
 *		hj_MatchedOuter			true if found a join match for current outer
 *		hj_OuterNotEmpty		true if outer relation known not empty
 *		hj_nonequijoin			true to force hash table to keep nulls
 * ----------------
 */

/* these structs are defined in executor/hashjoin.h: */
typedef struct HashJoinTupleData *HashJoinTuple;
typedef struct HashJoinTableData *HashJoinTable;

typedef struct HashJoinState
{
	JoinState	js;				/* its first field is NodeTag */
<<<<<<< HEAD
	List	   *hashclauses;	/* list of ExprState nodes (hash) */
	List	   *hashqualclauses;	/* CDB: list of ExprState nodes (match) */
=======
	List	   *hashclauses;	/* list of ExprState nodes */
	List	   *hj_OuterHashKeys;		/* list of ExprState nodes */
	List	   *hj_InnerHashKeys;		/* list of ExprState nodes */
	List	   *hj_HashOperators;		/* list of operator OIDs */
>>>>>>> a4bebdd9
	HashJoinTable hj_HashTable;
	uint32		hj_CurHashValue;
	int			hj_CurBucketNo;
	int			hj_CurSkewBucketNo;
	HashJoinTuple hj_CurTuple;
	TupleTableSlot *hj_OuterTupleSlot;
	TupleTableSlot *hj_HashTupleSlot;
	TupleTableSlot *hj_NullOuterTupleSlot;
	TupleTableSlot *hj_NullInnerTupleSlot;
	TupleTableSlot *hj_FirstOuterTupleSlot;
	int			hj_JoinState;
	bool		hj_MatchedOuter;
	bool		hj_OuterNotEmpty;
	bool		hj_InnerEmpty;  /* set to true if inner side is empty */
	bool		prefetch_inner;
	bool		hj_nonequijoin;

	/* set if the operator created workfiles */
	bool workfiles_created;
	bool reuse_hashtable; /* Do we need to preserve hash table to support rescan */
} HashJoinState;


/* ----------------------------------------------------------------
 *				 Materialization State Information
 * ----------------------------------------------------------------
 */

/* ----------------
 *         Generic tuplestore structure
 *	 used to communicate between ShareInputScan nodes,
 *	 Materialize and Sort
 *
 * ----------------
 */
typedef union GenericTupStore
{
	struct NTupleStore        *matstore;     /* Used by Materialize */
	void	   *sortstore;	/* Used by Sort */
} GenericTupStore;

/* ----------------
 *	 MaterialState information
 *
 *		materialize nodes are used to materialize the results
 *		of a subplan into a temporary file.
 *
 *		ss.ss_ScanTupleSlot refers to output of underlying plan.
 * ----------------
 */
typedef struct MaterialState
{
	ScanState	ss;				/* its first field is NodeTag */
	int			eflags;			/* capability flags to pass to tuplestore */
	bool		eof_underlying; /* reached end of underlying plan? */
	bool		ts_destroyed;	/* called destroy tuple store? */

	GenericTupStore *ts_state;	/* private state of tuplestore.c */
	void	   *ts_pos;
	void	   *ts_markpos;
	void	   *share_lk_ctxt;
} MaterialState;

/* ----------------
 *	  ShareInputScanState information
 *
 *		State of each scanner of the ShareInput node
 * ----------------
 */
typedef struct ShareInputScanState
{
	ScanState	ss;
	/*
	 * Depends on share_type, we should have a tuplestore_state, tuplestore_pos
	 * or tuplesort_state, tuplesort_pos
	 */
	GenericTupStore *ts_state;
	void	   *ts_pos;
	void	   *ts_markpos;

	void	   *share_lk_ctxt;
	bool		freed; /* is this node already freed? */
} ShareInputScanState;

/* XXX Should move into buf file */
extern void *shareinput_reader_waitready(int share_id, PlanGenerator planGen);
extern void *shareinput_writer_notifyready(int share_id, int nsharer_xslice_notify_ready, PlanGenerator planGen);
extern void shareinput_reader_notifydone(void *, int share_id);
extern void shareinput_writer_waitdone(void *, int share_id, int nsharer_xslice_wait_done);
extern void shareinput_create_bufname_prefix(char* p, int size, int share_id);

/* ----------------
 *	 SortState information
 * ----------------
 */
typedef struct SortState
{
	ScanState	ss;				/* its first field is NodeTag */
	bool		randomAccess;	/* need random access to sort output? */
	bool		bounded;		/* is the result set bounded? */
	int64		bound;			/* if bounded, how many tuples are needed */
	bool		sort_Done;		/* sort completed yet? */
	bool		bounded_Done;	/* value of bounded we did the sort with */
	int64		bound_Done;		/* value of bound we did the sort with */
	GenericTupStore *tuplesortstate; /* private state of tuplesort.c */
	bool		noduplicates;	/* true if discard duplicate rows */

	void	   *share_lk_ctxt;

} SortState;

/* ---------------------
 *	AggState information
 *
 *	ss.ss_ScanTupleSlot refers to output of underlying plan.
 *
 *	Note: ss.ps.ps_ExprContext contains ecxt_aggvalues and
 *	ecxt_aggnulls arrays, which hold the computed agg values for the current
 *	input group during evaluation of an Agg node's output tuple(s).  We
 *	create a second ExprContext, tmpcontext, in which to evaluate input
 *	expressions and run the aggregate transition functions.
 * -------------------------
 */
/* these structs are private in nodeAgg.c: */
typedef struct AggStatePerAggData *AggStatePerAgg;
typedef struct AggStatePerGroupData *AggStatePerGroup;

typedef enum HashAggStatus
{
	HASHAGG_BEFORE_FIRST_PASS,
	HASHAGG_IN_A_PASS,
	HASHAGG_BETWEEN_PASSES,
	HASHAGG_STREAMING,
	HASHAGG_END_OF_PASSES
} HashAggStatus;

typedef struct AggState
{
	ScanState	ss;				/* its first field is NodeTag */
	List	   *aggs;			/* all Aggref nodes in targetlist & quals */
	int			numaggs;		/* length of list (could be zero!) */
	FmgrInfo   *eqfunctions;	/* per-grouping-field equality fns */
	FmgrInfo   *hashfunctions;	/* per-grouping-field hash fns */
	AggStatePerAgg peragg;		/* per-Aggref information */
	MemoryContext aggcontext;	/* memory context for long-lived data */
	ExprContext *tmpcontext;	/* econtext for input expressions */
	AggStatePerAgg curperagg;	/* identifies currently active aggregate */
	bool		agg_done;		/* indicates completion of Agg scan */
	bool        has_partial_agg;/* indicate if a partial aggregate result
								 * has been calculated in the previous call.
								 */

	/* these fields are used in AGG_PLAIN and AGG_SORTED modes: */
	AggStatePerGroup pergroup;	/* per-Aggref-per-group working state */
	struct MemTupleData *grp_firstTuple; /* copy of first tuple of current group */
	/* these fields are used in AGG_HASHED mode: */
	TupleHashTable hashtable;	/* hash table with one entry per group */
	TupleTableSlot *hashslot;	/* slot for loading hash table */
	List	   *hash_needed;	/* list of columns needed in hash table */
	TupleHashIterator hashiter; /* for iterating through hash table */

	/* MPP */
	struct HashAggTable *hhashtable;
	HashAggStatus hashaggstatus;
	MemoryManagerContainer mem_manager;

	/* ROLLUP */
	AggStatePerGroup perpassthru; /* per-Aggref-per-pass-through-tuple working state */

	/*
	 * The following are used to define how to modify input tuples to
	 * satisfy the rollup level of this Agg node.
	 */
	int			num_attrs;	/* number of grouping attributes for the Agg node */
	Datum	   *replValues;
	bool	   *replIsnull;
	bool	   *doReplace;

	/* set if the operator created workfiles */
	bool		workfiles_created;

} AggState;

/* ----------------
 *	WindowAggState information
 * ----------------
 */
/* these structs are private in nodeWindowAgg.c: */
typedef struct WindowStatePerFuncData *WindowStatePerFunc;
typedef struct WindowStatePerAggData *WindowStatePerAgg;

typedef struct WindowAggState
{
	ScanState	ss;				/* its first field is NodeTag */

	/* these fields are filled in by ExecInitExpr: */
	List	   *funcs;			/* all WindowFunc nodes in targetlist */
	int			numfuncs;		/* total number of window functions */
	int			numaggs;		/* number that are plain aggregates */

	WindowStatePerFunc perfunc; /* per-window-function information */
	WindowStatePerAgg peragg;	/* per-plain-aggregate information */
	FmgrInfo   *partEqfunctions;	/* equality funcs for partition columns */
	FmgrInfo   *ordEqfunctions; /* equality funcs for ordering columns */
	Tuplestorestate *buffer;	/* stores rows of current partition */
	int			current_ptr;	/* read pointer # for current */
	int64		spooled_rows;	/* total # of rows in buffer */
	int64		currentpos;		/* position of current row in partition */
	int64		frameheadpos;	/* current frame head position */
	int64		frametailpos;	/* current frame tail position */
	/* use struct pointer to avoid including windowapi.h here */
	struct WindowObjectData *agg_winobj;		/* winobj for aggregate
												 * fetches */
	int64		aggregatedbase; /* start row for current aggregates */
	int64		aggregatedupto; /* rows before this one are aggregated */

	int			frameOptions;	/* frame_clause options, see WindowDef */
	ExprState  *startOffset;	/* expression for starting bound offset */
	ExprState  *endOffset;		/* expression for ending bound offset */
	Datum		startOffsetValue;		/* result of startOffset evaluation */
	Datum		endOffsetValue; /* result of endOffset evaluation */

	FmgrInfo	ordCmpFunction;	/* btree cmp function for first ORDER BY col */
	bool		ordReverse;		/* is the first ORDER BY col reversed? */
	bool		start_offset_valid;	/* is startOffsetValue valid for current row? */
	bool		end_offset_valid;	/* is endOffsetValue valid for current row? */

	ExprState  *startBound;		/* expression for RANGE starting boundary */
	ExprState  *endBound;		/* expression for RANGE ending boundary */
	Datum		startBoundValue;
	bool		startBoundIsNull;
	Datum		endBoundValue;
	bool		endBoundIsNull;
	int16		boundTypeLen;
	bool		boundTypeByVal;

	ExprState  *startOffsetIsNegative; /* expression to test if startOffset is negative */
	ExprState  *endOffsetIsNegative; /* expression to test if startOffset is negative */

	/*
	 * In GPDB, we support RANGE/ROWS start/end expressions to contain
	 * variables. You lose on some optimizations in that case, so we use
	 * these flags to indicate if they don't contain any variables, to allow
	 * those optimizations in the usual case that they don't.
	 */
	bool		start_offset_var_free;
	bool		end_offset_var_free;

	MemoryContext partcontext;	/* context for partition-lifespan data */
	MemoryContext aggcontext;	/* context for each aggregate data */
	ExprContext *tmpcontext;	/* short-term evaluation context */

	bool		all_first;		/* true if the scan is starting */
	bool		all_done;		/* true if the scan is finished */
	bool		partition_spooled;		/* true if all tuples in current
										 * partition have been spooled into
										 * tuplestore */
	bool		more_partitions;/* true if there's more partitions after this
								 * one */
	bool		framehead_valid;/* true if frameheadpos is known up to date
								 * for current row */
	bool		frametail_valid;/* true if frametailpos is known up to date
								 * for current row */

	TupleTableSlot *first_part_slot;	/* first tuple of current or next
										 * partition */

	/* temporary slots for tuples fetched back from tuplestore */
	TupleTableSlot *agg_row_slot;
	TupleTableSlot *temp_slot_1;
	TupleTableSlot *temp_slot_2;
} WindowAggState;

/* ----------------
 *	 UniqueState information
 *
 *		Unique nodes are used "on top of" sort nodes to discard
 *		duplicate tuples returned from the sort phase.	Basically
 *		all it does is compare the current tuple from the subplan
 *		with the previously fetched tuple (stored in its result slot).
 *		If the two are identical in all interesting fields, then
 *		we just fetch another tuple from the sort and try again.
 * ----------------
 */
typedef struct UniqueState
{
	PlanState	ps;				/* its first field is NodeTag */
	FmgrInfo   *eqfunctions;	/* per-field lookup data for equality fns */
	MemoryContext tempContext;	/* short-term context for comparisons */
} UniqueState;

/* ----------------
 *	 HashState information
 * ----------------
 */
typedef struct HashState
{
	PlanState	ps;				/* its first field is NodeTag */
	HashJoinTable hashtable;	/* hash table for the hashjoin */
	List	   *hashkeys;		/* list of ExprState nodes */
	bool		hs_keepnull;	/* Keep nulls */
	bool		hs_quit_if_hashkeys_null;	/* quit building hash table if hashkeys are all null */
	bool		hs_hashkeys_null;	/* found an instance wherein hashkeys are all null */
	/* hashkeys is same as parent's hj_InnerHashKeys */
} HashState;

/* ----------------
 *	 SetOpState information
 *
 *		Even in "sorted" mode, SetOp nodes are more complex than a simple
 *		Unique, since we have to count how many duplicates to return.  But
 *		we also support hashing, so this is really more like a cut-down
 *		form of Agg.
 * ----------------
 */
/* this struct is private in nodeSetOp.c: */
typedef struct SetOpStatePerGroupData *SetOpStatePerGroup;

typedef struct SetOpState
{
	PlanState	ps;				/* its first field is NodeTag */
	FmgrInfo   *eqfunctions;	/* per-grouping-field equality fns */
	FmgrInfo   *hashfunctions;	/* per-grouping-field hash fns */
	bool		setop_done;		/* indicates completion of output scan */
	long		numOutput;		/* number of dups left to output */
	MemoryContext tempContext;	/* short-term context for comparisons */
	/* these fields are used in SETOP_SORTED mode: */
	SetOpStatePerGroup pergroup;	/* per-group working state */
	HeapTuple	grp_firstTuple; /* copy of first tuple of current group */
	/* these fields are used in SETOP_HASHED mode: */
	TupleHashTable hashtable;	/* hash table with one entry per group */
	MemoryContext tableContext; /* memory context containing hash table */
	bool		table_filled;	/* hash table filled yet? */
	TupleHashIterator hashiter; /* for iterating through hash table */
} SetOpState;

/* ----------------
 *	 LockRowsState information
 *
 *		LockRows nodes are used to enforce FOR UPDATE/FOR SHARE locking.
 * ----------------
 */
typedef struct LockRowsState
{
	PlanState	ps;				/* its first field is NodeTag */
	List	   *lr_arowMarks;	/* List of ExecAuxRowMarks */
	EPQState	lr_epqstate;	/* for evaluating EvalPlanQual rechecks */
} LockRowsState;

/* ----------------
 *	 LimitState information
 *
 *		Limit nodes are used to enforce LIMIT/OFFSET clauses.
 *		They just select the desired subrange of their subplan's output.
 *
 * offset is the number of initial tuples to skip (0 does nothing).
 * count is the number of tuples to return after skipping the offset tuples.
 * If no limit count was specified, count is undefined and noCount is true.
 * When lstate == LIMIT_INITIAL, offset/count/noCount haven't been set yet.
 * ----------------
 */
typedef enum
{
	LIMIT_INITIAL,				/* initial state for LIMIT node */
	LIMIT_RESCAN,				/* rescan after recomputing parameters */
	LIMIT_EMPTY,				/* there are no returnable rows */
	LIMIT_INWINDOW,				/* have returned a row in the window */
	LIMIT_SUBPLANEOF,			/* at EOF of subplan (within window) */
	LIMIT_WINDOWEND,			/* stepped off end of window */
	LIMIT_WINDOWSTART			/* stepped off beginning of window */
} LimitStateCond;

typedef struct LimitState
{
	PlanState	ps;				/* its first field is NodeTag */
	ExprState  *limitOffset;	/* OFFSET parameter, or NULL if none */
	ExprState  *limitCount;		/* COUNT parameter, or NULL if none */
	int64		offset;			/* current OFFSET value */
	int64		count;			/* current COUNT, if any */
	bool		noCount;		/* if true, ignore count */
	LimitStateCond lstate;		/* state machine status, as above */
	int64		position;		/* 1-based index of last tuple returned */
	TupleTableSlot *subSlot;	/* tuple last obtained from subplan */
} LimitState;

/*
 * DML Operations
 */

/*
 * ExecNode for DML.
 * This operator contains a Plannode in PlanState.
 * The Plannode contains indexes to the resjunk columns
 * needed for deciding the action (Insert/Delete), the table oid
 * and the tuple ctid.
 */
typedef struct DMLState
{
	PlanState	ps;
	JunkFilter *junkfilter;			/* filter that removes junk and dropped attributes */
	TupleTableSlot *cleanedUpSlot;	/* holds 'final' tuple which matches the target relation schema */
} DMLState;

/*
 * ExecNode for Split.
 * This operator contains a Plannode in PlanState.
 * The Plannode contains indexes to the ctid, insert, delete, resjunk columns
 * needed for adding the action (Insert/Delete).
 * A MemoryContext and TupleTableSlot are maintained to keep the INSERT
 * tuple until requested.
 */
typedef struct SplitUpdateState
{
	PlanState	ps;
	bool		processInsert;	/* flag that specifies the operator's next
								 * action. */
	TupleTableSlot *insertTuple;	/* tuple to Insert */
	TupleTableSlot *deleteTuple;	/* tuple to Delete */
} SplitUpdateState;

/*
 * ExecNode for AssertOp.
 * This operator contains a Plannode that contains the expressions
 * to execute.
 */
typedef struct AssertOpState
{
	PlanState	ps;
} AssertOpState;

/*
 * ExecNode for RowTrigger.
 * This operator contains a Plannode that contains the triggers
 * to execute.
 */
typedef struct RowTriggerState
{
	PlanState	ps;
	TupleTableSlot *newTuple;	/* stores new values */
	TupleTableSlot *oldTuple;	/* stores old values */
	TupleTableSlot *triggerTuple;		/* stores returned values by the
										 * trigger */

} RowTriggerState;


typedef enum MotionStateType
{
	MOTIONSTATE_NONE,			/* The motion state is not decided, or non
								 * active in a slice (neither send nor recv) */
	MOTIONSTATE_SEND,			/* The motion is sender */
	MOTIONSTATE_RECV,			/* The motion is recver */
} MotionStateType;

/* ----------------
 *         MotionState information
 * ----------------
 */
typedef struct MotionState
{
	PlanState	ps;				/* its first field is NodeTag */
	MotionStateType mstype;		/* Motion state type */
	bool		stopRequested;	/* set when we want transfer to stop */

	/* For motion send */
	bool		sentEndOfStream;	/* set when end-of-stream has successfully been sent */
	List	   *hashExpr;		/* state struct used for evaluating the hash expressions */
	struct CdbHash *cdbhash;	/* hash api object */

	/* For Motion recv */
	void	   *tupleheap;		/* data structure for match merge in sorted motion node */
	int			routeIdNext;	/* for a sorted motion node, the routeId to get next (same as
								 * the routeId last returned ) */
	bool		tupleheapReady; /* for a sorted motion node, false until we have a tuple from
								 * each source segindex */

	/* The following can be used for debugging, usage stats, etc.  */
	int			numTuplesFromChild;	/* Number of tuples received from child */
	int			numTuplesToAMS;		/* Number of tuples from child that were sent to AMS */
	int			numTuplesFromAMS;	/* Number of tuples received from AMS */
	int			numTuplesToParent;	/* Number of tuples either from child or AMS that were sent to parent */

	struct timeval otherTime;   /* time accumulator used in sending motion node to keep track of time
								 * spent getting the next tuple (not sending). this could mean time spent
								 * in another motion node receiving. */

	struct timeval motionTime;  /* time accumulator for time spent in motion node.  For sending motion node
								 * it is just the amount of time actually sending the tuple thru the
								 * interconnect.  For receiving motion node, it is the time spent waiting
								 * and processing of the next incoming tuple.
								 */

	Oid		   *outputFunArray;	/* output functions for each column (debug only) */

	int			numInputSegs;	/* the number of segments on the sending slice */
} MotionState;

/*
 * ExecNode for PartitionSelector.
 * This operator contains a Plannode in PlanState.
 */
typedef struct PartitionSelectorState
{
	PlanState ps;                                       /* its first field is NodeTag */
	PartitionNode *rootPartitionNode;                   /* PartitionNode for root table */
	PartitionAccessMethods *accessMethods;              /* Access method for partition */
	struct PartitionRule **levelPartRules; 				/* accepted partitions for all levels */
	List *levelEqExprStates;                            /* ExprState for equality expressions for all levels */
	List *levelExprStates;                              /* ExprState for general expressions for all levels */
	ExprState *residualPredicateExprState;              /* ExprState for evaluating residual predicate */
	ExprState *propagationExprState;                    /* ExprState for evaluating propagation expression */

	TupleDesc	partTabDesc;
	TupleTableSlot *partTabSlot;
	ProjectionInfo *partTabProj;
} PartitionSelectorState;

#endif   /* EXECNODES_H */<|MERGE_RESOLUTION|>--- conflicted
+++ resolved
@@ -4,13 +4,9 @@
  *	  definitions for executor state nodes
  *
  *
-<<<<<<< HEAD
  * Portions Copyright (c) 2005-2009, Greenplum inc
  * Portions Copyright (c) 2012-Present Pivotal Software, Inc.
- * Portions Copyright (c) 1996-2010, PostgreSQL Global Development Group
-=======
  * Portions Copyright (c) 1996-2011, PostgreSQL Global Development Group
->>>>>>> a4bebdd9
  * Portions Copyright (c) 1994, Regents of the University of California
  *
  * src/include/nodes/execnodes.h
@@ -376,7 +372,6 @@
 	int			ri_aosegno;
 	uint64		ri_aoprocessed; /* tuples added/deleted for AO */
 	struct AttrMap *ri_partInsertMap;
-	TupleTableSlot *ri_partSlot;
 	TupleTableSlot *ri_resultSlot;
 	/* Parent relation in checkPartitionUpdate */
 	Relation	ri_PartitionParent;
@@ -384,6 +379,13 @@
 	int			ri_PartCheckTupDescMatch;
 	/* Attribute map in checkPartitionUpdate */
 	struct AttrMap *ri_PartCheckMap;
+
+	/*
+	 * Hash table of sub-ResultRelInfos, one for each active partition.
+	 * Keyed by partition's OID.
+	 */
+	HTAB	   *ri_partition_hash;
+
 } ResultRelInfo;
 
 typedef struct ShareNodeEntry
@@ -416,8 +418,6 @@
 	NodeTag		type;
 
 	AttrNumber	max_partition_attr;
-	int			result_partition_array_size; /* max elements of result relation array */
-	HTAB	   *result_partition_hash;
 	PartitionAccessMethods *accessMethods;
 } PartitionState;
 
@@ -1001,16 +1001,12 @@
 	 * (by InitFunctionCallInfoData) if func.fn_oid is valid.  It also saves
 	 * argument values between calls, when setArgsValid is true.
 	 */
-<<<<<<< HEAD
-	FunctionCallInfoData setArgs;
+	FunctionCallInfoData fcinfo_data;
 
 	/* Fast Path */
 	ExprState  *fp_arg[2];
 	Datum		fp_datum[2];
 	bool		fp_null[2];
-=======
-	FunctionCallInfoData fcinfo_data;
->>>>>>> a4bebdd9
 } FuncExprState;
 
 /* ----------------
@@ -1144,11 +1140,7 @@
 	TupleHashTable hashnulls;	/* hash table for rows with null(s) */
 	bool		havehashrows;	/* TRUE if hashtable is not empty */
 	bool		havenullrows;	/* TRUE if hashnulls is not empty */
-<<<<<<< HEAD
-	MemoryContext hashtablecxt;	/* memory context containing hash tables */
-=======
 	MemoryContext hashtablecxt; /* memory context containing hash tables */
->>>>>>> a4bebdd9
 	MemoryContext hashtempcxt;	/* temp memory context for hash tables */
 	ExprContext *innerecontext; /* econtext for computing inner tuples */
 	AttrNumber *keyColIdx;		/* control data for hash tables */
@@ -2134,7 +2126,19 @@
 	RecursiveUnionState *rustate;
 } WorkTableScanState;
 
-<<<<<<< HEAD
+/* ----------------
+ *	 ForeignScanState information
+ *
+ *		ForeignScan nodes are used to scan foreign-data tables.
+ * ----------------
+ */
+typedef struct ForeignScanState
+{
+	ScanState	ss;				/* its first field is NodeTag */
+	/* use struct pointer to avoid including fdwapi.h here */
+	struct FdwRoutine *fdwroutine;
+	void	   *fdw_state;		/* foreign-data wrapper can keep state here */
+} ForeignScanState;
 
 /* ----------------
  *         ExternalScanState information
@@ -2264,21 +2268,6 @@
 
 
 } DynamicTableScanState;
-=======
-/* ----------------
- *	 ForeignScanState information
- *
- *		ForeignScan nodes are used to scan foreign-data tables.
- * ----------------
- */
-typedef struct ForeignScanState
-{
-	ScanState	ss;				/* its first field is NodeTag */
-	/* use struct pointer to avoid including fdwapi.h here */
-	struct FdwRoutine *fdwroutine;
-	void	   *fdw_state;		/* foreign-data wrapper can keep state here */
-} ForeignScanState;
->>>>>>> a4bebdd9
 
 /* ----------------------------------------------------------------
  *				 Join State Information
@@ -2407,15 +2396,11 @@
 typedef struct HashJoinState
 {
 	JoinState	js;				/* its first field is NodeTag */
-<<<<<<< HEAD
-	List	   *hashclauses;	/* list of ExprState nodes (hash) */
+	List	   *hashclauses;	/* list of ExprState nodes */
 	List	   *hashqualclauses;	/* CDB: list of ExprState nodes (match) */
-=======
-	List	   *hashclauses;	/* list of ExprState nodes */
 	List	   *hj_OuterHashKeys;		/* list of ExprState nodes */
 	List	   *hj_InnerHashKeys;		/* list of ExprState nodes */
 	List	   *hj_HashOperators;		/* list of operator OIDs */
->>>>>>> a4bebdd9
 	HashJoinTable hj_HashTable;
 	uint32		hj_CurHashValue;
 	int			hj_CurBucketNo;
