--- conflicted
+++ resolved
@@ -9,11 +9,7 @@
  * Portions Copyright (c) 2011 - present, EMC Greenplum.
  * Portions Copyright (c) 2012-Present Pivotal Software, Inc.
  *
-<<<<<<< HEAD
  * src/include/parser/parse_cte.h
-=======
- * $PostgreSQL: pgsql/src/include/parser/parse_cte.h,v 1.3 2009/09/09 03:32:52 tgl Exp $
->>>>>>> 78a09145
  *
  *-------------------------------------------------------------------------
  */
