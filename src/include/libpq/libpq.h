--- conflicted
+++ resolved
@@ -7,11 +7,7 @@
  * Portions Copyright (c) 1996-2010, PostgreSQL Global Development Group
  * Portions Copyright (c) 1994, Regents of the University of California
  *
-<<<<<<< HEAD
- * $PostgreSQL: pgsql/src/include/libpq/libpq.h,v 1.75 2010/02/26 02:01:24 momjian Exp $
-=======
  * $PostgreSQL: pgsql/src/include/libpq/libpq.h,v 1.70 2008/11/20 09:29:36 mha Exp $
->>>>>>> 38e93482
  *
  *-------------------------------------------------------------------------
  */
