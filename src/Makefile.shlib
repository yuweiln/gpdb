--- conflicted
+++ resolved
@@ -6,11 +6,7 @@
 # Copyright (c) 1998, Regents of the University of California
 #
 # IDENTIFICATION
-<<<<<<< HEAD
 #    $PostgreSQL: pgsql/src/Makefile.shlib,v 1.120 2009/01/05 09:27:19 petere Exp $
-=======
-#    $PostgreSQL: pgsql/src/Makefile.shlib,v 1.108 2007/02/11 19:31:45 tgl Exp $
->>>>>>> 65e2f550
 #
 #-------------------------------------------------------------------------
 
