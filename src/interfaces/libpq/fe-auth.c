--- conflicted
+++ resolved
@@ -7,11 +7,7 @@
  * Portions Copyright (c) 1994, Regents of the University of California
  *
  * IDENTIFICATION
-<<<<<<< HEAD
  *	  src/interfaces/libpq/fe-auth.c
-=======
- *	  $PostgreSQL: pgsql/src/interfaces/libpq/fe-auth.c,v 1.138 2008/10/28 12:10:44 mha Exp $
->>>>>>> 38e93482
  *
  *-------------------------------------------------------------------------
  */
@@ -783,11 +779,8 @@
 					free(crypt_pwd);
 					return STATUS_ERROR;
 				}
-<<<<<<< HEAD
 
 				pwd_to_send = crypt_pwd;
-=======
->>>>>>> 38e93482
 				break;
 			}
 		case AUTH_REQ_PASSWORD:
@@ -948,11 +941,7 @@
 
 		case AUTH_REQ_CRYPT:
 			printfPQExpBuffer(&conn->errorMessage,
-<<<<<<< HEAD
-					  libpq_gettext("Crypt authentication not supported\n"));
-=======
 				 libpq_gettext("Crypt authentication not supported\n"));
->>>>>>> 38e93482
 			return STATUS_ERROR;
 
 		case AUTH_REQ_MD5:
