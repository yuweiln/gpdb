--- conflicted
+++ resolved
@@ -508,11 +508,7 @@
  * field when run. So we define our own version that uses the Win32 API
  * to update this field.
  */
-<<<<<<< HEAD
 int
-=======
-int 
->>>>>>> 49f001d8
 pgwin32_safestat(const char *path, struct stat *buf)
 {
 	int			r;
