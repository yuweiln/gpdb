--- conflicted
+++ resolved
@@ -3,13 +3,8 @@
  *
  *	Postgres-version-specific routines
  *
-<<<<<<< HEAD
- *	Copyright (c) 2010, PostgreSQL Global Development Group
- *	$PostgreSQL: pgsql/contrib/pg_upgrade/version_old_8_3.c,v 1.6.2.2 2010/07/25 03:47:33 momjian Exp $
-=======
  *	Copyright (c) 2010-2011, PostgreSQL Global Development Group
  *	contrib/pg_upgrade/version_old_8_3.c
->>>>>>> a4bebdd9
  */
 
 #include "pg_upgrade.h"
@@ -101,14 +96,8 @@
 
 	if (found)
 	{
-<<<<<<< HEAD
-		fclose(script);
-		pg_log(ctx, PG_REPORT, "fatal\n");
-		pg_log(ctx, PG_FATAL,
-=======
 		pg_log(PG_REPORT, "fatal\n");
 		pg_log(PG_FATAL,
->>>>>>> a4bebdd9
 			   "| Your installation contains the \"name\" data type in\n"
 			   "| user tables.  This data type changed its internal\n"
 			   "| alignment between your old and new clusters so this\n"
@@ -200,14 +189,8 @@
 
 	if (found)
 	{
-<<<<<<< HEAD
-		fclose(script);
-		pg_log(ctx, PG_REPORT, "fatal\n");
-		pg_log(ctx, PG_FATAL,
-=======
 		pg_log(PG_REPORT, "fatal\n");
 		pg_log(PG_FATAL,
->>>>>>> a4bebdd9
 			   "| Your installation contains the \"tsquery\" data type.\n"
 			   "| This data type added a new internal field between\n"
 			   "| your old and new clusters so this cluster cannot\n"
@@ -217,8 +200,7 @@
 			   "| \t%s\n\n", output_path);
 	}
 	else
-<<<<<<< HEAD
-		check_ok(ctx);
+		check_ok();
 }
 
 
@@ -228,21 +210,19 @@
  *	The internal ltree structure was changed in 8.4 so upgrading is impossible.
  */
 void
-old_8_3_check_ltree_usage(migratorContext *ctx, Cluster whichCluster)
+old_8_3_check_ltree_usage(ClusterInfo *cluster)
 {
-	ClusterInfo *active_cluster = (whichCluster == CLUSTER_OLD) ?
-	&ctx->old : &ctx->new;
 	int			dbnum;
 	FILE	   *script = NULL;
 	bool		found = false;
 	char		output_path[MAXPGPATH];
 
-	prep_status(ctx, "Checking for /contrib/ltree");
+	prep_status("Checking for /contrib/ltree");
 
 	snprintf(output_path, sizeof(output_path), "%s/contrib_ltree.txt",
-			 ctx->cwd);
-
-	for (dbnum = 0; dbnum < active_cluster->dbarr.ndbs; dbnum++)
+			 os_info.cwd);
+
+	for (dbnum = 0; dbnum < cluster->dbarr.ndbs; dbnum++)
 	{
 		PGresult   *res;
 		bool		db_used = false;
@@ -250,11 +230,11 @@
 		int			rowno;
 		int			i_nspname,
 					i_proname;
-		DbInfo	   *active_db = &active_cluster->dbarr.dbs[dbnum];
-		PGconn	   *conn = connectToServer(ctx, active_db->db_name, whichCluster);
+		DbInfo	   *active_db = &cluster->dbarr.dbs[dbnum];
+		PGconn	   *conn = connectToServer(cluster, active_db->db_name);
 
 		/* Find any functions coming from contrib/ltree */
-		res = executeQueryOrDie(ctx, conn,
+		res = executeQueryOrDie(conn,
 								"SELECT n.nspname, p.proname "
 								"FROM	pg_catalog.pg_proc p, "
 								"		pg_catalog.pg_namespace n "
@@ -268,7 +248,7 @@
 		{
 			found = true;
 			if (script == NULL && (script = fopen(output_path, "w")) == NULL)
-				pg_log(ctx, PG_FATAL, "Could not create necessary file:  %s\n", output_path);
+				pg_log(PG_FATAL, "Could not create necessary file:  %s\n", output_path);
 			if (!db_used)
 			{
 				fprintf(script, "Database:  %s\n", active_db->db_name);
@@ -284,11 +264,13 @@
 		PQfinish(conn);
 	}
 
+	if (script)
+		fclose(script);
+
 	if (found)
 	{
-		fclose(script);
-		pg_log(ctx, PG_REPORT, "fatal\n");
-		pg_log(ctx, PG_FATAL,
+		pg_log(PG_REPORT, "fatal\n");
+		pg_log(PG_FATAL,
 			   "| Your installation contains the \"ltree\" data type.  This data type\n"
 			   "| changed its internal storage format between your old and new clusters so this\n"
 			   "| cluster cannot currently be upgraded.  You can manually upgrade databases\n"
@@ -298,10 +280,7 @@
 			   "| \t%s\n\n", output_path);
 	}
 	else
-		check_ok(ctx);
-=======
 		check_ok();
->>>>>>> a4bebdd9
 }
 
 
