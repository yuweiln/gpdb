--- conflicted
+++ resolved
@@ -17,26 +17,17 @@
 dnl
 m4_pattern_forbid(^PGAC_)dnl to catch undefined macros
 
-<<<<<<< HEAD
 dnl The PACKAGE_VERSION from upstream PostgreSQL is maintained in the
 dnl PG_PACKAGE_VERSION variable, when merging make sure to update this
 dnl variable with the merge conflict from the AC_INIT() statement.
 AC_INIT([Greenplum Database], [6.0.0-beta.1], [support@greenplum.org])
-[PG_PACKAGE_VERSION=9.4.20]
+[PG_PACKAGE_VERSION=9.4.23]
 AC_SUBST(PG_PACKAGE_VERSION)
 
 dnl m4_if(m4_defn([m4_PACKAGE_VERSION]), [2.69], [], [m4_fatal([Autoconf version 2.69 is required.
 dnl Untested combinations of 'autoconf' and PostgreSQL versions are not
 dnl recommended.  You can remove the check from 'configure.in' but it is then
 dnl your responsibility whether the result works or not.])])
-=======
-AC_INIT([PostgreSQL], [9.4.23], [pgsql-bugs@postgresql.org])
-
-m4_if(m4_defn([m4_PACKAGE_VERSION]), [2.69], [], [m4_fatal([Autoconf version 2.69 is required.
-Untested combinations of 'autoconf' and PostgreSQL versions are not
-recommended.  You can remove the check from 'configure.in' but it is then
-your responsibility whether the result works or not.])])
->>>>>>> a01e72fb
 AC_COPYRIGHT([Copyright (c) 1996-2014, PostgreSQL Global Development Group])
 AC_CONFIG_SRCDIR([src/backend/access/common/heaptuple.c])
 AC_CONFIG_AUX_DIR(config)
@@ -1913,12 +1904,9 @@
 LIBS_including_readline="$LIBS"
 LIBS=`echo "$LIBS" | sed -e 's/-ledit//g' -e 's/-lreadline//g'`
 
-<<<<<<< HEAD
 # net-snmp has the same problem..
 LIBS=`echo "$LIBS" | sed -e 's/-lnetsnmp//g'`
 
-AC_CHECK_FUNCS([cbrt dlopen fdatasync getifaddrs getpeerucred getrlimit mbstowcs_l memmove poll posix_fallocate pstat pthread_is_threaded_np readlink setproctitle setsid shm_open sigprocmask symlink sync_file_range towlower utime utimes wcstombs wcstombs_l])
-=======
 AC_CHECK_FUNCS(m4_normalize([
 	cbrt
 	dlopen
@@ -1946,7 +1934,6 @@
 	wcstombs
 	wcstombs_l
 ]))
->>>>>>> a01e72fb
 
 AC_REPLACE_FUNCS(fseeko)
 case $host_os in
@@ -2201,112 +2188,6 @@
 fi
 
 
-<<<<<<< HEAD
-AC_CACHE_CHECK([for builtin locking functions], pgac_cv_gcc_int_atomics,
-[AC_TRY_LINK([],
-  [int lock = 0;
-   __sync_lock_test_and_set(&lock, 1);
-   __sync_lock_release(&lock);],
-  [pgac_cv_gcc_int_atomics="yes"],
-  [pgac_cv_gcc_int_atomics="no"])])
-if test x"$pgac_cv_gcc_int_atomics" = x"yes"; then
-  AC_DEFINE(HAVE_GCC_INT_ATOMICS, 1, [Define to 1 if you have __sync_lock_test_and_set(int *) and friends.])
-fi
-
-# Lastly, restore full LIBS list and check for readline/libedit symbols
-LIBS="$LIBS_including_readline"
-
-if test "$with_readline" = yes; then
-  PGAC_VAR_RL_COMPLETION_APPEND_CHARACTER
-  AC_CHECK_FUNCS([rl_completion_matches rl_filename_completion_function])
-  AC_CHECK_FUNCS([append_history history_truncate_file])
-fi
-
-
-#
-# Pthreads
-#
-# For each platform, we need to know about any special compile and link
-# libraries, and whether the normal C function names are thread-safe.
-# See the comment at the top of src/port/thread.c for more information.
-# WIN32 doesn't need the pthread tests;  it always uses threads
-if test "$enable_thread_safety" = yes -a "$PORTNAME" != "win32"; then
-ACX_PTHREAD	# set thread flags
-
-# Some platforms use these, so just define them.  They can't hurt if they
-# are not supported.  For example, on Solaris -D_POSIX_PTHREAD_SEMANTICS
-# enables 5-arg getpwuid_r, among other things.
-PTHREAD_CFLAGS="$PTHREAD_CFLAGS -D_REENTRANT -D_THREAD_SAFE -D_POSIX_PTHREAD_SEMANTICS"
-
-
-# At this point, we don't want to muck with the compiler name for threading.
-# Let's see who fails, perhaps AIX.  2004-04-23
-if test "$PTHREAD_CC" != "$CC"; then
-AC_MSG_ERROR([
-PostgreSQL does not support platforms that require a special compiler
-for thread safety;  use --disable-thread-safety to disable thread safety.])
-fi
-
-# Check for *_r functions
-_CFLAGS="$CFLAGS"
-_LIBS="$LIBS"
-CFLAGS="$CFLAGS $PTHREAD_CFLAGS"
-LIBS="$LIBS $PTHREAD_LIBS"
-
-if test "$PORTNAME" != "win32"; then
-AC_CHECK_HEADER(pthread.h, [], [AC_MSG_ERROR([
-pthread.h not found;  use --disable-thread-safety to disable thread safety])])
-fi
-
-AC_CHECK_FUNCS([strerror_r getpwuid_r gethostbyname_r])
-
-# Do test here with the proper thread flags
-PGAC_FUNC_GETPWUID_R_5ARG
-PGAC_FUNC_STRERROR_R_INT
-
-CFLAGS="$_CFLAGS"
-LIBS="$_LIBS"
-
-else
-# do not use values from template file
-PTHREAD_CFLAGS=
-PTHREAD_LIBS=
-fi
-
-AC_SUBST(PTHREAD_CFLAGS)
-AC_SUBST(PTHREAD_LIBS)
-
-
-# We can test for libldap_r only after we know PTHREAD_LIBS
-if test "$with_ldap" = yes ; then
-  _LIBS="$LIBS"
-  if test "$PORTNAME" != "win32"; then
-    AC_CHECK_LIB(ldap, ldap_bind, [],
-		 [AC_MSG_ERROR([library 'ldap' is required for LDAP])],
-		 [$EXTRA_LDAP_LIBS])
-    LDAP_LIBS_BE="-lldap $EXTRA_LDAP_LIBS"
-    if test "$enable_thread_safety" = yes; then
-      # on some platforms ldap_r fails to link without PTHREAD_LIBS
-      AC_CHECK_LIB(ldap_r, ldap_simple_bind, [],
-		   [AC_MSG_ERROR([library 'ldap_r' is required for LDAP])],
-		   [$PTHREAD_CFLAGS $PTHREAD_LIBS $EXTRA_LDAP_LIBS])
-      LDAP_LIBS_FE="-lldap_r $EXTRA_LDAP_LIBS"
-    else
-      LDAP_LIBS_FE="-lldap $EXTRA_LDAP_LIBS"
-    fi
-  else
-    AC_CHECK_LIB(wldap32, ldap_bind, [], [AC_MSG_ERROR([library 'wldap32' is required for LDAP])])
-    LDAP_LIBS_FE="-lwldap32"
-    LDAP_LIBS_BE="-lwldap32"
-  fi
-  LIBS="$_LIBS"
-fi
-AC_SUBST(LDAP_LIBS_FE)
-AC_SUBST(LDAP_LIBS_BE)
-
-
-=======
->>>>>>> a01e72fb
 # This test makes sure that run tests work at all.  Sometimes a shared
 # library is found by the linker, but the runtime linker can't find it.
 # This check should come after all modifications of compiler or linker
